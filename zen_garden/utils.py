--- conflicted
+++ resolved
@@ -1,1626 +1,1550 @@
-"""
-:Title:        ZEN-GARDEN
-:Created:      October-2021
-:Authors:      Janis Fluri (janis.fluri@id.ethz.ch)
-:Organization: Laboratory of Reliability and Risk Engineering, ETH Zurich
-
-Class is defining to read in the results of an Optimization problem.
-"""
-import json
-import logging
-import os
-import sys
-import warnings
-import importlib.util
-from collections import UserDict, defaultdict
-from contextlib import contextmanager
-from datetime import datetime
-import re
-from ordered_set import OrderedSet
-import h5py
-import linopy as lp
-import numpy as np
-import pandas as pd
-import xarray as xr
-import yaml
-import shutil
-from numpy import string_
-from copy import deepcopy
-from pathlib import Path
-
-
-def setup_logger(level=logging.INFO):
-    """set up logger"""
-    logging.basicConfig(
-        stream=sys.stdout,
-        level=level,
-        format="%(message)s",
-        datefmt="%Y-%m-%d %H:%M:%S",
-    )
-    logging.captureWarnings(True)
-
-
-def get_inheritors(klass):
-    """
-    Get all child classes of a given class
-
-    :param klass: The class to get all children
-    :return: All children as a set
-    """
-
-    subclasses = OrderedSet()
-    work = [klass]
-    while work:
-        parent = work.pop()
-        for child in parent.__subclasses__():
-            if child not in subclasses:
-                subclasses.add(child)
-                work.append(child)
-    return subclasses
-
-
-# This redirects output streams to files
-# --------------------------------------
-# class RedirectStdStreams(object):
-#     """
-#     A context manager that redirects the output to a file
-#     """
-#
-#     def __init__(self, stdout=None, stderr=None):
-#         """
-#         Initializes the context manager
-#
-#         :param stdout: Stream for stdout
-#         :param stderr: Stream for stderr
-#         """
-#         self._stdout = stdout or sys.stdout
-#         self._stderr = stderr or sys.stderr
-#
-#     def __enter__(self):
-#         self.old_stdout, self.old_stderr = sys.stdout, sys.stderr
-#         self.old_stdout.flush()
-#         self.old_stderr.flush()
-#         sys.stdout, sys.stderr = self._stdout, self._stderr
-#
-#     def __exit__(self, exc_type, exc_value, traceback):
-#         """
-#         The exit function of the context manager
-#
-#         :param exc_type: Type of the exit
-#         :param exc_value: Value of the exit
-#         :param traceback:  traceback of the error
-#         """
-#         self._stdout.flush()
-#         self._stderr.flush()
-#         sys.stdout = self.old_stdout
-#         sys.stderr = self.old_stderr
-
-
-# This functionality is for the IIS constraints
-# ---------------------------------------------
-
-
-class IISConstraintParser(object):
-    """
-    This class is used to parse the IIS constraints and print them in a nice way
-    Most functions here are just copied from linopy 0.2.x
-    """
-
-    EQUAL = "="
-    GREATER_EQUAL = ">="
-    LESS_EQUAL = "<="
-    SIGNS = {EQUAL, GREATER_EQUAL, LESS_EQUAL}
-    SIGNS_pretty = {EQUAL: "=", GREATER_EQUAL: "≥", LESS_EQUAL: "≤"}
-
-    def __init__(self, iis_file, model):
-        # disable logger temporarily
-        logging.disable(logging.WARNING)
-        self.iis_file = iis_file
-        self.model = model
-        # write gurobi IIS to file
-        self.write_gurobi_iis()
-        # get the labels
-        self.constraint_labels, self.var_labels, self.var_lines = self.read_labels()
-        # enable logger again
-        logging.disable(logging.NOTSET)
-
-    def write_parsed_output(self, outfile=None):
-        """
-        Writes the parsed output to a file
-        :param outfile: The file to write to
-        """
-        # avoid truncating the expression
-        # write the outfile
-        if outfile is None:
-            outfile = self.iis_file
-        seen_constraints = []
-        seen_variables = []
-        with open(outfile, "w") as f:
-            f.write("Constraints:\n")
-            constraints = self.model.constraints
-            for label in self.constraint_labels:
-                name, coord = self.get_label_position(constraints, label)
-                constraint = constraints[name]
-                expr_str = self.print_single_constraint(constraint, coord)
-                coords_str = self.print_coord(coord)
-                cons_str = f"\t{coords_str}:\t{expr_str}\n"
-                if name not in seen_constraints:
-                    seen_constraints.append(name)
-                    cons_str = f"\n{name}:\n{cons_str}"
-                f.write(cons_str)
-            f.write("\n\nVariables:\n")
-            variables = self.model.variables
-            for label in self.var_labels:
-                pos = variables.get_label_position(label)
-                if pos is not None:
-                    name, coord = pos
-                    var_str = f"\t{self.print_coord(coord)}:\t{self.var_lines[label]}\n"
-                    if name not in seen_variables:
-                        seen_variables.append(name)
-                        var_str = f"\n{name}:\n{var_str}"
-                else:
-                    var_str = f"\t{label}:\t{self.var_lines[label]}\n"
-                f.write(var_str)
-
-    def write_gurobi_iis(self):
-        """writes IIS to file"""
-        # get the gurobi model
-        gurobi_model = self.model.solver_model
-        # write the IIS
-        gurobi_model.computeIIS()
-        gurobi_model.write(self.iis_file)
-
-    def read_labels(self):
-        """
-        Reads the labels from the IIS file
-        :return: A list of labels
-        """
-
-        labels_c = []
-        labels_v = []
-        lines_v = {}
-        with open(self.iis_file, "rb") as f:
-            for line in f.readlines():
-                line = line.decode()
-                if line.startswith(" c"):
-                    labels_c.append(int(line.split(":")[0][2:]))
-                elif line.startswith(" x"):
-                    pattern = r"\sx(\d+)\s(.*)"
-                    match = re.match(pattern, line)
-                    if match:
-                        labels_v.append(int(match.group(1)))
-                        lines_v[int(match.group(1))] = match.group(2).rstrip()
-        return labels_c, labels_v, lines_v
-
-    def print_single_constraint(self, constraint, coord):
-        coeffs, vars, sign, rhs = xr.broadcast(constraint.coeffs, constraint.vars, constraint.sign, constraint.rhs)
-        coeffs = coeffs.sel(coord).values
-        vars = vars.sel(coord).values
-        sign = sign.sel(coord)[0].item()
-        rhs = rhs.sel(coord)[0].item()
-
-        expr = self.print_single_expression(coeffs, vars, self.model)
-        # sign = self.SIGNS_pretty[sign]
-
-        return f"{expr} {sign} {rhs:.12g}"
-
-    @staticmethod
-    def print_coord(coord):
-        if isinstance(coord, dict):
-            coord = coord.values()
-        return "[" + ", ".join([str(c) for c in coord]) + "]" if len(coord) else ""
-
-    @staticmethod
-    def get_label_position(constraints, value):
-        """
-        Get tuple of name and coordinate for variable labels.
-        """
-
-        name = constraints.get_name_by_label(value)
-        con = constraints[name]
-        indices = [i[0] for i in np.where(con.values == value)]
-
-        # Extract the coordinates from the indices
-        coord = {dim: con.labels.indexes[dim][i] for dim, i in zip(con.labels.dims, indices)}
-
-        return name, coord
-
-    @staticmethod
-    def print_single_expression(c, v, model):
-        """
-        This is a linopy routine but without max terms
-        Print a single linear expression based on the coefficients and variables.
-        """
-
-        # catch case that to many terms would be printed
-        def print_line(expr):
-            res = []
-            for i, (coeff, (name, coord)) in enumerate(expr):
-                coord_string = IISConstraintParser.print_coord(coord)
-                if i:
-                    # split sign and coefficient
-                    coeff_string = f"{float(coeff):+.4}"
-                    res.append(f"{coeff_string[0]} {coeff_string[1:]} {name}{coord_string}")
-                else:
-                    res.append(f"{float(coeff):.4} {name}{coord_string}")
-            return " ".join(res) if len(res) else "None"
-
-        if isinstance(c, np.ndarray):
-            mask = v != -1
-            c, v = c[mask], v[mask]
-
-        expr = list(zip(c, model.variables.get_label_position(v)))
-        return print_line(expr)
-
-
-# This class is for the scenario analysis
-# ---------------------------------------
-
-
-class ScenarioDict(dict):
-    """
-    This is a dictionary for the scenario analysis that has some convenience functions
-    """
-
-    _param_dict_keys = {"file", "file_op", "default", "default_op"}
-<<<<<<< HEAD
-    _special_elements = [
-        "system",
-        "analysis",
-        "base_scenario",
-        "sub_folder",
-        "param_map",
-    ]
-=======
-    _special_elements = ["system", "analysis","solver", "base_scenario", "sub_folder", "param_map"]
->>>>>>> 4dc06bfd
-
-    def __init__(self, init_dict, config, paths):
-        """
-        Initializes the dictionary from a normal dictionary
-        :param init_dict: The dictionary to initialize from
-        :param config: The config to which the dictionary belongs
-        :param paths: The paths to the elements
-        """
-
-        # avoid circular imports
-        from . import inheritors
-
-        self.element_classes = reversed(inheritors.copy())
-
-        # set the attributes and expand the dict
-        self.system = config.system
-        self.analysis = config.analysis
-        self.solver = config.solver
-        self.init_dict = init_dict
-        self.paths = paths
-        expanded_dict = self.expand_subsets(init_dict)
-        self.validate_dict(expanded_dict)
-        self.dict = expanded_dict
-
-        # super init TODO adds both system and "system"  (same for analysis) to the dict - necessary?
-        super().__init__(self.dict)
-
-<<<<<<< HEAD
-        # finally we update the analysis and system
-        self.update_analysis_system()
-
-    def update_analysis_system(self):
-=======
-        # finally we update the analysis, system, and solver in the config
-        self.update_config()
-
-    def update_config(self):
->>>>>>> 4dc06bfd
-        """
-        Updates the analysis, system, and solver in the config
-        """
-<<<<<<< HEAD
-
-        if "analysis" in self.dict:
-            for key, value in self.dict["analysis"].items():
-                assert key in self.analysis, (
-                    f"Trying to update analysis with key {key} and value {value}, but the analysis does not have this "
-                    "key!"
-                )
-                if type(self.analysis[key]) == type(value):
-                    self.analysis[key] = value
-                else:
-                    raise ValueError(
-                        f"Trying to update analysis with key {key} and value {value} of type {type(value)}, "
-                        f"but the analysis has already a value of type {type(self.analysis[key])}"
-                    )
-        if "system" in self.dict:
-            for key, value in self.dict["system"].items():
-                assert (
-                    key in self.system
-                ), f"Trying to update system with key {key} and value {value}, but the system does not have this key!"
-                if type(self.system[key]) == type(value):
-                    # overwrite the value
-                    self.system[key] = value
-                    # # check if key is a subset TODO what the hell does this do?
-                    # stack = [self.analysis["subsets"]]
-                    # set_name_list = []
-                    # while stack:
-                    #     cur_dict = stack.pop()
-                    #     for set_name, subsets in cur_dict.items():
-                    #         if (isinstance(subsets, dict) and key in subsets.keys()) or (isinstance(subsets, list) and key in subsets):
-                    #             # remove old subset values from higher level sets and add new values
-                    #             for _name in [set_name] + set_name_list:
-                    #                 self.system[_name] = [val for val in self.system[set_name] if not val in self.system[key]]
-                    #                 self.system[_name].extend(value)
-                    #         elif isinstance(subsets, dict):
-                    #             stack.append(subsets)
-                    #             set_name_list.append(set_name)
-                else:
-                    raise ValueError(
-                        f"Trying to update system with key {key} and value {value} of type {type(value)}, "
-                        f"but the system has already a value of type {type(self.system[key])}"
-                    )
-=======
-        config_parts = {"analysis": self.analysis, "system": self.system, "solver": self.solver}
-        for key, value in config_parts.items():
-            if key in self.dict:
-                for sub_key, sub_value in self.dict[key].items():
-                    assert sub_key in value, f"Trying to update {key} with key {sub_key} and value {sub_value}, but the {key} does not have this key!"
-                    if type(value[sub_key]) == type(sub_value):
-                        value[sub_key] = sub_value
-                    else:
-                        raise ValueError(f"Trying to update {key} with key {sub_key} and value {sub_value} of type {type(sub_value)}, "
-                                         f"but the {key} has already a value of type {type(value[sub_key])}")
->>>>>>> 4dc06bfd
-
-    @staticmethod
-    def expand_lists(scenarios: dict):
-        """
-        Expands all lists of parameters in the all scenarios and returns a new dict
-        :param scenarios: The initial dict of scenarios
-        :return: The expanded dict, where all necessary parameters are expanded and subpaths are set
-        """
-
-        # Important, all for-loops through keys or items in this routine should be sorted!
-
-        expanded_scenarios = dict()
-        for scenario_name, scenario_dict in sorted(scenarios.items(), key=lambda x: x[0]):
-            assert type(scenario_dict) == dict, f"Scenario {scenario_name} is not a dictionary!"
-            scenario_dict["base_scenario"] = scenario_name
-            scenario_dict["sub_folder"] = ""
-            scenario_dict["param_map"] = dict()
-            scenario_list = ScenarioDict._expand_scenario(scenario_dict)
-
-            # add the scenarios to the dict
-            for scenario in scenario_list:
-                if scenario["sub_folder"] == "":
-                    name = scenario["base_scenario"]
-                else:
-                    name = scenario["base_scenario"] + "_" + scenario["sub_folder"]
-                expanded_scenarios[name] = scenario
-
-        return expanded_scenarios
-
-    @staticmethod
-    def _expand_scenario(scenario: dict, param_map=None, counter=0):
-
-        # get the default
-        if param_map is None:
-            param_map = dict()
-
-        # list for the expanded scenarios
-        expanded_scenarios = []
-
-        # iterate over all elements
-        for element, element_dict in sorted(scenario.items(), key=lambda x: x[0]):
-            # we do not expand these
-            if element in ScenarioDict._special_elements:
-                continue
-
-            for param, param_dict in sorted(element_dict.items(), key=lambda x: x[0]):
-                for key in sorted(ScenarioDict._param_dict_keys):
-                    if key in param_dict and isinstance(param_dict[key], list):
-                        # get the old param dict entry
-                        if scenario["sub_folder"] != "":
-                            old_param_map_entry = param_map.pop(scenario["sub_folder"])
-                        else:
-                            old_param_map_entry = dict()
-
-                        # we need to expand this
-                        for num, value in enumerate(param_dict[key]):
-                            # copy the scenario
-                            new_scenario = deepcopy(scenario)
-
-                            # set the new value
-                            new_scenario[element][param][key] = value
-
-                            # create the name
-                            if key + "_fmt" in param_dict:
-                                if "{}" not in param_dict[key + "_fmt"]:
-                                    raise SyntaxError(
-                                        "When setting a format for a name, you need to include a "
-                                        "placeholder '{}' for its value! No placeholder found in "
-                                        f"for {key} in {param} in {element} in {scenario['base_scenario']}"
-                                    )
-                                name = param_dict[key + "_fmt"].format(value)
-                                del new_scenario[element][param][key + "_fmt"]
-                                # we don't need to increment the param for the next expansion
-                                param_up = 0
-                            else:
-                                name = f"p{counter:02d}_{num:03d}"
-                                # we need to increment the param for the next expansion
-                                param_up = 1
-
-                            # set the sub_folder
-                            if new_scenario["sub_folder"] == "":
-                                new_scenario["sub_folder"] = name
-                            else:
-                                new_scenario["sub_folder"] += "_" + name
-
-                            # update the param_map
-                            param_map[new_scenario["sub_folder"]] = deepcopy(old_param_map_entry)
-                            if element not in param_map[new_scenario["sub_folder"]]:
-                                param_map[new_scenario["sub_folder"]][element] = dict()
-                            if param not in param_map[new_scenario["sub_folder"]][element]:
-                                param_map[new_scenario["sub_folder"]][element][param] = dict()
-                            param_map[new_scenario["sub_folder"]][element][param][key] = value
-
-                            # set the param_map of the scenario
-                            new_scenario["param_map"] = param_map
-
-                            # expand this scenario as well
-                            expanded_scenarios.extend(
-                                ScenarioDict._expand_scenario(new_scenario, param_map, counter + param_up)
-                            )
-
-                        # expansion done
-                        return expanded_scenarios
-
-        # nothing was expanded, so we just return the scenario
-        expanded_scenarios.append(scenario)
-
-        # return the list
-        return expanded_scenarios
-
-    def expand_subsets(self, init_dict):
-        """
-        Expands a dictionary, e.g. expands sets etc.
-        :param init_dict: The initial dict
-        :return: A new dict which can be used for the scenario analysis
-        """
-
-        new_dict = init_dict.copy()
-        for element_class in self.element_classes:
-            current_set = element_class.label
-            if current_set in new_dict:
-                for param, param_dict in new_dict[current_set].items():
-                    # dict for expansion
-                    base_dict = param_dict
-
-                    # get the exlusion list
-                    if "exclude" in base_dict:
-                        exclude_list = base_dict["exclude"]
-                        del base_dict["exclude"]
-                    else:
-                        exclude_list = []
-
-                    # expand the sets
-                    for element in self.paths[current_set].keys():
-                        if element != "folder" and element not in exclude_list:
-                            # create dicts if necessary
-                            if element not in new_dict:
-                                new_dict[element] = {}
-                            # we only set the param dict if it is not already set
-                            if param not in new_dict[element]:
-                                new_dict[element][param] = base_dict.copy()
-                # delete the old set
-                del new_dict[current_set]
-        return new_dict
-
-    def validate_dict(self, vali_dict):
-        """
-        Validates a dictionary, raises an error if it is not valid
-        :param vali_dict: The dictionary to validate
-        """
-
-        for element, element_dict in vali_dict.items():
-            if element in self._special_elements:
-                continue
-
-            if not isinstance(element_dict, dict):
-                raise ValueError(f"The entry for {element} is not a dictionary!")
-
-            for param, param_dict in element_dict.items():
-                if len(diff := (set(param_dict.keys()) - self._param_dict_keys)) > 0:
-                    raise ValueError(
-                        f"The entry for element {element} and param {param} contains invalid entries: {diff}!"
-                    )
-
-    @staticmethod
-    def validate_file_name(fname):
-        """
-        Checks if the file name has an extension, it is expected to not have an extension
-        :param fname: The file name to validte
-        :return: The validated file name
-        """
-
-        fname, ext = os.path.splitext(fname)
-        if ext != "":
-            warnings.warn(f"The file name {fname}{ext} has an extension {ext}, removing it.")
-        return fname
-
-    def get_default(self, element, param):
-        """
-        Return the name where the default value should be read out
-        :param element: The element name
-        :param param: The parameter of the element
-        :return: If the entry is overwritten by the scenario analysis the entry and factor are returned, otherwise
-                 the default entry is returned with a factor of 1
-        """
-
-        # These are the default values
-        default_f_name = "attributes"
-        default_factor = 1.0
-
-        if element in self.dict and param in (element_dict := self.dict[element]):
-            param_dict = element_dict[param]
-            default_f_name = param_dict.get("default", default_f_name)
-            default_f_name = self.validate_file_name(default_f_name)
-            default_factor = param_dict.get("default_op", default_factor)
-
-        return default_f_name, default_factor
-
-    def get_param_file(self, element, param):
-        """
-        Return the file name where the parameter values should be read out
-        :param element: The element name
-        :param param: The parameter of the element
-        :return: If the entry is overwritten by the scenario analysis the entry and factor are returned, otherwise
-                 the default entry is returned with a factor of 1
-        """
-
-        # These are the default values
-        default_f_name = param
-        default_factor = 1.0
-
-        if element in self.dict and param in (element_dict := self.dict[element]):
-            param_dict = element_dict[param]
-            default_f_name = param_dict.get("file", default_f_name)
-            default_f_name = self.validate_file_name(default_f_name)
-            default_factor = param_dict.get("file_op", default_factor)
-
-        return default_f_name, default_factor
-
-
-# linopy helpers
-# --------------
-
-
-def lp_sum(exprs, dim="_term"):
-    """
-    Sum of linear expressions with lp.expressions.merge, returns 0 if list is emtpy
-    :param exprs: The expressions to sum
-    :param dim: Along which dimension to merge
-    :return: The sum of the expressions
-    """
-
-    # emtpy sum
-    if len(exprs) == 0:
-        return 0
-    # no sum
-    if len(exprs) == 1:
-        return exprs[0]
-    # normal sum
-    return lp.expressions.merge(exprs, dim=dim)
-
-
-def align_like(da, other, fillna=0.0, astype=None):
-    """
-    Aligns a data array like another data array
-    :param da: The data array to align
-    :param other: The data array to align to
-    :return: The aligned data array
-    """
-    if isinstance(other, lp.Variable):
-        other = other.lower
-    elif isinstance(other, lp.LinearExpression):
-        other = other.const
-    elif isinstance(other, xr.DataArray):
-        other = other
-    else:
-        raise TypeError(f"other must be a Variable, LinearExpression or DataArray, not {type(other)}")
-    da = xr.align(da, other, join="right")[0]
-    da = da.broadcast_like(other)
-    if fillna is not None:
-        da = da.fillna(fillna)
-    if astype is not None:
-        da = da.astype(astype)
-    return da
-
-
-def linexpr_from_tuple_np(tuples, coords, model):
-    """
-    Transforms tuples of (coeff, var) into a linopy linear expression, but uses numpy broadcasting
-    :param tuples: Tuple of (coeff, var)
-    :param coords: The coordinates of the final linear expression
-    :param model: The model to which the linear expression belongs
-    :return: A linear expression
-    """
-
-    # get actual coords
-    if not isinstance(coords, xr.core.dataarray.DataArrayCoordinates):
-        coords = xr.DataArray(coords=coords).coords
-
-    # numpy stack everything
-    coefficients = []
-    variables = []
-    for coeff, var in tuples:
-        var = var.labels.data
-        if isinstance(coeff, (float, int)):
-            coeff = np.full(var.shape, 1.0 * coeff)
-        coefficients.append(coeff)
-        variables.append(var)
-
-    # to linear expression
-    variables = xr.DataArray(np.stack(variables, axis=0), coords=coords, dims=["_term", *coords])
-    coefficients = xr.DataArray(np.stack(coefficients, axis=0), coords=coords, dims=["_term", *coords])
-    xr_ds = xr.Dataset({"coeffs": coefficients, "vars": variables}).transpose(..., "_term")
-
-    return lp.LinearExpression(xr_ds, model)
-
-
-def xr_like(fill_value, dtype, other, dims):
-    """
-    Creates an xarray with fill value and dtype like the other object but only containing the given dimensions
-    :param fill_value: The value to fill the data with
-    :param dtype: dtype of the data
-    :param other: The other object to use as base
-    :param dims: The dimensions to use
-    :return: An object like the other object but only containing the given dimensions
-    """
-
-    # get the coords
-    coords = {}
-    for dim in dims:
-        coords[dim] = other.coords[dim]
-
-    # create the data array
-    da = xr.DataArray(
-        np.full([len(other.coords[dim]) for dim in dims], fill_value, dtype=dtype),
-        coords=coords,
-        dims=dims,
-    )
-
-    # return
-    return da
-
-
-# This is to lazy load h5 file most of it is taken from the hdfdict package
-###########################################################################
-
-TYPEID = "_type_"
-
-
-@contextmanager
-def hdf_file(hdf, lazy=True, *args, **kwargs):
-    """
-    Context manager yields h5 file if hdf is str,
-    otherwise just yield hdf as is.
-
-    :param hdf: #TODO describe parameter/return
-    :param lazy: #TODO describe parameter/return
-    :param args: #TODO describe parameter/return
-    :param kwargs: #TODO describe parameter/return
-    """
-    if isinstance(hdf, str):
-        if not lazy:
-            with h5py.File(hdf, *args, **kwargs) as hdf:
-                yield hdf
-        else:
-            yield h5py.File(hdf, *args, **kwargs)
-    else:
-        yield hdf
-
-
-def unpack_dataset(item):
-    """
-    Reconstruct a hdfdict dataset.
-    Only some special unpacking for yaml and datetime types.
-
-    :param item: h5py.Dataset
-    :return: Unpacked Data
-    """
-
-    value = item[()]
-    if TYPEID in item.attrs:
-        if item.attrs[TYPEID].astype(str) == "datetime":
-            if hasattr(value, "__iter__"):
-                value = [datetime.fromtimestamp(ts) for ts in value]
-            else:
-                value = datetime.fromtimestamp(value)
-
-        if item.attrs[TYPEID].astype(str) == "yaml":
-            value = yaml.safe_load(value.decode())
-
-    # bytes to strings
-    if isinstance(value, bytes):
-        value = value.decode("utf-8")
-
-    return value
-
-
-class LazyHdfDict(UserDict):
-    """
-    Helps loading data only if values from the dict are requested.
-    This is done by reimplementing the __getitem__ method.
-    """
-
-    def __init__(self, _h5file=None, *args, **kwargs):
-        """
-
-        :param _h5file: #TODO describe parameter/return
-        :param args: #TODO describe parameter/return
-        :param kwargs: #TODO describe parameter/return
-        """
-        super().__init__(*args, **kwargs)
-        self._h5file = _h5file  # used to close the file on deletion.
-
-    def __getitem__(self, key):
-        """Returns item and loads dataset if needed.
-
-        :param key: #TODO describe parameter/return
-        :return: #TODO describe parameter/return
-        """
-        item = super().__getitem__(key)
-        if isinstance(item, h5py.Dataset):
-            item = unpack_dataset(item)
-            self.__setitem__(key, item)
-        return item
-
-    def unlazy(self, return_dict=False):
-        """
-        Unpacks all datasets.
-        You can call dict(this_instance) then to get a real dict.
-
-        :param return_dict: #TODO describe parameter/return
-        :return: #TODO describe parameter/return
-        """
-        load(self, lazy=False)
-
-        # Load loads all the data but we need to transform the lazydict into normal dicts
-        def _recursive(lazy_dict):
-            for k in list(lazy_dict.keys()):
-                if isinstance(lazy_dict[k], LazyHdfDict):
-                    _recursive(lazy_dict[k])
-                    lazy_dict[k] = dict(lazy_dict[k])
-
-        _recursive(self)
-
-        if return_dict:
-            return dict(self)
-
-    def close(self):
-        """
-        Closes the h5file if provided at initialization.
-        """
-        if self._h5file and hasattr(self._h5file, "close"):
-            self._h5file.close()
-
-    def __del__(self):
-        """
-        delete
-        """
-        self.close()
-
-    def _ipython_key_completions_(self):
-        """
-        Returns a tuple of keys.
-        Special Method for ipython to get key completion
-
-        :return: #TODO describe parameter/return
-        """
-        return tuple(self.keys())
-
-
-def fill_dict(hdfobject, datadict, lazy=True, unpacker=unpack_dataset):
-    """
-    Recursivley unpacks a hdf object into a dict
-
-    :param hdfobject: Object to recursively unpack
-    :param datadict: A dict option to add the unpacked values to
-    :param lazy: If True, the datasets are lazy loaded at the moment an item is requested.
-    :param unpacker: Unpack function gets `value` of type h5py.Dataset. Must return the data you would like to
-                     have it in the returned dict.
-    :return: a dict
-    """
-
-    for key, value in hdfobject.items():
-        if type(value) == h5py.Group or isinstance(value, LazyHdfDict):
-            if lazy:
-                datadict[key] = LazyHdfDict()
-            else:
-                datadict[key] = {}
-            datadict[key] = fill_dict(value, datadict[key], lazy, unpacker)
-        elif isinstance(value, h5py.Dataset):
-            if not lazy:
-                value = unpacker(value)
-            datadict[key] = value
-
-    return datadict
-
-
-def load(hdf, lazy=True, unpacker=unpack_dataset, *args, **kwargs):
-    """
-    Returns a dictionary containing the groups as keys and the datasets as values from given hdf file.
-
-    :param hdf: string (path to file) or `h5py.File()` or `h5py.Group()`
-    :param lazy: If True, the datasets are lazy loaded at the moment an item is requested.
-    :param unpacker: Unpack function gets `value` of type h5py.Dataset. Must return the data you would like to
-                     have it in the returned dict.
-    :param args: Additional arguments for the hdf_file handler
-    :param kwargs: Additional keyword arguments for the hdf_file handler
-    :return: The dictionary containing all groupnames as keys and datasets as values.
-    """
-
-    with hdf_file(hdf, lazy=lazy, *args, **kwargs) as hdf:
-        if lazy:
-            data = LazyHdfDict(_h5file=hdf)
-        else:
-            data = {}
-        return fill_dict(hdf, data, lazy=lazy, unpacker=unpacker)
-
-
-def pack_dataset(hdfobject, key, value):
-    """
-    Packs a given key value pair into a dataset in the given hdfobject.
-
-    :param hdfobject: #TODO describe parameter/return
-    :param key: #TODO describe parameter/return
-    :param value: #TODO describe parameter/return
-    """
-
-    isdt = None
-    if isinstance(value, datetime):
-        value = value.timestamp()
-        isdt = True
-
-    if hasattr(value, "__iter__"):
-        if all(isinstance(i, datetime) for i in value):
-            value = [item.timestamp() for item in value]
-            isdt = True
-
-    try:
-        ds = hdfobject.create_dataset(name=key, data=value)
-        if isdt:
-            ds.attrs.create(name=TYPEID, data=string_("datetime"))
-    except TypeError:
-        # Obviously the data was not serializable. To give it
-        # a last try; serialize it to yaml
-        # and save it to the hdf file:
-        ds = hdfobject.create_dataset(name=key, data=string_(yaml.safe_dump(value)))
-        ds.attrs.create(name=TYPEID, data=string_("yaml"))
-        # if this fails again, restructure your data!
-
-
-def dump(data, hdf, packer=pack_dataset, *args, **kwargs):
-    """
-    Adds keys of given dict as groups and values as datasets to the given hdf-file (by string or object) or group object.
-
-    :param data: The dictionary containing only string keys and data values or dicts again.
-    :param hdf: string (path to file) or `h5py.File()` or `h5py.Group()`
-    :param packer: Callable gets `hdfobject, key, value` as input.
-                   `hdfobject` is considered to be either a h5py.File or a h5py.Group.
-                   `key` is the name of the dataset.
-                   `value` is the dataset to be packed and accepted by h5py.
-    :param args: Additional arguments for the hdf_file handler
-    :param kwargs: Additional keyword arguments for the hdf_file handler
-    :return: `h5py.Group()` or `h5py.File()` instance
-    """
-
-    def _recurse(datadict, hdfobject):
-        for key, value in datadict.items():
-            if isinstance(key, tuple):
-                key = "_".join((str(i) for i in key))
-            if isinstance(value, (dict, LazyHdfDict)):
-                hdfgroup = hdfobject.create_group(key)
-                _recurse(value, hdfgroup)
-            else:
-                packer(hdfobject, key, value)
-
-    with hdf_file(hdf, *args, **kwargs) as hdf:
-        _recurse(data, hdf)
-        return hdf
-
-
-# This is to lazy load h5 file most
-###################################
-
-
-class LazyEntry(object):
-    """
-    This is a lazy entry from a store that is loaded only when it is requested.
-    """
-
-    def __init__(self, path, dtype, store, value=None):
-        """
-        Initializes the class.
-
-        :param value: The value to store
-        :param path: The path to the leave of the store
-        :param dtype: The type of the leave
-        :param store: The store to load the data from
-        :param value: The value to store, can be None, if given, this is returned when deserialized and the store is not
-                      accessed.
-        """
-        self.path = path
-        self.dtype = dtype
-        self.store = store
-        self.value = value
-
-    def deserialize(self):
-        """
-        Deserializes the data from the store.
-
-        :return: The deserialized data
-        """
-
-        # if we have a value, return it
-        if self.value is not None:
-            return self.value
-
-        # get the data
-        df = self.store.get(self.path)
-
-        # go through the different types
-        if self.dtype == "pandas":
-            return df
-        elif self.dtype == "scalar":
-            return df.values[0]
-        elif self.dtype == "vector" or self.dtype == "matrix":
-            return df.values
-        else:
-            raise TypeError(f"Unknown type {self.dtype}")
-
-
-class LazyDict(dict):
-    """
-    This class is a dictionary that loads the values lazily.
-    """
-
-    def __getitem__(self, item):
-        """
-        Returns the item from the dictionary.
-
-        :param item: The item to return
-        :return: The item
-        """
-
-        value = super().__getitem__(item)
-
-        if isinstance(value, LazyEntry):
-            value = value.deserialize()
-            super().__setitem__(item, value)
-
-        return value
-
-
-class HDFPandasSerializer(LazyDict):
-    """
-    This class saves dictionaries with a pandas store as a hdf file.
-    """
-
-    def __init__(self, file_name, lazy=True):
-        """
-        Initializes the class to read a hdf file, potentially lazily. For writing files, use the classmethod
-        "serialize_dict".
-
-        :param file_name: The file name of the hdf file.
-        :param lazy: Boolean if lazy selection
-        """
-
-        # super init
-        super().__init__()
-
-        # attributes
-        self.file_name = file_name
-        self.store = pd.HDFStore(file_name, mode="r")
-
-        # raise a key error if the file is empty
-        if not self.store.keys():
-            raise KeyError(f"This file does not contain any keys: {file_name}")
-
-        self._lazy = lazy
-
-        # load all keys
-        self._load()
-
-    def _load(self):
-        """
-        Loads the hdf file into the dictionary.
-        """
-
-        for path, groups, leaves in self.store.walk():
-            # get the right dict
-            previous_keys = path.split("/")[1:]
-            current_dict = self
-            for key in previous_keys:
-                current_dict = current_dict[key]
-
-            # create the groups
-            for group_key in groups:
-                current_dict[group_key] = LazyDict()
-
-            # load the leaves
-            for leave_key in leaves:
-                leave_path = f"{path}/{leave_key}"
-                attrs = self.store.get_storer(f"{path}/{leave_key}").attrs
-                dtype = attrs.type
-
-                # if its a scalar we read it out now
-                value = None
-                if dtype == "scalar":
-                    value = attrs.value
-
-                # create the entry
-                entry = LazyEntry(leave_path, dtype, self.store, value=value)
-
-                if self._lazy:
-                    current_dict[leave_key] = entry
-                else:
-                    current_dict[leave_key] = entry.deserialize()
-
-        # no need to keep the file open
-        if not self._lazy:
-            self.close()
-
-    def close(self):
-        """
-        Closes the hdf file.
-        """
-
-        self.store.close()
-
-    @classmethod
-    def _recurse(cls, store, dictionary, previous_key=""):
-        """
-        Recursively saves the dictionary into the store.
-
-        :param store: The store to save the dictionary into.
-        :param dictionary: The dictionary to save.
-        :param previous_key: The key of the dictionary.
-        """
-
-        for key, value in dictionary.items():
-            if not isinstance(key, str):
-                raise TypeError("All dictionary keys must be strings!")
-
-            key = f"{previous_key}/{key}"
-            if isinstance(value, dict):
-                cls._recurse(store, value, key)
-            elif isinstance(value, (pd.DataFrame, pd.Series)):
-                # make a proper multi index to save memory
-                store.put(key, value)
-                store.get_storer(key).attrs.type = "pandas"
-            elif isinstance(value, (float, str, int)):
-                store.put(key, pd.Series([], dtype=int))
-                store.get_storer(key).attrs.value = value
-                store.get_storer(key).attrs.type = "scalar"
-            # elif isinstance(value,str):
-            #     # encode string to bytes
-            #     store.put(key, pd.Series([np.char.encode(value)], dtype=type(value)))
-            #     store.get_storer(key).attrs.type = "scalar"
-            elif isinstance(value, (list, tuple)) or isinstance(value, np.ndarray) and value.ndim == 1:
-                store.put(key, pd.Series(value))
-                store.get_storer(key).attrs.type = "vector"
-            elif isinstance(value, np.ndarray) and value.ndim == 2:
-                store.put(key, pd.DataFrame(value))
-                store.get_storer(key).attrs.type = "matrix"
-            else:
-                raise TypeError(f"Type {type(value)} is not supported.")
-
-    @classmethod
-    def serialize_dict(cls, file_name, dictionary, overwrite=True):
-        """
-        Serialized a dictionary of dataframes and other objects into a hdf file.
-
-        :param file_name: The file name of the hdf file.
-        :param dictionary: The dictionary to serialize
-        :param overwrite: If True, the file will be overwritten.
-        """
-
-        if not overwrite and os.path.exists(file_name):
-            raise FileExistsError("File already exists. Please set overwrite=True to overwrite the file.")
-
-        with pd.HDFStore(file_name, mode="w", complevel=4) as store:
-            cls._recurse(store, dictionary)
-
-
-class InputDataChecks:
-    """
-    This class checks if the input data (folder/file structure, system.py settings, element definitions, etc.) is defined correctly
-    """
-
-    def __init__(self, config, optimization_setup):
-        """
-        Initialize the class
-
-        :param config: config object used to extract the analysis, system and solver dictionaries
-        :param optimization_setup: OptimizationSetup instance
-        """
-        self.system = config.system
-        self.analysis = config.analysis
-        self.optimization_setup = optimization_setup
-
-    def check_technology_selections(self):
-        """
-        Checks selection of different technologies in system.py file
-        """
-        # Checks if at least one technology is selected in the system.py file
-        assert (
-            len(
-                self.system["set_conversion_technologies"]
-                + self.system["set_transport_technologies"]
-                + self.system["set_storage_technologies"]
-            )
-            > 0
-        ), f"No technology selected in system.py"
-        # Checks if identical technologies are selected multiple times in system.py file and removes possible duplicates
-        for tech_list in [
-            "set_conversion_technologies",
-            "set_transport_technologies",
-            "set_storage_technologies",
-        ]:
-            techs_selected = self.system[tech_list]
-            unique_elements = list(np.unique(techs_selected))
-            self.system[tech_list] = unique_elements
-
-    def check_year_definitions(self):
-        """
-        Check if year-related parameters are defined correctly
-        """
-        # assert that number of optimized years is a positive integer
-        assert (
-            isinstance(self.system["optimized_years"], int) and self.system["optimized_years"] > 0
-        ), f"Number of optimized years must be a positive integer, however it is {self.system['optimized_years']}"
-        # assert that interval between years is a positive integer
-        assert (
-            isinstance(self.system["interval_between_years"], int) and self.system["interval_between_years"] > 0
-        ), f"Interval between years must be a positive integer, however it is {self.system['interval_between_years']}"
-        assert (
-            isinstance(self.system["reference_year"], int)
-            and self.system["reference_year"] >= self.analysis["earliest_year_of_data"]
-        ), f"Reference year must be an integer and larger than the defined earliest_year_of_data: {self.analysis['earliest_year_of_data']}"
-        # check if the number of years in the rolling horizon isn't larger than the number of optimized years
-        if (
-            self.system["years_in_rolling_horizon"] > self.system["optimized_years"]
-            and self.system["use_rolling_horizon"]
-        ):
-            warnings.warn(
-                f"The chosen number of years in the rolling horizon step is larger than the total number of years optimized!"
-            )
-
-    def check_primary_folder_structure(self):
-        """
-        Checks if the primary folder structure (set_conversion_technology, set_transport_technology, ..., energy_system) is provided correctly
-
-        :param analysis: dictionary defining the analysis framework
-        """
-
-        for set_name, subsets in self.analysis["subsets"].items():
-            if not os.path.exists(os.path.join(self.analysis["dataset"], set_name)):
-                raise AssertionError(f"Folder {set_name} does not exist!")
-            if isinstance(subsets, dict):
-                for subset_name, subset in subsets.items():
-                    if not os.path.exists(os.path.join(self.analysis["dataset"], set_name, subset_name)):
-                        raise AssertionError(f"Folder {subset_name} does not exist!")
-                else:
-                    for subset_name in subsets:
-                        if not os.path.exists(os.path.join(self.analysis["dataset"], set_name, subset_name)):
-                            raise AssertionError(f"Folder {subset_name} does not exist!")
-
-        for file_name in [
-            "attributes.json",
-            "base_units.csv",
-            "set_edges.csv",
-            "set_nodes.csv",
-            "unit_definitions.txt",
-        ]:
-            if file_name not in os.listdir(os.path.join(self.analysis["dataset"], "energy_system")):
-                raise FileNotFoundError(f"File {file_name} is missing in the energy_system directory")
-
-    def check_existing_technology_data(self):
-        """
-        This method checks the existing technology input data and only regards those technology elements for which folders containing the attributes.json file exist.
-        """
-        # TODO works for two levels of subsets, but not for more
-        self.optimization_setup.system["set_technologies"] = []
-        for set_name, subsets in self.optimization_setup.analysis["subsets"]["set_technologies"].items():
-            for technology in self.optimization_setup.system[set_name]:
-                if technology not in self.optimization_setup.paths[set_name].keys():
-                    # raise error if technology is not in input data
-                    raise FileNotFoundError(f"Technology {technology} selected in config does not exist in input data")
-                elif "attributes.json" not in self.optimization_setup.paths[set_name][technology]:
-                    raise FileNotFoundError(f"The file attributes.json does not exist for the technology {technology}")
-            self.optimization_setup.system["set_technologies"].extend(self.optimization_setup.system[set_name])
-            # check subsets of technology_subset
-            assert isinstance(subsets, list), f"Subsets of {set_name} must be a list, dict not implemented"
-            for subset in subsets:
-                for technology in self.optimization_setup.system[subset]:
-                    if technology not in self.optimization_setup.paths[subset].keys():
-                        # raise error if technology is not in input data
-                        raise FileNotFoundError(
-                            f"Technology {technology} selected in config does not exist in input data"
-                        )
-                    elif "attributes.json" not in self.optimization_setup.paths[subset][technology]:
-                        raise FileNotFoundError(
-                            f"The file attributes.json does not exist for the technology {technology}"
-                        )
-                    self.optimization_setup.system[set_name].extend(self.optimization_setup.system[subset])
-                    self.optimization_setup.system["set_technologies"].extend(self.optimization_setup.system[subset])
-
-    def check_existing_carrier_data(self):
-        """
-        Checks the existing carrier data and only regards those carriers for which folders exist
-        """
-        # check if carriers exist
-        for carrier in self.optimization_setup.system["set_carriers"]:
-            if carrier not in self.optimization_setup.paths["set_carriers"].keys():
-                # raise error if carrier is not in input data
-                raise FileNotFoundError(f"Carrier {carrier} selected in config does not exist in input data")
-            elif "attributes.json" not in self.optimization_setup.paths["set_carriers"][carrier]:
-                raise FileNotFoundError(f"The file attributes.json does not exist for the carrier {carrier}")
-
-    def check_dataset(self):
-        """
-        Ensures that the dataset chosen in the config does exist and contains a system.py file
-        """
-        dataset = os.path.basename(self.analysis["dataset"])
-        dirname = os.path.dirname(self.analysis["dataset"])
-        assert os.path.exists(dirname), f"Requested folder {dirname} is not a valid path"
-        assert os.path.exists(
-            self.analysis["dataset"]
-        ), f"The chosen dataset {dataset} does not exist at {self.analysis['dataset']} as it is specified in the config"
-        # check if chosen dataset contains a system.py file
-<<<<<<< HEAD
-        if not os.path.exists(os.path.join(self.analysis["dataset"], "system.py")):
-            raise FileNotFoundError(f"system.py not found in dataset: {self.analysis['dataset']}")
-=======
-
-        if not os.path.exists(os.path.join(self.analysis['dataset'], "system.py")) and not os.path.exists(os.path.join(self.analysis['dataset'], "system.json")):
-            raise FileNotFoundError(f"Neither system.json nor system.py not found in dataset: {self.analysis['dataset']}")
->>>>>>> 4dc06bfd
-
-    def check_single_directed_edges(self, set_edges_input):
-        """
-        Checks if single-directed edges exist in the dataset (e.g. CH-DE exists, DE-CH doesn't) and raises a warning
-
-        :param set_edges_input: DataFrame containing set of edges defined in set_edges.csv
-        """
-        for edge in set_edges_input.values:
-            reversed_edge = edge[2] + "-" + edge[1]
-            if (
-                reversed_edge not in [edge_string[0] for edge_string in set_edges_input.values]
-                and edge[1] in self.system["set_nodes"]
-                and edge[2] in self.system["set_nodes"]
-            ):
-                warnings.warn(f"The edge {edge[0]} is single-directed, i.e., the edge {reversed_edge} doesn't exist!")
-
-    @staticmethod
-    def check_carrier_configuration(input_carrier, output_carrier, reference_carrier, name):
-        """
-        Checks if the chosen input/output and reference carrier combination is reasonable
-
-        :param input_carrier: input carrier of conversion technology
-        :param output_carrier: output carrier of conversion technology
-        :param reference_carrier: reference carrier of technology
-        :param name: name of conversion technology
-        """
-        # assert that conversion technology has at least an input or an output carrier
-        assert (
-            len(input_carrier + output_carrier) > 0
-        ), f"Conversion technology {name} has neither an input nor an output carrier!"
-        # check if reference carrier in input and output carriers and set technology to correspondent carrier
-        assert reference_carrier[0] in (
-            input_carrier + output_carrier
-        ), f"reference carrier {reference_carrier} of technology {name} not in input and output carriers {input_carrier + output_carrier}"
-        set_input_carrier = set(input_carrier)
-        set_output_carrier = set(output_carrier)
-        # assert that input and output carrier of conversion tech are different
-        common_carriers = set_input_carrier & set_output_carrier
-        assert (
-            not common_carriers
-        ), f"The conversion technology {name} has the same input and output carrier(s) ({list(common_carriers)})!"
-
-    @staticmethod
-    def check_duplicate_indices(df_input, file_name, folder_path):
-        """
-        Checks if df_input contains any duplicate indices and either removes them if they are of identical value or raises an error otherwise
-
-        :param df_input: raw input dataframe
-        :param folder_path: the path of the folder containing the selected file
-        :param file_name: name of selected file
-        :return: df_input without duplicate indices
-        """
-        unique_elements, counts = np.unique(df_input.index, return_counts=True)
-        duplicates = unique_elements[counts > 1]
-
-        if len(duplicates) != 0:
-            for duplicate in duplicates:
-                values = df_input.loc[duplicate]
-                # check if all the duplicates are of the same value
-                if values.nunique() == 1:
-                    logging.warning(
-                        f"The input data file {file_name + '.csv'} at {folder_path} contains duplicate indices with identical values: {df_input.loc[duplicates]}."
-                    )
-                else:
-                    raise AssertionError(
-                        f"The input data file {file_name + '.csv'} at {folder_path} contains duplicate indices with different values: {df_input.loc[duplicates]}."
-                    )
-            # remove duplicates
-            duplicate_mask = df_input.index.duplicated(keep="first")
-            df_input = df_input[~duplicate_mask]
-
-        return df_input
-
-    @staticmethod
-    def read_system_file(config):
-        """
-        Reads the system file and returns the system dictionary
-
-        :param config: config object
-        """
-        # check if system.json file exists
-<<<<<<< HEAD
-        # if os.path.exists(os.path.join(config.analysis["dataset"], "system.json")):
-        #     with open(os.path.join(config.analysis["dataset"], "system.json"), "r") as file:
-        #         system = json.load(file)
-        system_path = os.path.join(config.analysis["dataset"], "system.py")
-        spec = importlib.util.spec_from_file_location("module", system_path)
-        module = importlib.util.module_from_spec(spec)
-        spec.loader.exec_module(module)
-        system = module.system
-=======
-        if os.path.exists(os.path.join(config.analysis["dataset"], "system.json")):
-            with open(os.path.join(config.analysis["dataset"], "system.json"), "r") as file:
-                system = json.load(file)
-        # otherwise read system.py file
-        else:
-            system_path = os.path.join(config.analysis['dataset'], "system.py")
-            spec = importlib.util.spec_from_file_location("module", system_path)
-            module = importlib.util.module_from_spec(spec)
-            spec.loader.exec_module(module)
-            system = module.system
->>>>>>> 4dc06bfd
-        config.system.update(system)
-
-
-class StringUtils:
-    """
-    This class handles some strings for logging and filenames to tidy up scripts
-    """
-
-    def __init__(self):
-        """Initializes the class"""
-        pass
-
-    @classmethod
-    def print_optimization_progress(cls, scenario, steps_horizon, step, system):
-        """
-        prints the current optimization progress
-
-        :param scenario: string of scenario name
-        :param steps_horizon: all steps of horizon
-        :param step: current step of horizon
-        """
-        scenario_string = ScenarioUtils.scenario_string(scenario)
-        if len(steps_horizon) == 1:
-            logging.info("\n--- Conduct optimization for perfect foresight %s --- \n", scenario_string)
-        else:
-            corresponding_year = system.reference_year + step * system.interval_between_years
-            logging.info(
-                f"\n--- Conduct optimization for rolling horizon step for {corresponding_year} ({steps_horizon.index(step) + 1} of {len(steps_horizon)}) {scenario_string}--- \n"
-            )
-
-    @classmethod
-    def generate_folder_path(cls, config_system, scenario, scenario_dict, steps_horizon, step):
-        """generates the folder path for the results
-        :param config_system: config.system of optimization
-        :param scenario: name of scenario
-        :param scenario_dict: current scenario dict
-        :param steps_horizon: all steps of horizon
-        :param step: current step of horizon
-        :return: scenario name in folder
-        :return: subfolder in results file
-        :return: mapping of parameters
-        """
-        subfolder = Path("")
-        scenario_name = None
-        param_map = None
-        if config_system["conduct_scenario_analysis"]:
-            # handle scenarios
-            scenario_name = f"scenario_{scenario}"
-            subfolder = Path(f"scenario_{scenario_dict['base_scenario']}")
-
-            # set the scenarios
-            if scenario_dict["sub_folder"] != "":
-                # get the param map
-                param_map = scenario_dict["param_map"]
-
-                # get the output scenarios
-                subfolder = subfolder.joinpath(f"scenario_{scenario_dict['sub_folder']}")
-                scenario_name = f"scenario_{scenario_dict['sub_folder']}"
-
-        # handle myopic foresight
-        if len(steps_horizon) > 1:
-            mf_f_string = f"MF_{step}"
-            # handle combination of MF and scenario analysis
-            if config_system["conduct_scenario_analysis"]:
-                subfolder = Path(subfolder), Path(mf_f_string)
-            else:
-                subfolder = Path(mf_f_string)
-
-        return scenario_name, subfolder, param_map
-
-    @staticmethod
-    def get_model_name(analysis, system):
-        """
-        return model name while conducting some tests
-        :param analysis: analysis of optimization
-        :param system: system of optimization
-        :return: model name
-        :return: output folder
-        """
-        model_name = os.path.basename(analysis["dataset"])
-        out_folder = StringUtils.get_output_folder(analysis, system, analysis["folder_output"])
-        return model_name, out_folder
-
-    @staticmethod
-    def get_output_folder(analysis, system, folder_output):
-        """
-        return model name while conducting some tests
-        :param analysis: analysis of optimization
-        :param system: system of optimization
-        :param folder_output: output folder
-        :return: output folder
-        """
-        model_name = os.path.basename(analysis["dataset"])
-        if not os.path.exists(folder_output):
-            os.mkdir(folder_output)
-        if not os.path.exists(out_folder := os.path.join(folder_output, model_name)):
-            os.mkdir(out_folder)
-        else:
-            logging.warning(f"The output folder '{out_folder}' already exists")
-            if analysis["overwrite_output"]:
-                logging.warning("Existing files will be overwritten!")
-                if not system.conduct_scenario_analysis:
-                    # TODO fix for scenario analysis, shared folder for all scenarios, so not robust for parallel process
-                    for filename in os.listdir(out_folder):
-                        file_path = os.path.join(out_folder, filename)
-                        if os.path.isfile(file_path) or os.path.islink(file_path):
-                            os.unlink(file_path)
-                        elif os.path.isdir(file_path):
-                            shutil.rmtree(file_path)
-        return out_folder
-
-
-class ScenarioUtils:
-    """
-    This class handles some stuff for scenarios to tidy up scripts
-    """
-
-    def __init__(self):
-        """Initializes the class"""
-        pass
-
-    @staticmethod
-    def scenario_string(scenario):
-        """creates additional scenario string
-        :param scenario: scenario name
-        :return: scenario string"""
-        if scenario != "":
-            scenario_string = f"for scenario {scenario} "
-        else:
-            scenario_string = ""
-        return scenario_string
-
-    @staticmethod
-    def clean_scenario_folder(config, out_folder):
-        """cleans scenario dict when overwritten
-        :param config: config of optimization
-        :param out_folder: output folder"""
-        # compare to existing sub-scenarios
-        if config.system["conduct_scenario_analysis"] and config.system["clean_sub_scenarios"]:
-            # collect all paths that are in the scenario dict
-            folder_dict = defaultdict(list)
-            for key, value in config.scenarios.items():
-                if value["sub_folder"] != "":
-                    folder_dict[f"scenario_{value['base_scenario']}"].append(f"scenario_{value['sub_folder']}")
-                    folder_dict[f"scenario_{value['base_scenario']}"].append(
-                        f"dict_all_sequence_time_steps_{value['sub_folder']}.h5"
-                    )
-            for scenario_name, sub_folders in folder_dict.items():
-                scenario_path = os.path.join(out_folder, scenario_name)
-                if os.path.exists(scenario_path) and os.path.isdir(scenario_path):
-                    existing_sub_folder = os.listdir(scenario_path)
-                    for sub_folder in existing_sub_folder:
-                        # delete the scenario subfolder
-                        sub_folder_path = os.path.join(scenario_path, sub_folder)
-                        if os.path.isdir(sub_folder_path) and sub_folder not in sub_folders:
-                            logging.info(f"Removing sub-scenario {sub_folder}")
-                            shutil.rmtree(sub_folder_path, ignore_errors=True)
-                        # the time steps dict
-                        if sub_folder.startswith("dict_all_sequence_time_steps") and sub_folder not in sub_folders:
-                            logging.info(f"Removing time steps dict {sub_folder}")
-                            os.remove(sub_folder_path)
-
-    @staticmethod
-    def get_scenarios(config, scenario_script_name, job_index):
-        """retrieves and overwrites the scenario dicts
-        :param config: config of optimization
-        :param scenario_script_name: name of scenario script
-        :param job_index: index of current job, if passed
-        :return: scenarios of optimization
-        :return: elements in scenario
-        """
-        if config.system["conduct_scenario_analysis"]:
-<<<<<<< HEAD
-            scenarios_path = os.path.abspath(os.path.join(config.analysis["dataset"], scenario_script_name))
-            if not os.path.exists(scenarios_path):
-                raise FileNotFoundError(f"scenarios.py not found in dataset: {config.analysis['dataset']}")
-            spec = importlib.util.spec_from_file_location("module", scenarios_path)
-            module = importlib.util.module_from_spec(spec)
-            spec.loader.exec_module(module)
-            scenarios = module.scenarios
-=======
-            scenarios_path = os.path.abspath(os.path.join(config.analysis['dataset'], "scenarios.json"))
-            if os.path.exists(scenarios_path):
-                with open(scenarios_path, "r") as file:
-                    scenarios = json.load(file)
-            else:
-                scenarios_path = os.path.abspath(os.path.join(config.analysis['dataset'], "scenarios.py"))
-                if not os.path.exists(scenarios_path):
-                    raise FileNotFoundError(f"Neither scenarios.json nor scenarios.py not found in dataset: {config.analysis['dataset']}")
-                spec = importlib.util.spec_from_file_location("module", scenarios_path)
-                module = importlib.util.module_from_spec(spec)
-                spec.loader.exec_module(module)
-                scenarios = module.scenarios
->>>>>>> 4dc06bfd
-            config.scenarios.update(scenarios)
-            # remove the default scenario if necessary
-            if not config.system["run_default_scenario"] and "" in config.scenarios:
-                del config.scenarios[""]
-
-            # expand the scenarios
-            config.scenarios = ScenarioDict.expand_lists(config.scenarios)
-
-            # deal with the job array
-            if job_index is not None:
-                if isinstance(job_index, int):
-                    job_index = [job_index]
-                else:
-                    job_index = list(job_index)
-                logging.info(f"Running scenarios with job indices: {job_index}")
-                # reduce the scenario and element to a single one
-                scenarios = [list(config.scenarios.keys())[jx] for jx in job_index]
-                elements = [list(config.scenarios.values())[jx] for jx in job_index]
-            else:
-                logging.info(f"Running all scenarios sequentially")
-                scenarios = config.scenarios.keys()
-                elements = config.scenarios.values()
-        # Nothing to do with the scenarios
-        else:
-            scenarios = [""]
-            elements = [{}]
-        return scenarios, elements
-
-
-class OptimizationError(RuntimeError):
-    """
-    Exception raised when the optimization problem is infeasible
-    """
-
-    def __init__(self, status="The optimization is infeasible or unbounded, or finished with an error"):
-        """
-        Initializes the class
-
-        :param message: The message to display
-        """
-        self.message = f"The termination condition was {status}"
-        super().__init__(self.message)
+"""
+:Title:        ZEN-GARDEN
+:Created:      October-2021
+:Authors:      Janis Fluri (janis.fluri@id.ethz.ch)
+:Organization: Laboratory of Reliability and Risk Engineering, ETH Zurich
+
+Class is defining to read in the results of an Optimization problem.
+"""
+
+import json
+import logging
+import os
+import sys
+import warnings
+import importlib.util
+from collections import UserDict, defaultdict
+from contextlib import contextmanager
+from datetime import datetime
+import re
+from ordered_set import OrderedSet
+import h5py
+import linopy as lp
+import numpy as np
+import pandas as pd
+import xarray as xr
+import yaml
+import shutil
+from numpy import string_
+from copy import deepcopy
+from pathlib import Path
+
+
+def setup_logger(level=logging.INFO):
+    """set up logger"""
+    logging.basicConfig(
+        stream=sys.stdout,
+        level=level,
+        format="%(message)s",
+        datefmt="%Y-%m-%d %H:%M:%S",
+    )
+    logging.captureWarnings(True)
+
+
+def get_inheritors(klass):
+    """
+    Get all child classes of a given class
+
+    :param klass: The class to get all children
+    :return: All children as a set
+    """
+
+    subclasses = OrderedSet()
+    work = [klass]
+    while work:
+        parent = work.pop()
+        for child in parent.__subclasses__():
+            if child not in subclasses:
+                subclasses.add(child)
+                work.append(child)
+    return subclasses
+
+
+# This redirects output streams to files
+# --------------------------------------
+# class RedirectStdStreams(object):
+#     """
+#     A context manager that redirects the output to a file
+#     """
+#
+#     def __init__(self, stdout=None, stderr=None):
+#         """
+#         Initializes the context manager
+#
+#         :param stdout: Stream for stdout
+#         :param stderr: Stream for stderr
+#         """
+#         self._stdout = stdout or sys.stdout
+#         self._stderr = stderr or sys.stderr
+#
+#     def __enter__(self):
+#         self.old_stdout, self.old_stderr = sys.stdout, sys.stderr
+#         self.old_stdout.flush()
+#         self.old_stderr.flush()
+#         sys.stdout, sys.stderr = self._stdout, self._stderr
+#
+#     def __exit__(self, exc_type, exc_value, traceback):
+#         """
+#         The exit function of the context manager
+#
+#         :param exc_type: Type of the exit
+#         :param exc_value: Value of the exit
+#         :param traceback:  traceback of the error
+#         """
+#         self._stdout.flush()
+#         self._stderr.flush()
+#         sys.stdout = self.old_stdout
+#         sys.stderr = self.old_stderr
+
+
+# This functionality is for the IIS constraints
+# ---------------------------------------------
+
+
+class IISConstraintParser(object):
+    """
+    This class is used to parse the IIS constraints and print them in a nice way
+    Most functions here are just copied from linopy 0.2.x
+    """
+
+    EQUAL = "="
+    GREATER_EQUAL = ">="
+    LESS_EQUAL = "<="
+    SIGNS = {EQUAL, GREATER_EQUAL, LESS_EQUAL}
+    SIGNS_pretty = {EQUAL: "=", GREATER_EQUAL: "≥", LESS_EQUAL: "≤"}
+
+    def __init__(self, iis_file, model):
+        # disable logger temporarily
+        logging.disable(logging.WARNING)
+        self.iis_file = iis_file
+        self.model = model
+        # write gurobi IIS to file
+        self.write_gurobi_iis()
+        # get the labels
+        self.constraint_labels, self.var_labels, self.var_lines = self.read_labels()
+        # enable logger again
+        logging.disable(logging.NOTSET)
+
+    def write_parsed_output(self, outfile=None):
+        """
+        Writes the parsed output to a file
+        :param outfile: The file to write to
+        """
+        # avoid truncating the expression
+        # write the outfile
+        if outfile is None:
+            outfile = self.iis_file
+        seen_constraints = []
+        seen_variables = []
+        with open(outfile, "w") as f:
+            f.write("Constraints:\n")
+            constraints = self.model.constraints
+            for label in self.constraint_labels:
+                name, coord = self.get_label_position(constraints, label)
+                constraint = constraints[name]
+                expr_str = self.print_single_constraint(constraint, coord)
+                coords_str = self.print_coord(coord)
+                cons_str = f"\t{coords_str}:\t{expr_str}\n"
+                if name not in seen_constraints:
+                    seen_constraints.append(name)
+                    cons_str = f"\n{name}:\n{cons_str}"
+                f.write(cons_str)
+            f.write("\n\nVariables:\n")
+            variables = self.model.variables
+            for label in self.var_labels:
+                pos = variables.get_label_position(label)
+                if pos is not None:
+                    name, coord = pos
+                    var_str = f"\t{self.print_coord(coord)}:\t{self.var_lines[label]}\n"
+                    if name not in seen_variables:
+                        seen_variables.append(name)
+                        var_str = f"\n{name}:\n{var_str}"
+                else:
+                    var_str = f"\t{label}:\t{self.var_lines[label]}\n"
+                f.write(var_str)
+
+    def write_gurobi_iis(self):
+        """writes IIS to file"""
+        # get the gurobi model
+        gurobi_model = self.model.solver_model
+        # write the IIS
+        gurobi_model.computeIIS()
+        gurobi_model.write(self.iis_file)
+
+    def read_labels(self):
+        """
+        Reads the labels from the IIS file
+        :return: A list of labels
+        """
+
+        labels_c = []
+        labels_v = []
+        lines_v = {}
+        with open(self.iis_file, "rb") as f:
+            for line in f.readlines():
+                line = line.decode()
+                if line.startswith(" c"):
+                    labels_c.append(int(line.split(":")[0][2:]))
+                elif line.startswith(" x"):
+                    pattern = r"\sx(\d+)\s(.*)"
+                    match = re.match(pattern, line)
+                    if match:
+                        labels_v.append(int(match.group(1)))
+                        lines_v[int(match.group(1))] = match.group(2).rstrip()
+        return labels_c, labels_v, lines_v
+
+    def print_single_constraint(self, constraint, coord):
+        coeffs, vars, sign, rhs = xr.broadcast(constraint.coeffs, constraint.vars, constraint.sign, constraint.rhs)
+        coeffs = coeffs.sel(coord).values
+        vars = vars.sel(coord).values
+        sign = sign.sel(coord)[0].item()
+        rhs = rhs.sel(coord)[0].item()
+
+        expr = self.print_single_expression(coeffs, vars, self.model)
+        # sign = self.SIGNS_pretty[sign]
+
+        return f"{expr} {sign} {rhs:.12g}"
+
+    @staticmethod
+    def print_coord(coord):
+        if isinstance(coord, dict):
+            coord = coord.values()
+        return "[" + ", ".join([str(c) for c in coord]) + "]" if len(coord) else ""
+
+    @staticmethod
+    def get_label_position(constraints, value):
+        """
+        Get tuple of name and coordinate for variable labels.
+        """
+
+        name = constraints.get_name_by_label(value)
+        con = constraints[name]
+        indices = [i[0] for i in np.where(con.values == value)]
+
+        # Extract the coordinates from the indices
+        coord = {dim: con.labels.indexes[dim][i] for dim, i in zip(con.labels.dims, indices)}
+
+        return name, coord
+
+    @staticmethod
+    def print_single_expression(c, v, model):
+        """
+        This is a linopy routine but without max terms
+        Print a single linear expression based on the coefficients and variables.
+        """
+
+        # catch case that to many terms would be printed
+        def print_line(expr):
+            res = []
+            for i, (coeff, (name, coord)) in enumerate(expr):
+                coord_string = IISConstraintParser.print_coord(coord)
+                if i:
+                    # split sign and coefficient
+                    coeff_string = f"{float(coeff):+.4}"
+                    res.append(f"{coeff_string[0]} {coeff_string[1:]} {name}{coord_string}")
+                else:
+                    res.append(f"{float(coeff):.4} {name}{coord_string}")
+            return " ".join(res) if len(res) else "None"
+
+        if isinstance(c, np.ndarray):
+            mask = v != -1
+            c, v = c[mask], v[mask]
+
+        expr = list(zip(c, model.variables.get_label_position(v)))
+        return print_line(expr)
+
+
+# This class is for the scenario analysis
+# ---------------------------------------
+
+
+class ScenarioDict(dict):
+    """
+    This is a dictionary for the scenario analysis that has some convenience functions
+    """
+
+    _param_dict_keys = {"file", "file_op", "default", "default_op"}
+    _special_elements = ["system", "analysis", "solver", "base_scenario", "sub_folder", "param_map"]
+
+    def __init__(self, init_dict, config, paths):
+        """
+        Initializes the dictionary from a normal dictionary
+        :param init_dict: The dictionary to initialize from
+        :param config: The config to which the dictionary belongs
+        :param paths: The paths to the elements
+        """
+
+        # avoid circular imports
+        from . import inheritors
+
+        self.element_classes = reversed(inheritors.copy())
+
+        # set the attributes and expand the dict
+        self.system = config.system
+        self.analysis = config.analysis
+        self.solver = config.solver
+        self.init_dict = init_dict
+        self.paths = paths
+        expanded_dict = self.expand_subsets(init_dict)
+        self.validate_dict(expanded_dict)
+        self.dict = expanded_dict
+
+        # super init TODO adds both system and "system"  (same for analysis) to the dict - necessary?
+        super().__init__(self.dict)
+
+        # finally we update the analysis, system, and solver in the config
+        self.update_config()
+
+    def update_config(self):
+        """
+        Updates the analysis, system, and solver in the config
+        """
+        config_parts = {"analysis": self.analysis, "system": self.system, "solver": self.solver}
+        for key, value in config_parts.items():
+            if key in self.dict:
+                for sub_key, sub_value in self.dict[key].items():
+                    assert (
+                        sub_key in value
+                    ), f"Trying to update {key} with key {sub_key} and value {sub_value}, but the {key} does not have this key!"
+                    if type(value[sub_key]) == type(sub_value):
+                        value[sub_key] = sub_value
+                    else:
+                        raise ValueError(
+                            f"Trying to update {key} with key {sub_key} and value {sub_value} of type {type(sub_value)}, "
+                            f"but the {key} has already a value of type {type(value[sub_key])}"
+                        )
+
+    @staticmethod
+    def expand_lists(scenarios: dict):
+        """
+        Expands all lists of parameters in the all scenarios and returns a new dict
+        :param scenarios: The initial dict of scenarios
+        :return: The expanded dict, where all necessary parameters are expanded and subpaths are set
+        """
+
+        # Important, all for-loops through keys or items in this routine should be sorted!
+
+        expanded_scenarios = dict()
+        for scenario_name, scenario_dict in sorted(scenarios.items(), key=lambda x: x[0]):
+            assert type(scenario_dict) == dict, f"Scenario {scenario_name} is not a dictionary!"
+            scenario_dict["base_scenario"] = scenario_name
+            scenario_dict["sub_folder"] = ""
+            scenario_dict["param_map"] = dict()
+            scenario_list = ScenarioDict._expand_scenario(scenario_dict)
+
+            # add the scenarios to the dict
+            for scenario in scenario_list:
+                if scenario["sub_folder"] == "":
+                    name = scenario["base_scenario"]
+                else:
+                    name = scenario["base_scenario"] + "_" + scenario["sub_folder"]
+                expanded_scenarios[name] = scenario
+
+        return expanded_scenarios
+
+    @staticmethod
+    def _expand_scenario(scenario: dict, param_map=None, counter=0):
+
+        # get the default
+        if param_map is None:
+            param_map = dict()
+
+        # list for the expanded scenarios
+        expanded_scenarios = []
+
+        # iterate over all elements
+        for element, element_dict in sorted(scenario.items(), key=lambda x: x[0]):
+            # we do not expand these
+            if element in ScenarioDict._special_elements:
+                continue
+
+            for param, param_dict in sorted(element_dict.items(), key=lambda x: x[0]):
+                for key in sorted(ScenarioDict._param_dict_keys):
+                    if key in param_dict and isinstance(param_dict[key], list):
+                        # get the old param dict entry
+                        if scenario["sub_folder"] != "":
+                            old_param_map_entry = param_map.pop(scenario["sub_folder"])
+                        else:
+                            old_param_map_entry = dict()
+
+                        # we need to expand this
+                        for num, value in enumerate(param_dict[key]):
+                            # copy the scenario
+                            new_scenario = deepcopy(scenario)
+
+                            # set the new value
+                            new_scenario[element][param][key] = value
+
+                            # create the name
+                            if key + "_fmt" in param_dict:
+                                if "{}" not in param_dict[key + "_fmt"]:
+                                    raise SyntaxError(
+                                        "When setting a format for a name, you need to include a "
+                                        "placeholder '{}' for its value! No placeholder found in "
+                                        f"for {key} in {param} in {element} in {scenario['base_scenario']}"
+                                    )
+                                name = param_dict[key + "_fmt"].format(value)
+                                del new_scenario[element][param][key + "_fmt"]
+                                # we don't need to increment the param for the next expansion
+                                param_up = 0
+                            else:
+                                name = f"p{counter:02d}_{num:03d}"
+                                # we need to increment the param for the next expansion
+                                param_up = 1
+
+                            # set the sub_folder
+                            if new_scenario["sub_folder"] == "":
+                                new_scenario["sub_folder"] = name
+                            else:
+                                new_scenario["sub_folder"] += "_" + name
+
+                            # update the param_map
+                            param_map[new_scenario["sub_folder"]] = deepcopy(old_param_map_entry)
+                            if element not in param_map[new_scenario["sub_folder"]]:
+                                param_map[new_scenario["sub_folder"]][element] = dict()
+                            if param not in param_map[new_scenario["sub_folder"]][element]:
+                                param_map[new_scenario["sub_folder"]][element][param] = dict()
+                            param_map[new_scenario["sub_folder"]][element][param][key] = value
+
+                            # set the param_map of the scenario
+                            new_scenario["param_map"] = param_map
+
+                            # expand this scenario as well
+                            expanded_scenarios.extend(
+                                ScenarioDict._expand_scenario(new_scenario, param_map, counter + param_up)
+                            )
+
+                        # expansion done
+                        return expanded_scenarios
+
+        # nothing was expanded, so we just return the scenario
+        expanded_scenarios.append(scenario)
+
+        # return the list
+        return expanded_scenarios
+
+    def expand_subsets(self, init_dict):
+        """
+        Expands a dictionary, e.g. expands sets etc.
+        :param init_dict: The initial dict
+        :return: A new dict which can be used for the scenario analysis
+        """
+
+        new_dict = init_dict.copy()
+        for element_class in self.element_classes:
+            current_set = element_class.label
+            if current_set in new_dict:
+                for param, param_dict in new_dict[current_set].items():
+                    # dict for expansion
+                    base_dict = param_dict
+
+                    # get the exlusion list
+                    if "exclude" in base_dict:
+                        exclude_list = base_dict["exclude"]
+                        del base_dict["exclude"]
+                    else:
+                        exclude_list = []
+
+                    # expand the sets
+                    for element in self.paths[current_set].keys():
+                        if element != "folder" and element not in exclude_list:
+                            # create dicts if necessary
+                            if element not in new_dict:
+                                new_dict[element] = {}
+                            # we only set the param dict if it is not already set
+                            if param not in new_dict[element]:
+                                new_dict[element][param] = base_dict.copy()
+                # delete the old set
+                del new_dict[current_set]
+        return new_dict
+
+    def validate_dict(self, vali_dict):
+        """
+        Validates a dictionary, raises an error if it is not valid
+        :param vali_dict: The dictionary to validate
+        """
+
+        for element, element_dict in vali_dict.items():
+            if element in self._special_elements:
+                continue
+
+            if not isinstance(element_dict, dict):
+                raise ValueError(f"The entry for {element} is not a dictionary!")
+
+            for param, param_dict in element_dict.items():
+                if len(diff := (set(param_dict.keys()) - self._param_dict_keys)) > 0:
+                    raise ValueError(
+                        f"The entry for element {element} and param {param} contains invalid entries: {diff}!"
+                    )
+
+    @staticmethod
+    def validate_file_name(fname):
+        """
+        Checks if the file name has an extension, it is expected to not have an extension
+        :param fname: The file name to validte
+        :return: The validated file name
+        """
+
+        fname, ext = os.path.splitext(fname)
+        if ext != "":
+            warnings.warn(f"The file name {fname}{ext} has an extension {ext}, removing it.")
+        return fname
+
+    def get_default(self, element, param):
+        """
+        Return the name where the default value should be read out
+        :param element: The element name
+        :param param: The parameter of the element
+        :return: If the entry is overwritten by the scenario analysis the entry and factor are returned, otherwise
+                 the default entry is returned with a factor of 1
+        """
+
+        # These are the default values
+        default_f_name = "attributes"
+        default_factor = 1.0
+
+        if element in self.dict and param in (element_dict := self.dict[element]):
+            param_dict = element_dict[param]
+            default_f_name = param_dict.get("default", default_f_name)
+            default_f_name = self.validate_file_name(default_f_name)
+            default_factor = param_dict.get("default_op", default_factor)
+
+        return default_f_name, default_factor
+
+    def get_param_file(self, element, param):
+        """
+        Return the file name where the parameter values should be read out
+        :param element: The element name
+        :param param: The parameter of the element
+        :return: If the entry is overwritten by the scenario analysis the entry and factor are returned, otherwise
+                 the default entry is returned with a factor of 1
+        """
+
+        # These are the default values
+        default_f_name = param
+        default_factor = 1.0
+
+        if element in self.dict and param in (element_dict := self.dict[element]):
+            param_dict = element_dict[param]
+            default_f_name = param_dict.get("file", default_f_name)
+            default_f_name = self.validate_file_name(default_f_name)
+            default_factor = param_dict.get("file_op", default_factor)
+
+        return default_f_name, default_factor
+
+
+# linopy helpers
+# --------------
+
+
+def lp_sum(exprs, dim="_term"):
+    """
+    Sum of linear expressions with lp.expressions.merge, returns 0 if list is emtpy
+    :param exprs: The expressions to sum
+    :param dim: Along which dimension to merge
+    :return: The sum of the expressions
+    """
+
+    # emtpy sum
+    if len(exprs) == 0:
+        return 0
+    # no sum
+    if len(exprs) == 1:
+        return exprs[0]
+    # normal sum
+    return lp.expressions.merge(exprs, dim=dim)
+
+
+def align_like(da, other, fillna=0.0, astype=None):
+    """
+    Aligns a data array like another data array
+    :param da: The data array to align
+    :param other: The data array to align to
+    :return: The aligned data array
+    """
+    if isinstance(other, lp.Variable):
+        other = other.lower
+    elif isinstance(other, lp.LinearExpression):
+        other = other.const
+    elif isinstance(other, xr.DataArray):
+        other = other
+    else:
+        raise TypeError(f"other must be a Variable, LinearExpression or DataArray, not {type(other)}")
+    da = xr.align(da, other, join="right")[0]
+    da = da.broadcast_like(other)
+    if fillna is not None:
+        da = da.fillna(fillna)
+    if astype is not None:
+        da = da.astype(astype)
+    return da
+
+
+def linexpr_from_tuple_np(tuples, coords, model):
+    """
+    Transforms tuples of (coeff, var) into a linopy linear expression, but uses numpy broadcasting
+    :param tuples: Tuple of (coeff, var)
+    :param coords: The coordinates of the final linear expression
+    :param model: The model to which the linear expression belongs
+    :return: A linear expression
+    """
+
+    # get actual coords
+    if not isinstance(coords, xr.core.dataarray.DataArrayCoordinates):
+        coords = xr.DataArray(coords=coords).coords
+
+    # numpy stack everything
+    coefficients = []
+    variables = []
+    for coeff, var in tuples:
+        var = var.labels.data
+        if isinstance(coeff, (float, int)):
+            coeff = np.full(var.shape, 1.0 * coeff)
+        coefficients.append(coeff)
+        variables.append(var)
+
+    # to linear expression
+    variables = xr.DataArray(np.stack(variables, axis=0), coords=coords, dims=["_term", *coords])
+    coefficients = xr.DataArray(np.stack(coefficients, axis=0), coords=coords, dims=["_term", *coords])
+    xr_ds = xr.Dataset({"coeffs": coefficients, "vars": variables}).transpose(..., "_term")
+
+    return lp.LinearExpression(xr_ds, model)
+
+
+def xr_like(fill_value, dtype, other, dims):
+    """
+    Creates an xarray with fill value and dtype like the other object but only containing the given dimensions
+    :param fill_value: The value to fill the data with
+    :param dtype: dtype of the data
+    :param other: The other object to use as base
+    :param dims: The dimensions to use
+    :return: An object like the other object but only containing the given dimensions
+    """
+
+    # get the coords
+    coords = {}
+    for dim in dims:
+        coords[dim] = other.coords[dim]
+
+    # create the data array
+    da = xr.DataArray(
+        np.full([len(other.coords[dim]) for dim in dims], fill_value, dtype=dtype),
+        coords=coords,
+        dims=dims,
+    )
+
+    # return
+    return da
+
+
+# This is to lazy load h5 file most of it is taken from the hdfdict package
+###########################################################################
+
+TYPEID = "_type_"
+
+
+@contextmanager
+def hdf_file(hdf, lazy=True, *args, **kwargs):
+    """
+    Context manager yields h5 file if hdf is str,
+    otherwise just yield hdf as is.
+
+    :param hdf: #TODO describe parameter/return
+    :param lazy: #TODO describe parameter/return
+    :param args: #TODO describe parameter/return
+    :param kwargs: #TODO describe parameter/return
+    """
+    if isinstance(hdf, str):
+        if not lazy:
+            with h5py.File(hdf, *args, **kwargs) as hdf:
+                yield hdf
+        else:
+            yield h5py.File(hdf, *args, **kwargs)
+    else:
+        yield hdf
+
+
+def unpack_dataset(item):
+    """
+    Reconstruct a hdfdict dataset.
+    Only some special unpacking for yaml and datetime types.
+
+    :param item: h5py.Dataset
+    :return: Unpacked Data
+    """
+
+    value = item[()]
+    if TYPEID in item.attrs:
+        if item.attrs[TYPEID].astype(str) == "datetime":
+            if hasattr(value, "__iter__"):
+                value = [datetime.fromtimestamp(ts) for ts in value]
+            else:
+                value = datetime.fromtimestamp(value)
+
+        if item.attrs[TYPEID].astype(str) == "yaml":
+            value = yaml.safe_load(value.decode())
+
+    # bytes to strings
+    if isinstance(value, bytes):
+        value = value.decode("utf-8")
+
+    return value
+
+
+class LazyHdfDict(UserDict):
+    """
+    Helps loading data only if values from the dict are requested.
+    This is done by reimplementing the __getitem__ method.
+    """
+
+    def __init__(self, _h5file=None, *args, **kwargs):
+        """
+
+        :param _h5file: #TODO describe parameter/return
+        :param args: #TODO describe parameter/return
+        :param kwargs: #TODO describe parameter/return
+        """
+        super().__init__(*args, **kwargs)
+        self._h5file = _h5file  # used to close the file on deletion.
+
+    def __getitem__(self, key):
+        """Returns item and loads dataset if needed.
+
+        :param key: #TODO describe parameter/return
+        :return: #TODO describe parameter/return
+        """
+        item = super().__getitem__(key)
+        if isinstance(item, h5py.Dataset):
+            item = unpack_dataset(item)
+            self.__setitem__(key, item)
+        return item
+
+    def unlazy(self, return_dict=False):
+        """
+        Unpacks all datasets.
+        You can call dict(this_instance) then to get a real dict.
+
+        :param return_dict: #TODO describe parameter/return
+        :return: #TODO describe parameter/return
+        """
+        load(self, lazy=False)
+
+        # Load loads all the data but we need to transform the lazydict into normal dicts
+        def _recursive(lazy_dict):
+            for k in list(lazy_dict.keys()):
+                if isinstance(lazy_dict[k], LazyHdfDict):
+                    _recursive(lazy_dict[k])
+                    lazy_dict[k] = dict(lazy_dict[k])
+
+        _recursive(self)
+
+        if return_dict:
+            return dict(self)
+
+    def close(self):
+        """
+        Closes the h5file if provided at initialization.
+        """
+        if self._h5file and hasattr(self._h5file, "close"):
+            self._h5file.close()
+
+    def __del__(self):
+        """
+        delete
+        """
+        self.close()
+
+    def _ipython_key_completions_(self):
+        """
+        Returns a tuple of keys.
+        Special Method for ipython to get key completion
+
+        :return: #TODO describe parameter/return
+        """
+        return tuple(self.keys())
+
+
+def fill_dict(hdfobject, datadict, lazy=True, unpacker=unpack_dataset):
+    """
+    Recursivley unpacks a hdf object into a dict
+
+    :param hdfobject: Object to recursively unpack
+    :param datadict: A dict option to add the unpacked values to
+    :param lazy: If True, the datasets are lazy loaded at the moment an item is requested.
+    :param unpacker: Unpack function gets `value` of type h5py.Dataset. Must return the data you would like to
+                     have it in the returned dict.
+    :return: a dict
+    """
+
+    for key, value in hdfobject.items():
+        if type(value) == h5py.Group or isinstance(value, LazyHdfDict):
+            if lazy:
+                datadict[key] = LazyHdfDict()
+            else:
+                datadict[key] = {}
+            datadict[key] = fill_dict(value, datadict[key], lazy, unpacker)
+        elif isinstance(value, h5py.Dataset):
+            if not lazy:
+                value = unpacker(value)
+            datadict[key] = value
+
+    return datadict
+
+
+def load(hdf, lazy=True, unpacker=unpack_dataset, *args, **kwargs):
+    """
+    Returns a dictionary containing the groups as keys and the datasets as values from given hdf file.
+
+    :param hdf: string (path to file) or `h5py.File()` or `h5py.Group()`
+    :param lazy: If True, the datasets are lazy loaded at the moment an item is requested.
+    :param unpacker: Unpack function gets `value` of type h5py.Dataset. Must return the data you would like to
+                     have it in the returned dict.
+    :param args: Additional arguments for the hdf_file handler
+    :param kwargs: Additional keyword arguments for the hdf_file handler
+    :return: The dictionary containing all groupnames as keys and datasets as values.
+    """
+
+    with hdf_file(hdf, lazy=lazy, *args, **kwargs) as hdf:
+        if lazy:
+            data = LazyHdfDict(_h5file=hdf)
+        else:
+            data = {}
+        return fill_dict(hdf, data, lazy=lazy, unpacker=unpacker)
+
+
+def pack_dataset(hdfobject, key, value):
+    """
+    Packs a given key value pair into a dataset in the given hdfobject.
+
+    :param hdfobject: #TODO describe parameter/return
+    :param key: #TODO describe parameter/return
+    :param value: #TODO describe parameter/return
+    """
+
+    isdt = None
+    if isinstance(value, datetime):
+        value = value.timestamp()
+        isdt = True
+
+    if hasattr(value, "__iter__"):
+        if all(isinstance(i, datetime) for i in value):
+            value = [item.timestamp() for item in value]
+            isdt = True
+
+    try:
+        ds = hdfobject.create_dataset(name=key, data=value)
+        if isdt:
+            ds.attrs.create(name=TYPEID, data=string_("datetime"))
+    except TypeError:
+        # Obviously the data was not serializable. To give it
+        # a last try; serialize it to yaml
+        # and save it to the hdf file:
+        ds = hdfobject.create_dataset(name=key, data=string_(yaml.safe_dump(value)))
+        ds.attrs.create(name=TYPEID, data=string_("yaml"))
+        # if this fails again, restructure your data!
+
+
+def dump(data, hdf, packer=pack_dataset, *args, **kwargs):
+    """
+    Adds keys of given dict as groups and values as datasets to the given hdf-file (by string or object) or group object.
+
+    :param data: The dictionary containing only string keys and data values or dicts again.
+    :param hdf: string (path to file) or `h5py.File()` or `h5py.Group()`
+    :param packer: Callable gets `hdfobject, key, value` as input.
+                   `hdfobject` is considered to be either a h5py.File or a h5py.Group.
+                   `key` is the name of the dataset.
+                   `value` is the dataset to be packed and accepted by h5py.
+    :param args: Additional arguments for the hdf_file handler
+    :param kwargs: Additional keyword arguments for the hdf_file handler
+    :return: `h5py.Group()` or `h5py.File()` instance
+    """
+
+    def _recurse(datadict, hdfobject):
+        for key, value in datadict.items():
+            if isinstance(key, tuple):
+                key = "_".join((str(i) for i in key))
+            if isinstance(value, (dict, LazyHdfDict)):
+                hdfgroup = hdfobject.create_group(key)
+                _recurse(value, hdfgroup)
+            else:
+                packer(hdfobject, key, value)
+
+    with hdf_file(hdf, *args, **kwargs) as hdf:
+        _recurse(data, hdf)
+        return hdf
+
+
+# This is to lazy load h5 file most
+###################################
+
+
+class LazyEntry(object):
+    """
+    This is a lazy entry from a store that is loaded only when it is requested.
+    """
+
+    def __init__(self, path, dtype, store, value=None):
+        """
+        Initializes the class.
+
+        :param value: The value to store
+        :param path: The path to the leave of the store
+        :param dtype: The type of the leave
+        :param store: The store to load the data from
+        :param value: The value to store, can be None, if given, this is returned when deserialized and the store is not
+                      accessed.
+        """
+        self.path = path
+        self.dtype = dtype
+        self.store = store
+        self.value = value
+
+    def deserialize(self):
+        """
+        Deserializes the data from the store.
+
+        :return: The deserialized data
+        """
+
+        # if we have a value, return it
+        if self.value is not None:
+            return self.value
+
+        # get the data
+        df = self.store.get(self.path)
+
+        # go through the different types
+        if self.dtype == "pandas":
+            return df
+        elif self.dtype == "scalar":
+            return df.values[0]
+        elif self.dtype == "vector" or self.dtype == "matrix":
+            return df.values
+        else:
+            raise TypeError(f"Unknown type {self.dtype}")
+
+
+class LazyDict(dict):
+    """
+    This class is a dictionary that loads the values lazily.
+    """
+
+    def __getitem__(self, item):
+        """
+        Returns the item from the dictionary.
+
+        :param item: The item to return
+        :return: The item
+        """
+
+        value = super().__getitem__(item)
+
+        if isinstance(value, LazyEntry):
+            value = value.deserialize()
+            super().__setitem__(item, value)
+
+        return value
+
+
+class HDFPandasSerializer(LazyDict):
+    """
+    This class saves dictionaries with a pandas store as a hdf file.
+    """
+
+    def __init__(self, file_name, lazy=True):
+        """
+        Initializes the class to read a hdf file, potentially lazily. For writing files, use the classmethod
+        "serialize_dict".
+
+        :param file_name: The file name of the hdf file.
+        :param lazy: Boolean if lazy selection
+        """
+
+        # super init
+        super().__init__()
+
+        # attributes
+        self.file_name = file_name
+        self.store = pd.HDFStore(file_name, mode="r")
+
+        # raise a key error if the file is empty
+        if not self.store.keys():
+            raise KeyError(f"This file does not contain any keys: {file_name}")
+
+        self._lazy = lazy
+
+        # load all keys
+        self._load()
+
+    def _load(self):
+        """
+        Loads the hdf file into the dictionary.
+        """
+
+        for path, groups, leaves in self.store.walk():
+            # get the right dict
+            previous_keys = path.split("/")[1:]
+            current_dict = self
+            for key in previous_keys:
+                current_dict = current_dict[key]
+
+            # create the groups
+            for group_key in groups:
+                current_dict[group_key] = LazyDict()
+
+            # load the leaves
+            for leave_key in leaves:
+                leave_path = f"{path}/{leave_key}"
+                attrs = self.store.get_storer(f"{path}/{leave_key}").attrs
+                dtype = attrs.type
+
+                # if its a scalar we read it out now
+                value = None
+                if dtype == "scalar":
+                    value = attrs.value
+
+                # create the entry
+                entry = LazyEntry(leave_path, dtype, self.store, value=value)
+
+                if self._lazy:
+                    current_dict[leave_key] = entry
+                else:
+                    current_dict[leave_key] = entry.deserialize()
+
+        # no need to keep the file open
+        if not self._lazy:
+            self.close()
+
+    def close(self):
+        """
+        Closes the hdf file.
+        """
+
+        self.store.close()
+
+    @classmethod
+    def _recurse(cls, store, dictionary, previous_key=""):
+        """
+        Recursively saves the dictionary into the store.
+
+        :param store: The store to save the dictionary into.
+        :param dictionary: The dictionary to save.
+        :param previous_key: The key of the dictionary.
+        """
+
+        for key, value in dictionary.items():
+            if not isinstance(key, str):
+                raise TypeError("All dictionary keys must be strings!")
+
+            key = f"{previous_key}/{key}"
+            if isinstance(value, dict):
+                cls._recurse(store, value, key)
+            elif isinstance(value, (pd.DataFrame, pd.Series)):
+                # make a proper multi index to save memory
+                store.put(key, value)
+                store.get_storer(key).attrs.type = "pandas"
+            elif isinstance(value, (float, str, int)):
+                store.put(key, pd.Series([], dtype=int))
+                store.get_storer(key).attrs.value = value
+                store.get_storer(key).attrs.type = "scalar"
+            # elif isinstance(value,str):
+            #     # encode string to bytes
+            #     store.put(key, pd.Series([np.char.encode(value)], dtype=type(value)))
+            #     store.get_storer(key).attrs.type = "scalar"
+            elif isinstance(value, (list, tuple)) or isinstance(value, np.ndarray) and value.ndim == 1:
+                store.put(key, pd.Series(value))
+                store.get_storer(key).attrs.type = "vector"
+            elif isinstance(value, np.ndarray) and value.ndim == 2:
+                store.put(key, pd.DataFrame(value))
+                store.get_storer(key).attrs.type = "matrix"
+            else:
+                raise TypeError(f"Type {type(value)} is not supported.")
+
+    @classmethod
+    def serialize_dict(cls, file_name, dictionary, overwrite=True):
+        """
+        Serialized a dictionary of dataframes and other objects into a hdf file.
+
+        :param file_name: The file name of the hdf file.
+        :param dictionary: The dictionary to serialize
+        :param overwrite: If True, the file will be overwritten.
+        """
+
+        if not overwrite and os.path.exists(file_name):
+            raise FileExistsError("File already exists. Please set overwrite=True to overwrite the file.")
+
+        with pd.HDFStore(file_name, mode="w", complevel=4) as store:
+            cls._recurse(store, dictionary)
+
+
+class InputDataChecks:
+    """
+    This class checks if the input data (folder/file structure, system.py settings, element definitions, etc.) is defined correctly
+    """
+
+    def __init__(self, config, optimization_setup):
+        """
+        Initialize the class
+
+        :param config: config object used to extract the analysis, system and solver dictionaries
+        :param optimization_setup: OptimizationSetup instance
+        """
+        self.system = config.system
+        self.analysis = config.analysis
+        self.optimization_setup = optimization_setup
+
+    def check_technology_selections(self):
+        """
+        Checks selection of different technologies in system.py file
+        """
+        # Checks if at least one technology is selected in the system.py file
+        assert (
+            len(
+                self.system["set_conversion_technologies"]
+                + self.system["set_transport_technologies"]
+                + self.system["set_storage_technologies"]
+            )
+            > 0
+        ), f"No technology selected in system.py"
+        # Checks if identical technologies are selected multiple times in system.py file and removes possible duplicates
+        for tech_list in [
+            "set_conversion_technologies",
+            "set_transport_technologies",
+            "set_storage_technologies",
+        ]:
+            techs_selected = self.system[tech_list]
+            unique_elements = list(np.unique(techs_selected))
+            self.system[tech_list] = unique_elements
+
+    def check_year_definitions(self):
+        """
+        Check if year-related parameters are defined correctly
+        """
+        # assert that number of optimized years is a positive integer
+        assert (
+            isinstance(self.system["optimized_years"], int) and self.system["optimized_years"] > 0
+        ), f"Number of optimized years must be a positive integer, however it is {self.system['optimized_years']}"
+        # assert that interval between years is a positive integer
+        assert (
+            isinstance(self.system["interval_between_years"], int) and self.system["interval_between_years"] > 0
+        ), f"Interval between years must be a positive integer, however it is {self.system['interval_between_years']}"
+        assert (
+            isinstance(self.system["reference_year"], int)
+            and self.system["reference_year"] >= self.analysis["earliest_year_of_data"]
+        ), f"Reference year must be an integer and larger than the defined earliest_year_of_data: {self.analysis['earliest_year_of_data']}"
+        # check if the number of years in the rolling horizon isn't larger than the number of optimized years
+        if (
+            self.system["years_in_rolling_horizon"] > self.system["optimized_years"]
+            and self.system["use_rolling_horizon"]
+        ):
+            warnings.warn(
+                f"The chosen number of years in the rolling horizon step is larger than the total number of years optimized!"
+            )
+
+    def check_primary_folder_structure(self):
+        """
+        Checks if the primary folder structure (set_conversion_technology, set_transport_technology, ..., energy_system) is provided correctly
+
+        :param analysis: dictionary defining the analysis framework
+        """
+
+        for set_name, subsets in self.analysis["subsets"].items():
+            if not os.path.exists(os.path.join(self.analysis["dataset"], set_name)):
+                raise AssertionError(f"Folder {set_name} does not exist!")
+            if isinstance(subsets, dict):
+                for subset_name, subset in subsets.items():
+                    if not os.path.exists(os.path.join(self.analysis["dataset"], set_name, subset_name)):
+                        raise AssertionError(f"Folder {subset_name} does not exist!")
+                else:
+                    for subset_name in subsets:
+                        if not os.path.exists(os.path.join(self.analysis["dataset"], set_name, subset_name)):
+                            raise AssertionError(f"Folder {subset_name} does not exist!")
+
+        for file_name in [
+            "attributes.json",
+            "base_units.csv",
+            "set_edges.csv",
+            "set_nodes.csv",
+            "unit_definitions.txt",
+        ]:
+            if file_name not in os.listdir(os.path.join(self.analysis["dataset"], "energy_system")):
+                raise FileNotFoundError(f"File {file_name} is missing in the energy_system directory")
+
+    def check_existing_technology_data(self):
+        """
+        This method checks the existing technology input data and only regards those technology elements for which folders containing the attributes.json file exist.
+        """
+        # TODO works for two levels of subsets, but not for more
+        self.optimization_setup.system["set_technologies"] = []
+        for set_name, subsets in self.optimization_setup.analysis["subsets"]["set_technologies"].items():
+            for technology in self.optimization_setup.system[set_name]:
+                if technology not in self.optimization_setup.paths[set_name].keys():
+                    # raise error if technology is not in input data
+                    raise FileNotFoundError(f"Technology {technology} selected in config does not exist in input data")
+                elif "attributes.json" not in self.optimization_setup.paths[set_name][technology]:
+                    raise FileNotFoundError(f"The file attributes.json does not exist for the technology {technology}")
+            self.optimization_setup.system["set_technologies"].extend(self.optimization_setup.system[set_name])
+            # check subsets of technology_subset
+            assert isinstance(subsets, list), f"Subsets of {set_name} must be a list, dict not implemented"
+            for subset in subsets:
+                for technology in self.optimization_setup.system[subset]:
+                    if technology not in self.optimization_setup.paths[subset].keys():
+                        # raise error if technology is not in input data
+                        raise FileNotFoundError(
+                            f"Technology {technology} selected in config does not exist in input data"
+                        )
+                    elif "attributes.json" not in self.optimization_setup.paths[subset][technology]:
+                        raise FileNotFoundError(
+                            f"The file attributes.json does not exist for the technology {technology}"
+                        )
+                    self.optimization_setup.system[set_name].extend(self.optimization_setup.system[subset])
+                    self.optimization_setup.system["set_technologies"].extend(self.optimization_setup.system[subset])
+
+    def check_existing_carrier_data(self):
+        """
+        Checks the existing carrier data and only regards those carriers for which folders exist
+        """
+        # check if carriers exist
+        for carrier in self.optimization_setup.system["set_carriers"]:
+            if carrier not in self.optimization_setup.paths["set_carriers"].keys():
+                # raise error if carrier is not in input data
+                raise FileNotFoundError(f"Carrier {carrier} selected in config does not exist in input data")
+            elif "attributes.json" not in self.optimization_setup.paths["set_carriers"][carrier]:
+                raise FileNotFoundError(f"The file attributes.json does not exist for the carrier {carrier}")
+
+    def check_dataset(self):
+        """
+        Ensures that the dataset chosen in the config does exist and contains a system.py file
+        """
+        dataset = os.path.basename(self.analysis["dataset"])
+        dirname = os.path.dirname(self.analysis["dataset"])
+        assert os.path.exists(dirname), f"Requested folder {dirname} is not a valid path"
+        assert os.path.exists(
+            self.analysis["dataset"]
+        ), f"The chosen dataset {dataset} does not exist at {self.analysis['dataset']} as it is specified in the config"
+        # check if chosen dataset contains a system.py file
+
+        if not os.path.exists(os.path.join(self.analysis["dataset"], "system.py")) and not os.path.exists(
+            os.path.join(self.analysis["dataset"], "system.json")
+        ):
+            raise FileNotFoundError(
+                f"Neither system.json nor system.py not found in dataset: {self.analysis['dataset']}"
+            )
+
+    def check_single_directed_edges(self, set_edges_input):
+        """
+        Checks if single-directed edges exist in the dataset (e.g. CH-DE exists, DE-CH doesn't) and raises a warning
+
+        :param set_edges_input: DataFrame containing set of edges defined in set_edges.csv
+        """
+        for edge in set_edges_input.values:
+            reversed_edge = edge[2] + "-" + edge[1]
+            if (
+                reversed_edge not in [edge_string[0] for edge_string in set_edges_input.values]
+                and edge[1] in self.system["set_nodes"]
+                and edge[2] in self.system["set_nodes"]
+            ):
+                warnings.warn(f"The edge {edge[0]} is single-directed, i.e., the edge {reversed_edge} doesn't exist!")
+
+    @staticmethod
+    def check_carrier_configuration(input_carrier, output_carrier, reference_carrier, name):
+        """
+        Checks if the chosen input/output and reference carrier combination is reasonable
+
+        :param input_carrier: input carrier of conversion technology
+        :param output_carrier: output carrier of conversion technology
+        :param reference_carrier: reference carrier of technology
+        :param name: name of conversion technology
+        """
+        # assert that conversion technology has at least an input or an output carrier
+        assert (
+            len(input_carrier + output_carrier) > 0
+        ), f"Conversion technology {name} has neither an input nor an output carrier!"
+        # check if reference carrier in input and output carriers and set technology to correspondent carrier
+        assert reference_carrier[0] in (
+            input_carrier + output_carrier
+        ), f"reference carrier {reference_carrier} of technology {name} not in input and output carriers {input_carrier + output_carrier}"
+        set_input_carrier = set(input_carrier)
+        set_output_carrier = set(output_carrier)
+        # assert that input and output carrier of conversion tech are different
+        common_carriers = set_input_carrier & set_output_carrier
+        assert (
+            not common_carriers
+        ), f"The conversion technology {name} has the same input and output carrier(s) ({list(common_carriers)})!"
+
+    @staticmethod
+    def check_duplicate_indices(df_input, file_name, folder_path):
+        """
+        Checks if df_input contains any duplicate indices and either removes them if they are of identical value or raises an error otherwise
+
+        :param df_input: raw input dataframe
+        :param folder_path: the path of the folder containing the selected file
+        :param file_name: name of selected file
+        :return: df_input without duplicate indices
+        """
+        unique_elements, counts = np.unique(df_input.index, return_counts=True)
+        duplicates = unique_elements[counts > 1]
+
+        if len(duplicates) != 0:
+            for duplicate in duplicates:
+                values = df_input.loc[duplicate]
+                # check if all the duplicates are of the same value
+                if values.nunique() == 1:
+                    logging.warning(
+                        f"The input data file {file_name + '.csv'} at {folder_path} contains duplicate indices with identical values: {df_input.loc[duplicates]}."
+                    )
+                else:
+                    raise AssertionError(
+                        f"The input data file {file_name + '.csv'} at {folder_path} contains duplicate indices with different values: {df_input.loc[duplicates]}."
+                    )
+            # remove duplicates
+            duplicate_mask = df_input.index.duplicated(keep="first")
+            df_input = df_input[~duplicate_mask]
+
+        return df_input
+
+    @staticmethod
+    def read_system_file(config):
+        """
+        Reads the system file and returns the system dictionary
+
+        :param config: config object
+        """
+        # check if system.json file exists
+        if os.path.exists(os.path.join(config.analysis["dataset"], "system.json")):
+            with open(os.path.join(config.analysis["dataset"], "system.json"), "r") as file:
+                system = json.load(file)
+        # otherwise read system.py file
+        else:
+            system_path = os.path.join(config.analysis["dataset"], "system.py")
+            spec = importlib.util.spec_from_file_location("module", system_path)
+            module = importlib.util.module_from_spec(spec)
+            spec.loader.exec_module(module)
+            system = module.system
+        config.system.update(system)
+
+
+class StringUtils:
+    """
+    This class handles some strings for logging and filenames to tidy up scripts
+    """
+
+    def __init__(self):
+        """Initializes the class"""
+        pass
+
+    @classmethod
+    def print_optimization_progress(cls, scenario, steps_horizon, step, system):
+        """
+        prints the current optimization progress
+
+        :param scenario: string of scenario name
+        :param steps_horizon: all steps of horizon
+        :param step: current step of horizon
+        """
+        scenario_string = ScenarioUtils.scenario_string(scenario)
+        if len(steps_horizon) == 1:
+            logging.info("\n--- Conduct optimization for perfect foresight %s --- \n", scenario_string)
+        else:
+            corresponding_year = system.reference_year + step * system.interval_between_years
+            logging.info(
+                f"\n--- Conduct optimization for rolling horizon step for {corresponding_year} ({steps_horizon.index(step) + 1} of {len(steps_horizon)}) {scenario_string}--- \n"
+            )
+
+    @classmethod
+    def generate_folder_path(cls, config_system, scenario, scenario_dict, steps_horizon, step):
+        """generates the folder path for the results
+        :param config_system: config.system of optimization
+        :param scenario: name of scenario
+        :param scenario_dict: current scenario dict
+        :param steps_horizon: all steps of horizon
+        :param step: current step of horizon
+        :return: scenario name in folder
+        :return: subfolder in results file
+        :return: mapping of parameters
+        """
+        subfolder = Path("")
+        scenario_name = None
+        param_map = None
+        if config_system["conduct_scenario_analysis"]:
+            # handle scenarios
+            scenario_name = f"scenario_{scenario}"
+            subfolder = Path(f"scenario_{scenario_dict['base_scenario']}")
+
+            # set the scenarios
+            if scenario_dict["sub_folder"] != "":
+                # get the param map
+                param_map = scenario_dict["param_map"]
+
+                # get the output scenarios
+                subfolder = subfolder.joinpath(f"scenario_{scenario_dict['sub_folder']}")
+                scenario_name = f"scenario_{scenario_dict['sub_folder']}"
+
+        # handle myopic foresight
+        if len(steps_horizon) > 1:
+            mf_f_string = f"MF_{step}"
+            # handle combination of MF and scenario analysis
+            if config_system["conduct_scenario_analysis"]:
+                subfolder = Path(subfolder), Path(mf_f_string)
+            else:
+                subfolder = Path(mf_f_string)
+
+        return scenario_name, subfolder, param_map
+
+    @staticmethod
+    def get_model_name(analysis, system):
+        """
+        return model name while conducting some tests
+        :param analysis: analysis of optimization
+        :param system: system of optimization
+        :return: model name
+        :return: output folder
+        """
+        model_name = os.path.basename(analysis["dataset"])
+        out_folder = StringUtils.get_output_folder(analysis, system, analysis["folder_output"])
+        return model_name, out_folder
+
+    @staticmethod
+    def get_output_folder(analysis, system, folder_output):
+        """
+        return model name while conducting some tests
+        :param analysis: analysis of optimization
+        :param system: system of optimization
+        :param folder_output: output folder
+        :return: output folder
+        """
+        model_name = os.path.basename(analysis["dataset"])
+        if not os.path.exists(folder_output):
+            os.mkdir(folder_output)
+        if not os.path.exists(out_folder := os.path.join(folder_output, model_name)):
+            os.mkdir(out_folder)
+        else:
+            logging.warning(f"The output folder '{out_folder}' already exists")
+            if analysis["overwrite_output"]:
+                logging.warning("Existing files will be overwritten!")
+                if not system.conduct_scenario_analysis:
+                    # TODO fix for scenario analysis, shared folder for all scenarios, so not robust for parallel process
+                    for filename in os.listdir(out_folder):
+                        file_path = os.path.join(out_folder, filename)
+                        if os.path.isfile(file_path) or os.path.islink(file_path):
+                            os.unlink(file_path)
+                        elif os.path.isdir(file_path):
+                            shutil.rmtree(file_path)
+        return out_folder
+
+
+class ScenarioUtils:
+    """
+    This class handles some stuff for scenarios to tidy up scripts
+    """
+
+    def __init__(self):
+        """Initializes the class"""
+        pass
+
+    @staticmethod
+    def scenario_string(scenario):
+        """creates additional scenario string
+        :param scenario: scenario name
+        :return: scenario string"""
+        if scenario != "":
+            scenario_string = f"for scenario {scenario} "
+        else:
+            scenario_string = ""
+        return scenario_string
+
+    @staticmethod
+    def clean_scenario_folder(config, out_folder):
+        """cleans scenario dict when overwritten
+        :param config: config of optimization
+        :param out_folder: output folder"""
+        # compare to existing sub-scenarios
+        if config.system["conduct_scenario_analysis"] and config.system["clean_sub_scenarios"]:
+            # collect all paths that are in the scenario dict
+            folder_dict = defaultdict(list)
+            for key, value in config.scenarios.items():
+                if value["sub_folder"] != "":
+                    folder_dict[f"scenario_{value['base_scenario']}"].append(f"scenario_{value['sub_folder']}")
+                    folder_dict[f"scenario_{value['base_scenario']}"].append(
+                        f"dict_all_sequence_time_steps_{value['sub_folder']}.h5"
+                    )
+            for scenario_name, sub_folders in folder_dict.items():
+                scenario_path = os.path.join(out_folder, scenario_name)
+                if os.path.exists(scenario_path) and os.path.isdir(scenario_path):
+                    existing_sub_folder = os.listdir(scenario_path)
+                    for sub_folder in existing_sub_folder:
+                        # delete the scenario subfolder
+                        sub_folder_path = os.path.join(scenario_path, sub_folder)
+                        if os.path.isdir(sub_folder_path) and sub_folder not in sub_folders:
+                            logging.info(f"Removing sub-scenario {sub_folder}")
+                            shutil.rmtree(sub_folder_path, ignore_errors=True)
+                        # the time steps dict
+                        if sub_folder.startswith("dict_all_sequence_time_steps") and sub_folder not in sub_folders:
+                            logging.info(f"Removing time steps dict {sub_folder}")
+                            os.remove(sub_folder_path)
+
+    @staticmethod
+    def get_scenarios(config, scenario_script_name, job_index):
+        """retrieves and overwrites the scenario dicts
+        :param config: config of optimization
+        :param scenario_script_name: name of scenario script
+        :param job_index: index of current job, if passed
+        :return: scenarios of optimization
+        :return: elements in scenario
+        """
+        if config.system["conduct_scenario_analysis"]:
+            scenarios_path = os.path.abspath(os.path.join(config.analysis["dataset"], "scenarios.json"))
+            if os.path.exists(scenarios_path):
+                with open(scenarios_path, "r") as file:
+                    scenarios = json.load(file)
+            else:
+                scenarios_path = os.path.abspath(os.path.join(config.analysis["dataset"], "scenarios.py"))
+                if not os.path.exists(scenarios_path):
+                    raise FileNotFoundError(
+                        f"Neither scenarios.json nor scenarios.py not found in dataset: {config.analysis['dataset']}"
+                    )
+                spec = importlib.util.spec_from_file_location("module", scenarios_path)
+                module = importlib.util.module_from_spec(spec)
+                spec.loader.exec_module(module)
+                scenarios = module.scenarios
+            config.scenarios.update(scenarios)
+            # remove the default scenario if necessary
+            if not config.system["run_default_scenario"] and "" in config.scenarios:
+                del config.scenarios[""]
+
+            # expand the scenarios
+            config.scenarios = ScenarioDict.expand_lists(config.scenarios)
+
+            # deal with the job array
+            if job_index is not None:
+                if isinstance(job_index, int):
+                    job_index = [job_index]
+                else:
+                    job_index = list(job_index)
+                logging.info(f"Running scenarios with job indices: {job_index}")
+                # reduce the scenario and element to a single one
+                scenarios = [list(config.scenarios.keys())[jx] for jx in job_index]
+                elements = [list(config.scenarios.values())[jx] for jx in job_index]
+            else:
+                logging.info(f"Running all scenarios sequentially")
+                scenarios = config.scenarios.keys()
+                elements = config.scenarios.values()
+        # Nothing to do with the scenarios
+        else:
+            scenarios = [""]
+            elements = [{}]
+        return scenarios, elements
+
+
+class OptimizationError(RuntimeError):
+    """
+    Exception raised when the optimization problem is infeasible
+    """
+
+    def __init__(self, status="The optimization is infeasible or unbounded, or finished with an error"):
+        """
+        Initializes the class
+
+        :param message: The message to display
+        """
+        self.message = f"The termination condition was {status}"
+        super().__init__(self.message)