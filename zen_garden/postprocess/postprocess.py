"""
:Title:        ZEN-GARDEN
:Created:      October-2021
:Authors:      Alissa Ganter (aganter@ethz.ch)
:Organization: Laboratory of Reliability and Risk Engineering, ETH Zurich

Class is defining the postprocessing of the results.
The class takes as inputs the optimization problem (model) and the system configurations (system).
The class contains methods to read the results and save them in a result dictionary (resultDict).
"""

import json
import logging
import os
from pathlib import Path
import sys
import zlib
from tables import NaturalNameWarning
import warnings
import pandas as pd
import xarray as xr
from filelock import FileLock
import yaml
from pydantic import BaseModel

from ..utils import HDFPandasSerializer

# from ..model.optimization_setup import OptimizationSetup

# Warnings
warnings.filterwarnings("ignore", category=NaturalNameWarning)


class Postprocess:
    """
    Class is defining the postprocessing of the results
    """

    def __init__(
        self,
        model,
        scenarios,
        model_name,
        subfolder=None,
        scenario_name=None,
        param_map=None,
        include_year2operation=True,
    ):
        """postprocessing of the results of the optimization

        :param model: OptimizationSetup optimization model
        :param model_name: The name of the model used to name the output folder
        :param subfolder: The subfolder used for the results
        :param scenario_name: The name of the current scenario
        :param param_map: A dictionary mapping the parameters to the scenario names
        :param include_year2operation: Specify if the year2operation dict should be included in the results file
        """
        logging.info("--- Postprocess results ---")
        logging.info("")
        # get the necessary stuff from the model
        self.model = model.model
        self.scenarios = scenarios
        self.system = model.system
        self.analysis = model.analysis
        self.solver = model.solver
        self.energy_system = model.energy_system
        self.params = model.parameters
        self.vars = model.variables
        self.sets = model.sets
        self.constraints = model.constraints
        self.param_map = param_map

        # get name or directory
        self.model_name = model_name
        self.name_dir = Path(self.analysis["folder_output"]).joinpath(self.model_name)

        # deal with the subfolder
        self.subfolder = subfolder
        # here we make use of the fact that None and "" both evaluate to False but any non-empty string doesn't
        if subfolder != Path(""):
            # check if mf within scenario analysis
            if isinstance(self.subfolder, tuple):
                scenario_dir = self.name_dir.joinpath(self.subfolder[0])
                os.makedirs(scenario_dir, exist_ok=True)
                mf_in_scenario_dir = self.subfolder[0].joinpath(self.subfolder[1])
                self.name_dir = self.name_dir.joinpath(mf_in_scenario_dir)
            else:
                self.name_dir = self.name_dir.joinpath(self.subfolder)
        # create the output directory
        os.makedirs(self.name_dir, exist_ok=True)

        # check if we should overwrite output
        self.overwrite = self.analysis["overwrite_output"]
        # get the compression param
        self.output_format = self.analysis["output_format"]

        # save everything
        self.save_sets()
        self.save_param()
        self.save_var()
        self.save_duals()
        self.save_system()
        self.save_analysis()
        self.save_scenarios()
        self.save_solver()
        self.save_param_map()

        # extract and save sequence time steps, we transform the arrays to lists
<<<<<<< HEAD
        self.dict_sequence_time_steps = self.flatten_dict(
            self.energy_system.time_steps.get_sequence_time_steps_dict()
        )

=======
        self.dict_sequence_time_steps = self.flatten_dict(self.energy_system.time_steps.get_sequence_time_steps_dict())
        self.dict_sequence_time_steps["optimized_time_steps"] = model.optimized_time_steps
>>>>>>> a9234410
        if include_year2operation:
            self.dict_sequence_time_steps["time_steps_year2operation"] = (
                self.get_time_steps_year2operation()
            )
            self.dict_sequence_time_steps["time_steps_year2storage"] = (
                self.get_time_steps_year2storage()
            )

        self.save_sequence_time_steps(scenario=scenario_name)

<<<<<<< HEAD
        # case where we should run the post-process as normal
        if model.analysis["postprocess"]:
            pass  # TODO: implement this...  # self.process()

=======
>>>>>>> a9234410
    def write_file(self, name, dictionary, format=None):
        """Writes the dictionary to file as json, if compression attribute is True, the serialized json is compressed
            and saved as binary file

        :param name: Filename without extension
        :param dictionary: The dictionary to save
        :param format: Force the format to use, if None use output_format attribute of instance
        """

        if isinstance(dictionary, BaseModel):
            dictionary = dictionary.model_dump()

        # set the format
        if format is None:
            format = self.output_format

        if format == "yml":
            # serialize to string
            serialized_dict = yaml.dump(dictionary)

            # prep output file
            f_name = f"{name}.yml"
            f_mode = "w"

            # write if necessary
            if self.overwrite or not os.path.exists(f_name):
                with FileLock(f_name + ".lock").acquire(timeout=300):
                    with open(f_name, f_mode) as outfile:
                        outfile.write(serialized_dict)

        elif format == "gzip" or format == "json":
            # serialize to string

            serialized_dict = json.dumps(dictionary, indent=2)

            # if the string is larger than the max output size we compress anyway
            force_compression = False
            if (
                format == "json"
                and sys.getsizeof(serialized_dict) / 1024**2
                > self.analysis["max_output_size_mb"]
            ):
                print(
                    f"WARNING: The file {name}.json would be larger than the maximum allowed output size of "
                    f"{self.analysis['max_output_size_mb']}MB, compressing..."
                )
                force_compression = True

            # prep output file
            if format == "gzip" or force_compression:
                # compress
                f_name = f"{name}.gzip"
                f_mode = "wb"
                serialized_dict = zlib.compress(serialized_dict.encode())
            else:
                # write normal json
                f_name = f"{name}.json"
                f_mode = "w+"

            # write if necessary
            if self.overwrite or not os.path.exists(f_name):
                with FileLock(f_name + ".lock").acquire(timeout=300):
                    with open(f_name, f_mode) as outfile:
                        outfile.write(serialized_dict)

        elif format == "h5":
            f_name = f"{name}.h5"
            with FileLock(f_name + ".lock").acquire(timeout=300):
                HDFPandasSerializer.serialize_dict(
                    file_name=f_name, dictionary=dictionary, overwrite=self.overwrite
                )

        else:
            raise AssertionError(
                f"The specified output format {format}, chosen in the config, is not supported"
            )

    def save_sets(self):
        """Saves the Set values to a json file which can then be
        post-processed immediately or loaded and postprocessed at some other time"""
        # dataframe serialization
        data_frames = {}
        for set in self.sets:
            if not set.is_indexed():
                continue
            vals = set.data
            index_name = [set.name]

            # if the returned dict is emtpy we create a nan value
            if len(vals) == 0:
                indices = pd.Index(data=[], name=index_name[0])
                data = []
            else:
                indices = list(vals.keys())
                data = list(vals.values())
                data_strings = []
                for tpl in data:
                    string = ""
                    for ind, t in enumerate(tpl):
                        if ind == len(tpl) - 1:
                            string += str(t)
                        else:
                            string += str(t) + ","
                    data_strings.append(string)
                data = data_strings

                # create a multi index if necessary
                if len(indices) >= 1 and isinstance(indices[0], tuple):
                    if len(index_name) == len(indices[0]):
                        indices = pd.MultiIndex.from_tuples(indices, names=index_name)
                    else:
                        indices = pd.MultiIndex.from_tuples(indices)
                else:
                    if len(index_name) == 1:
                        indices = pd.Index(data=indices, name=index_name[0])
                    else:
                        indices = pd.Index(data=indices)

            # create dataframe
            df = pd.DataFrame(data=data, columns=["value"], index=indices)
            # update dict
            doc = self.sets.docs[set.name]
            data_frames[index_name[0]] = self._transform_df(df, doc)

        self.write_file(self.name_dir.joinpath("set_dict"), data_frames)

    def save_param(self):
        """Saves the Param values to a json file which can then be
        post-processed immediately or loaded and postprocessed at some other time"""

        # dataframe serialization
        data_frames = {}
        for param in self.params.docs.keys():
            # get the values
            vals = getattr(self.params, param)
            doc = self.params.docs[param]
            units = self.params.units[param]
            index_list = self.get_index_list(doc)
            # data frame
            if isinstance(vals, xr.DataArray):
                df = vals.to_dataframe("value").dropna()
            # we have a scalar
            else:
                df = pd.DataFrame(data=[vals], columns=["value"])

            # rename the index
            if len(df.index.names) == len(index_list):
                df.index.names = index_list

            units = self._unit_df(units,df.index)
            # update dict
            data_frames[param] = self._transform_df(df, doc, units)

        # write to json
        self.write_file(self.name_dir.joinpath("param_dict"), data_frames)

    def save_var(self):
        """Saves the variable values to a json file which can then be
        post-processed immediately or loaded and postprocessed at some other time"""

        # dataframe serialization
        data_frames = {}
        for name, arr in self.model.solution.items():
            if name in self.vars.docs:
                doc = self.vars.docs[name]
                units = self.vars.units[name]
                index_list = self.get_index_list(doc)
            elif name.startswith("sos2_var") or name in ["tech_on_var", "tech_off_var"]:
                continue
            else:
                index_list = []
                doc = None
                units = None

            # create dataframe
            df = arr.to_dataframe("value").dropna()
            # rename the index
            if len(df.index.names) == len(index_list):
                df.index.names = index_list

            units = self._unit_df(units,df.index)
            # we transform the dataframe to a json string and load it into the dictionary as dict
            data_frames[name] = self._transform_df(df, doc, units)

        self.write_file(self.name_dir.joinpath("var_dict"), data_frames)

    def save_duals(self):
        """Saves the dual variable values to a json file which can then be
        post-processed immediately or loaded and postprocessed at some other time"""
        if not self.solver["add_duals"]:
            return

        # dataframe serialization
        data_frames = {}
        for name, arr in self.model.dual.items():
            if name in self.constraints.docs:
                doc = self.constraints.docs[name]
                index_list = self.get_index_list(doc)
            else:
                index_list = []
                doc = None

            # create dataframe
            if len(arr.shape) > 0:
                df = arr.to_series().dropna()
            else:
                df = pd.DataFrame(data=[arr.values], columns=["value"])

            # rename the index
            if len(df.index.names) == len(index_list):
                df.index.names = index_list

            # we transform the dataframe to a json string and load it into the dictionary as dict
            data_frames[name] = self._transform_df(df, doc)

        self.write_file(self.name_dir.joinpath("dual_dict"), data_frames)

    def save_system(self):
        """
        Saves the system dict as json
        """
        if self.system["use_rolling_horizon"]:
            fname = self.name_dir.parent.joinpath("system")
        else:
            fname = self.name_dir.joinpath("system")
        self.write_file(fname, self.system, format="json")

    def save_analysis(self):
        """
        Saves the analysis dict as json
        """
        if self.system["use_rolling_horizon"]:
            fname = self.name_dir.parent.joinpath("analysis")
        else:
            fname = self.name_dir.joinpath("analysis")
        self.write_file(fname, self.analysis, format="json")

    def save_scenarios(self):
        """
        Saves the analysis dict as json
        """

        # This we only need to save once
        # check if MF within scenario analysis
        if isinstance(self.subfolder, tuple):
            # check if there are sub_scenarios (parent must then be the name of the parent scenario)
            if not self.subfolder[0].parent == Path("."):
                fname = self.name_dir.parent.parent.parent.joinpath("scenarios")
            else:
                # MF with in scenario analysis without sub-scenarios
                fname = self.name_dir.parent.parent.joinpath("scenarios")
        # only MF or only scenario analysis
        elif self.subfolder != Path(""):
            fname = self.name_dir.parent.joinpath("scenarios")
        # neither MF nor scenario analysis
        else:
            fname = self.name_dir.joinpath("scenarios")
        self.write_file(fname, self.scenarios, format="json")

    def save_solver(self):
        """
        Saves the solver dict as json
        """

        # This we only need to save once
        if self.system["use_rolling_horizon"]:
            fname = self.name_dir.parent.joinpath("solver")
        else:
            fname = self.name_dir.joinpath("solver")
        self.write_file(fname, self.solver, format="json")

    def save_param_map(self):
        """
        Saves the param_map dict as yaml
        """

        if self.param_map is not None:
            # This we only need to save once
            if (
                self.system["use_rolling_horizon"]
                and self.system["conduct_scenario_analysis"]
            ):
                fname = self.name_dir.parent.parent.joinpath("param_map")
            elif self.subfolder != Path(""):
                fname = self.name_dir.parent.joinpath("param_map")
            else:
                fname = self.name_dir.joinpath("param_map")
            self.write_file(fname, self.param_map, format="yml")

    def save_sequence_time_steps(self, scenario=None):
        """Saves the dict_all_sequence_time_steps dict as json

        :param scenario: #TODO describe parameter/return
        """
        # add the scenario name
        if scenario is not None:
            add_on = f"_{scenario}"
        else:
            add_on = ""

            # This we only need to save once
        if self.system["use_rolling_horizon"]:
            fname = self.name_dir.parent.joinpath(
                f"dict_all_sequence_time_steps{add_on}"
            )
        else:
            fname = self.name_dir.joinpath(f"dict_all_sequence_time_steps{add_on}")
        self.write_file(fname, self.dict_sequence_time_steps)

    def _transform_df(self, df, doc, units=None):
        """we transform the dataframe to a json string and load it into the dictionary as dict

        :param df: #TODO describe parameter/return
        :param doc: #TODO describe parameter/return
        :return: #TODO describe parameter/return
        """
        if self.output_format == "h5":
            # No need to transform the dataframe to json
            # doc = self._doc_to_df(doc)
            if units is not None:
                dataframe = {"dataframe": df, "docstring": doc, "units": units}
            else:
                dataframe = {"dataframe": df, "docstring": doc}
        else:
            if units is not None:
                dataframe = {
                    "dataframe": json.loads(df.to_json(orient="table", indent=2)),
                    "docstring": doc,
                    "units": units,
                }
            else:
                dataframe = {
                    "dataframe": json.loads(df.to_json(orient="table", indent=2)),
                    "docstring": doc,
                }
        return dataframe

    def _doc_to_df(self, doc):
        """Transforms the docstring to a dataframe

        :param doc: doc string
        :return: pd.Series of the docstring
        """
        if doc is not None:
            return (
                pd.Series(doc.split(";"))
                .str.split(":", expand=True)
                .set_index(0)
                .squeeze()
            )
        else:
            return pd.DataFrame()

    def _unit_df(self, units, index):
        """Transforms the units to a series

        :param units: units string
        :param index: index of the target dataframe
        :return: pd.Series of the units
        """
        if units is not None:
            if isinstance(units, str):
                return pd.Series(units, index=index)
            elif len(units) == len(index):
                units.index.names = index.names
                return units
            else:
                raise AssertionError("The length of the units does not match the length of the index")
        else:
            return None

    def flatten_dict(self, dictionary):
        """Creates a copy of the dictionary where all numpy arrays are recursively flattened to lists such that it can
            be saved as json file

        :param dictionary: The input dictionary
        :return: A copy of the dictionary containing lists instead of arrays
        """
        # create a copy of the dict to avoid overwrite
        out_dict = dict()

        # falten all arrays
        for k, v in dictionary.items():
            # transform the key None to 'null'
            if k is None:
                k = "null"

            # recursive call
            if isinstance(v, dict):
                out_dict[k] = self.flatten_dict(v)  # flatten the array to list
            elif isinstance(v, pd.Series):
                # Note: list(v) creates a list of np objects v.tolist() not
                out_dict[k] = v.values.tolist()
            # take as is
            else:
                out_dict[k] = v

        return out_dict

    def get_index_list(self, doc):
        """get index list from docstring

        :param doc: #TODO describe parameter/return
        :return: #TODO describe parameter/return
        """
        split_doc = doc.split(";")
        for string in split_doc:
            if "dims" in string:
                break
        string = string.replace("dims:", "")
        index_list = string.split(",")
        index_list_final = []
        for index in index_list:
            if index in self.analysis["header_data_inputs"].keys():
                index_list_final.append(
                    self.analysis["header_data_inputs"][index]
                )  # else:  #     pass  #     # index_list_final.append(index)
        return index_list_final

    def get_time_steps_year2operation(self):
        """Returns a HDF5-Serializable version of the dict_time_steps_year2operation dictionary."""
        ans = {}
        for (
            year,
            time_steps,
        ) in self.energy_system.time_steps.time_steps_year2operation.items():
            ans[str(year)] = time_steps
        return ans

    def get_time_steps_year2storage(self):
        """Returns a HDF5-Serializable version of the dict_time_steps_year2storage dictionary."""
        ans = {}
        for (
            year,
            time_steps,
        ) in self.energy_system.time_steps.time_steps_year2storage.items():
            ans[str(year)] = time_steps
        return ans
<|MERGE_RESOLUTION|>--- conflicted
+++ resolved
@@ -1,572 +1,536 @@
-"""
-:Title:        ZEN-GARDEN
-:Created:      October-2021
-:Authors:      Alissa Ganter (aganter@ethz.ch)
-:Organization: Laboratory of Reliability and Risk Engineering, ETH Zurich
-
-Class is defining the postprocessing of the results.
-The class takes as inputs the optimization problem (model) and the system configurations (system).
-The class contains methods to read the results and save them in a result dictionary (resultDict).
-"""
-
-import json
-import logging
-import os
-from pathlib import Path
-import sys
-import zlib
-from tables import NaturalNameWarning
-import warnings
-import pandas as pd
-import xarray as xr
-from filelock import FileLock
-import yaml
-from pydantic import BaseModel
-
-from ..utils import HDFPandasSerializer
-
-# from ..model.optimization_setup import OptimizationSetup
-
-# Warnings
-warnings.filterwarnings("ignore", category=NaturalNameWarning)
-
-
-class Postprocess:
-    """
-    Class is defining the postprocessing of the results
-    """
-
-    def __init__(
-        self,
-        model,
-        scenarios,
-        model_name,
-        subfolder=None,
-        scenario_name=None,
-        param_map=None,
-        include_year2operation=True,
-    ):
-        """postprocessing of the results of the optimization
-
-        :param model: OptimizationSetup optimization model
-        :param model_name: The name of the model used to name the output folder
-        :param subfolder: The subfolder used for the results
-        :param scenario_name: The name of the current scenario
-        :param param_map: A dictionary mapping the parameters to the scenario names
-        :param include_year2operation: Specify if the year2operation dict should be included in the results file
-        """
-        logging.info("--- Postprocess results ---")
-        logging.info("")
-        # get the necessary stuff from the model
-        self.model = model.model
-        self.scenarios = scenarios
-        self.system = model.system
-        self.analysis = model.analysis
-        self.solver = model.solver
-        self.energy_system = model.energy_system
-        self.params = model.parameters
-        self.vars = model.variables
-        self.sets = model.sets
-        self.constraints = model.constraints
-        self.param_map = param_map
-
-        # get name or directory
-        self.model_name = model_name
-        self.name_dir = Path(self.analysis["folder_output"]).joinpath(self.model_name)
-
-        # deal with the subfolder
-        self.subfolder = subfolder
-        # here we make use of the fact that None and "" both evaluate to False but any non-empty string doesn't
-        if subfolder != Path(""):
-            # check if mf within scenario analysis
-            if isinstance(self.subfolder, tuple):
-                scenario_dir = self.name_dir.joinpath(self.subfolder[0])
-                os.makedirs(scenario_dir, exist_ok=True)
-                mf_in_scenario_dir = self.subfolder[0].joinpath(self.subfolder[1])
-                self.name_dir = self.name_dir.joinpath(mf_in_scenario_dir)
-            else:
-                self.name_dir = self.name_dir.joinpath(self.subfolder)
-        # create the output directory
-        os.makedirs(self.name_dir, exist_ok=True)
-
-        # check if we should overwrite output
-        self.overwrite = self.analysis["overwrite_output"]
-        # get the compression param
-        self.output_format = self.analysis["output_format"]
-
-        # save everything
-        self.save_sets()
-        self.save_param()
-        self.save_var()
-        self.save_duals()
-        self.save_system()
-        self.save_analysis()
-        self.save_scenarios()
-        self.save_solver()
-        self.save_param_map()
-
-        # extract and save sequence time steps, we transform the arrays to lists
-<<<<<<< HEAD
-        self.dict_sequence_time_steps = self.flatten_dict(
-            self.energy_system.time_steps.get_sequence_time_steps_dict()
-        )
-
-=======
-        self.dict_sequence_time_steps = self.flatten_dict(self.energy_system.time_steps.get_sequence_time_steps_dict())
-        self.dict_sequence_time_steps["optimized_time_steps"] = model.optimized_time_steps
->>>>>>> a9234410
-        if include_year2operation:
-            self.dict_sequence_time_steps["time_steps_year2operation"] = (
-                self.get_time_steps_year2operation()
-            )
-            self.dict_sequence_time_steps["time_steps_year2storage"] = (
-                self.get_time_steps_year2storage()
-            )
-
-        self.save_sequence_time_steps(scenario=scenario_name)
-
-<<<<<<< HEAD
-        # case where we should run the post-process as normal
-        if model.analysis["postprocess"]:
-            pass  # TODO: implement this...  # self.process()
-
-=======
->>>>>>> a9234410
-    def write_file(self, name, dictionary, format=None):
-        """Writes the dictionary to file as json, if compression attribute is True, the serialized json is compressed
-            and saved as binary file
-
-        :param name: Filename without extension
-        :param dictionary: The dictionary to save
-        :param format: Force the format to use, if None use output_format attribute of instance
-        """
-
-        if isinstance(dictionary, BaseModel):
-            dictionary = dictionary.model_dump()
-
-        # set the format
-        if format is None:
-            format = self.output_format
-
-        if format == "yml":
-            # serialize to string
-            serialized_dict = yaml.dump(dictionary)
-
-            # prep output file
-            f_name = f"{name}.yml"
-            f_mode = "w"
-
-            # write if necessary
-            if self.overwrite or not os.path.exists(f_name):
-                with FileLock(f_name + ".lock").acquire(timeout=300):
-                    with open(f_name, f_mode) as outfile:
-                        outfile.write(serialized_dict)
-
-        elif format == "gzip" or format == "json":
-            # serialize to string
-
-            serialized_dict = json.dumps(dictionary, indent=2)
-
-            # if the string is larger than the max output size we compress anyway
-            force_compression = False
-            if (
-                format == "json"
-                and sys.getsizeof(serialized_dict) / 1024**2
-                > self.analysis["max_output_size_mb"]
-            ):
-                print(
-                    f"WARNING: The file {name}.json would be larger than the maximum allowed output size of "
-                    f"{self.analysis['max_output_size_mb']}MB, compressing..."
-                )
-                force_compression = True
-
-            # prep output file
-            if format == "gzip" or force_compression:
-                # compress
-                f_name = f"{name}.gzip"
-                f_mode = "wb"
-                serialized_dict = zlib.compress(serialized_dict.encode())
-            else:
-                # write normal json
-                f_name = f"{name}.json"
-                f_mode = "w+"
-
-            # write if necessary
-            if self.overwrite or not os.path.exists(f_name):
-                with FileLock(f_name + ".lock").acquire(timeout=300):
-                    with open(f_name, f_mode) as outfile:
-                        outfile.write(serialized_dict)
-
-        elif format == "h5":
-            f_name = f"{name}.h5"
-            with FileLock(f_name + ".lock").acquire(timeout=300):
-                HDFPandasSerializer.serialize_dict(
-                    file_name=f_name, dictionary=dictionary, overwrite=self.overwrite
-                )
-
-        else:
-            raise AssertionError(
-                f"The specified output format {format}, chosen in the config, is not supported"
-            )
-
-    def save_sets(self):
-        """Saves the Set values to a json file which can then be
-        post-processed immediately or loaded and postprocessed at some other time"""
-        # dataframe serialization
-        data_frames = {}
-        for set in self.sets:
-            if not set.is_indexed():
-                continue
-            vals = set.data
-            index_name = [set.name]
-
-            # if the returned dict is emtpy we create a nan value
-            if len(vals) == 0:
-                indices = pd.Index(data=[], name=index_name[0])
-                data = []
-            else:
-                indices = list(vals.keys())
-                data = list(vals.values())
-                data_strings = []
-                for tpl in data:
-                    string = ""
-                    for ind, t in enumerate(tpl):
-                        if ind == len(tpl) - 1:
-                            string += str(t)
-                        else:
-                            string += str(t) + ","
-                    data_strings.append(string)
-                data = data_strings
-
-                # create a multi index if necessary
-                if len(indices) >= 1 and isinstance(indices[0], tuple):
-                    if len(index_name) == len(indices[0]):
-                        indices = pd.MultiIndex.from_tuples(indices, names=index_name)
-                    else:
-                        indices = pd.MultiIndex.from_tuples(indices)
-                else:
-                    if len(index_name) == 1:
-                        indices = pd.Index(data=indices, name=index_name[0])
-                    else:
-                        indices = pd.Index(data=indices)
-
-            # create dataframe
-            df = pd.DataFrame(data=data, columns=["value"], index=indices)
-            # update dict
-            doc = self.sets.docs[set.name]
-            data_frames[index_name[0]] = self._transform_df(df, doc)
-
-        self.write_file(self.name_dir.joinpath("set_dict"), data_frames)
-
-    def save_param(self):
-        """Saves the Param values to a json file which can then be
-        post-processed immediately or loaded and postprocessed at some other time"""
-
-        # dataframe serialization
-        data_frames = {}
-        for param in self.params.docs.keys():
-            # get the values
-            vals = getattr(self.params, param)
-            doc = self.params.docs[param]
-            units = self.params.units[param]
-            index_list = self.get_index_list(doc)
-            # data frame
-            if isinstance(vals, xr.DataArray):
-                df = vals.to_dataframe("value").dropna()
-            # we have a scalar
-            else:
-                df = pd.DataFrame(data=[vals], columns=["value"])
-
-            # rename the index
-            if len(df.index.names) == len(index_list):
-                df.index.names = index_list
-
-            units = self._unit_df(units,df.index)
-            # update dict
-            data_frames[param] = self._transform_df(df, doc, units)
-
-        # write to json
-        self.write_file(self.name_dir.joinpath("param_dict"), data_frames)
-
-    def save_var(self):
-        """Saves the variable values to a json file which can then be
-        post-processed immediately or loaded and postprocessed at some other time"""
-
-        # dataframe serialization
-        data_frames = {}
-        for name, arr in self.model.solution.items():
-            if name in self.vars.docs:
-                doc = self.vars.docs[name]
-                units = self.vars.units[name]
-                index_list = self.get_index_list(doc)
-            elif name.startswith("sos2_var") or name in ["tech_on_var", "tech_off_var"]:
-                continue
-            else:
-                index_list = []
-                doc = None
-                units = None
-
-            # create dataframe
-            df = arr.to_dataframe("value").dropna()
-            # rename the index
-            if len(df.index.names) == len(index_list):
-                df.index.names = index_list
-
-            units = self._unit_df(units,df.index)
-            # we transform the dataframe to a json string and load it into the dictionary as dict
-            data_frames[name] = self._transform_df(df, doc, units)
-
-        self.write_file(self.name_dir.joinpath("var_dict"), data_frames)
-
-    def save_duals(self):
-        """Saves the dual variable values to a json file which can then be
-        post-processed immediately or loaded and postprocessed at some other time"""
-        if not self.solver["add_duals"]:
-            return
-
-        # dataframe serialization
-        data_frames = {}
-        for name, arr in self.model.dual.items():
-            if name in self.constraints.docs:
-                doc = self.constraints.docs[name]
-                index_list = self.get_index_list(doc)
-            else:
-                index_list = []
-                doc = None
-
-            # create dataframe
-            if len(arr.shape) > 0:
-                df = arr.to_series().dropna()
-            else:
-                df = pd.DataFrame(data=[arr.values], columns=["value"])
-
-            # rename the index
-            if len(df.index.names) == len(index_list):
-                df.index.names = index_list
-
-            # we transform the dataframe to a json string and load it into the dictionary as dict
-            data_frames[name] = self._transform_df(df, doc)
-
-        self.write_file(self.name_dir.joinpath("dual_dict"), data_frames)
-
-    def save_system(self):
-        """
-        Saves the system dict as json
-        """
-        if self.system["use_rolling_horizon"]:
-            fname = self.name_dir.parent.joinpath("system")
-        else:
-            fname = self.name_dir.joinpath("system")
-        self.write_file(fname, self.system, format="json")
-
-    def save_analysis(self):
-        """
-        Saves the analysis dict as json
-        """
-        if self.system["use_rolling_horizon"]:
-            fname = self.name_dir.parent.joinpath("analysis")
-        else:
-            fname = self.name_dir.joinpath("analysis")
-        self.write_file(fname, self.analysis, format="json")
-
-    def save_scenarios(self):
-        """
-        Saves the analysis dict as json
-        """
-
-        # This we only need to save once
-        # check if MF within scenario analysis
-        if isinstance(self.subfolder, tuple):
-            # check if there are sub_scenarios (parent must then be the name of the parent scenario)
-            if not self.subfolder[0].parent == Path("."):
-                fname = self.name_dir.parent.parent.parent.joinpath("scenarios")
-            else:
-                # MF with in scenario analysis without sub-scenarios
-                fname = self.name_dir.parent.parent.joinpath("scenarios")
-        # only MF or only scenario analysis
-        elif self.subfolder != Path(""):
-            fname = self.name_dir.parent.joinpath("scenarios")
-        # neither MF nor scenario analysis
-        else:
-            fname = self.name_dir.joinpath("scenarios")
-        self.write_file(fname, self.scenarios, format="json")
-
-    def save_solver(self):
-        """
-        Saves the solver dict as json
-        """
-
-        # This we only need to save once
-        if self.system["use_rolling_horizon"]:
-            fname = self.name_dir.parent.joinpath("solver")
-        else:
-            fname = self.name_dir.joinpath("solver")
-        self.write_file(fname, self.solver, format="json")
-
-    def save_param_map(self):
-        """
-        Saves the param_map dict as yaml
-        """
-
-        if self.param_map is not None:
-            # This we only need to save once
-            if (
-                self.system["use_rolling_horizon"]
-                and self.system["conduct_scenario_analysis"]
-            ):
-                fname = self.name_dir.parent.parent.joinpath("param_map")
-            elif self.subfolder != Path(""):
-                fname = self.name_dir.parent.joinpath("param_map")
-            else:
-                fname = self.name_dir.joinpath("param_map")
-            self.write_file(fname, self.param_map, format="yml")
-
-    def save_sequence_time_steps(self, scenario=None):
-        """Saves the dict_all_sequence_time_steps dict as json
-
-        :param scenario: #TODO describe parameter/return
-        """
-        # add the scenario name
-        if scenario is not None:
-            add_on = f"_{scenario}"
-        else:
-            add_on = ""
-
-            # This we only need to save once
-        if self.system["use_rolling_horizon"]:
-            fname = self.name_dir.parent.joinpath(
-                f"dict_all_sequence_time_steps{add_on}"
-            )
-        else:
-            fname = self.name_dir.joinpath(f"dict_all_sequence_time_steps{add_on}")
-        self.write_file(fname, self.dict_sequence_time_steps)
-
-    def _transform_df(self, df, doc, units=None):
-        """we transform the dataframe to a json string and load it into the dictionary as dict
-
-        :param df: #TODO describe parameter/return
-        :param doc: #TODO describe parameter/return
-        :return: #TODO describe parameter/return
-        """
-        if self.output_format == "h5":
-            # No need to transform the dataframe to json
-            # doc = self._doc_to_df(doc)
-            if units is not None:
-                dataframe = {"dataframe": df, "docstring": doc, "units": units}
-            else:
-                dataframe = {"dataframe": df, "docstring": doc}
-        else:
-            if units is not None:
-                dataframe = {
-                    "dataframe": json.loads(df.to_json(orient="table", indent=2)),
-                    "docstring": doc,
-                    "units": units,
-                }
-            else:
-                dataframe = {
-                    "dataframe": json.loads(df.to_json(orient="table", indent=2)),
-                    "docstring": doc,
-                }
-        return dataframe
-
-    def _doc_to_df(self, doc):
-        """Transforms the docstring to a dataframe
-
-        :param doc: doc string
-        :return: pd.Series of the docstring
-        """
-        if doc is not None:
-            return (
-                pd.Series(doc.split(";"))
-                .str.split(":", expand=True)
-                .set_index(0)
-                .squeeze()
-            )
-        else:
-            return pd.DataFrame()
-
-    def _unit_df(self, units, index):
-        """Transforms the units to a series
-
-        :param units: units string
-        :param index: index of the target dataframe
-        :return: pd.Series of the units
-        """
-        if units is not None:
-            if isinstance(units, str):
-                return pd.Series(units, index=index)
-            elif len(units) == len(index):
-                units.index.names = index.names
-                return units
-            else:
-                raise AssertionError("The length of the units does not match the length of the index")
-        else:
-            return None
-
-    def flatten_dict(self, dictionary):
-        """Creates a copy of the dictionary where all numpy arrays are recursively flattened to lists such that it can
-            be saved as json file
-
-        :param dictionary: The input dictionary
-        :return: A copy of the dictionary containing lists instead of arrays
-        """
-        # create a copy of the dict to avoid overwrite
-        out_dict = dict()
-
-        # falten all arrays
-        for k, v in dictionary.items():
-            # transform the key None to 'null'
-            if k is None:
-                k = "null"
-
-            # recursive call
-            if isinstance(v, dict):
-                out_dict[k] = self.flatten_dict(v)  # flatten the array to list
-            elif isinstance(v, pd.Series):
-                # Note: list(v) creates a list of np objects v.tolist() not
-                out_dict[k] = v.values.tolist()
-            # take as is
-            else:
-                out_dict[k] = v
-
-        return out_dict
-
-    def get_index_list(self, doc):
-        """get index list from docstring
-
-        :param doc: #TODO describe parameter/return
-        :return: #TODO describe parameter/return
-        """
-        split_doc = doc.split(";")
-        for string in split_doc:
-            if "dims" in string:
-                break
-        string = string.replace("dims:", "")
-        index_list = string.split(",")
-        index_list_final = []
-        for index in index_list:
-            if index in self.analysis["header_data_inputs"].keys():
-                index_list_final.append(
-                    self.analysis["header_data_inputs"][index]
-                )  # else:  #     pass  #     # index_list_final.append(index)
-        return index_list_final
-
-    def get_time_steps_year2operation(self):
-        """Returns a HDF5-Serializable version of the dict_time_steps_year2operation dictionary."""
-        ans = {}
-        for (
-            year,
-            time_steps,
-        ) in self.energy_system.time_steps.time_steps_year2operation.items():
-            ans[str(year)] = time_steps
-        return ans
-
-    def get_time_steps_year2storage(self):
-        """Returns a HDF5-Serializable version of the dict_time_steps_year2storage dictionary."""
-        ans = {}
-        for (
-            year,
-            time_steps,
-        ) in self.energy_system.time_steps.time_steps_year2storage.items():
-            ans[str(year)] = time_steps
-        return ans
+"""
+:Title:        ZEN-GARDEN
+:Created:      October-2021
+:Authors:      Alissa Ganter (aganter@ethz.ch)
+:Organization: Laboratory of Reliability and Risk Engineering, ETH Zurich
+
+Class is defining the postprocessing of the results.
+The class takes as inputs the optimization problem (model) and the system configurations (system).
+The class contains methods to read the results and save them in a result dictionary (resultDict).
+"""
+
+import json
+import logging
+import os
+from pathlib import Path
+import sys
+import zlib
+from tables import NaturalNameWarning
+import warnings
+import pandas as pd
+import xarray as xr
+from filelock import FileLock
+import yaml
+from pydantic import BaseModel
+
+from ..utils import HDFPandasSerializer
+
+# from ..model.optimization_setup import OptimizationSetup
+
+# Warnings
+warnings.filterwarnings("ignore", category=NaturalNameWarning)
+
+
+class Postprocess:
+    """
+    Class is defining the postprocessing of the results
+    """
+
+    def __init__(
+        self,
+        model,
+        scenarios,
+        model_name,
+        subfolder=None,
+        scenario_name=None,
+        param_map=None,
+        include_year2operation=True,
+    ):
+        """postprocessing of the results of the optimization
+
+        :param model: OptimizationSetup optimization model
+        :param model_name: The name of the model used to name the output folder
+        :param subfolder: The subfolder used for the results
+        :param scenario_name: The name of the current scenario
+        :param param_map: A dictionary mapping the parameters to the scenario names
+        :param include_year2operation: Specify if the year2operation dict should be included in the results file
+        """
+        logging.info("--- Postprocess results ---")
+        logging.info("")
+        # get the necessary stuff from the model
+        self.model = model.model
+        self.scenarios = scenarios
+        self.system = model.system
+        self.analysis = model.analysis
+        self.solver = model.solver
+        self.energy_system = model.energy_system
+        self.params = model.parameters
+        self.vars = model.variables
+        self.sets = model.sets
+        self.constraints = model.constraints
+        self.param_map = param_map
+
+        # get name or directory
+        self.model_name = model_name
+        self.name_dir = Path(self.analysis["folder_output"]).joinpath(self.model_name)
+
+        # deal with the subfolder
+        self.subfolder = subfolder
+        # here we make use of the fact that None and "" both evaluate to False but any non-empty string doesn't
+        if subfolder != Path(""):
+            # check if mf within scenario analysis
+            if isinstance(self.subfolder, tuple):
+                scenario_dir = self.name_dir.joinpath(self.subfolder[0])
+                os.makedirs(scenario_dir, exist_ok=True)
+                mf_in_scenario_dir = self.subfolder[0].joinpath(self.subfolder[1])
+                self.name_dir = self.name_dir.joinpath(mf_in_scenario_dir)
+            else:
+                self.name_dir = self.name_dir.joinpath(self.subfolder)
+        # create the output directory
+        os.makedirs(self.name_dir, exist_ok=True)
+
+        # check if we should overwrite output
+        self.overwrite = self.analysis["overwrite_output"]
+        # get the compression param
+        self.output_format = self.analysis["output_format"]
+
+        # save everything
+        self.save_sets()
+        self.save_param()
+        self.save_var()
+        self.save_duals()
+        self.save_system()
+        self.save_analysis()
+        self.save_scenarios()
+        self.save_solver()
+        self.save_param_map()
+
+        # extract and save sequence time steps, we transform the arrays to lists
+        self.dict_sequence_time_steps = self.flatten_dict(self.energy_system.time_steps.get_sequence_time_steps_dict())
+        self.dict_sequence_time_steps["optimized_time_steps"] = model.optimized_time_steps
+        if include_year2operation:
+            self.dict_sequence_time_steps["time_steps_year2operation"] = self.get_time_steps_year2operation()
+            self.dict_sequence_time_steps["time_steps_year2storage"] = self.get_time_steps_year2storage()
+
+        self.save_sequence_time_steps(scenario=scenario_name)
+
+    def write_file(self, name, dictionary, format=None):
+        """Writes the dictionary to file as json, if compression attribute is True, the serialized json is compressed
+            and saved as binary file
+
+        :param name: Filename without extension
+        :param dictionary: The dictionary to save
+        :param format: Force the format to use, if None use output_format attribute of instance
+        """
+
+        if isinstance(dictionary, BaseModel):
+            dictionary = dictionary.model_dump()
+
+        # set the format
+        if format is None:
+            format = self.output_format
+
+        if format == "yml":
+            # serialize to string
+            serialized_dict = yaml.dump(dictionary)
+
+            # prep output file
+            f_name = f"{name}.yml"
+            f_mode = "w"
+
+            # write if necessary
+            if self.overwrite or not os.path.exists(f_name):
+                with FileLock(f_name + ".lock").acquire(timeout=300):
+                    with open(f_name, f_mode) as outfile:
+                        outfile.write(serialized_dict)
+
+        elif format == "gzip" or format == "json":
+            # serialize to string
+
+            serialized_dict = json.dumps(dictionary, indent=2)
+
+            # if the string is larger than the max output size we compress anyway
+            force_compression = False
+            if format == "json" and sys.getsizeof(serialized_dict) / 1024**2 > self.analysis["max_output_size_mb"]:
+                print(
+                    f"WARNING: The file {name}.json would be larger than the maximum allowed output size of "
+                    f"{self.analysis['max_output_size_mb']}MB, compressing..."
+                )
+                force_compression = True
+
+            # prep output file
+            if format == "gzip" or force_compression:
+                # compress
+                f_name = f"{name}.gzip"
+                f_mode = "wb"
+                serialized_dict = zlib.compress(serialized_dict.encode())
+            else:
+                # write normal json
+                f_name = f"{name}.json"
+                f_mode = "w+"
+
+            # write if necessary
+            if self.overwrite or not os.path.exists(f_name):
+                with FileLock(f_name + ".lock").acquire(timeout=300):
+                    with open(f_name, f_mode) as outfile:
+                        outfile.write(serialized_dict)
+
+        elif format == "h5":
+            f_name = f"{name}.h5"
+            with FileLock(f_name + ".lock").acquire(timeout=300):
+                HDFPandasSerializer.serialize_dict(file_name=f_name, dictionary=dictionary, overwrite=self.overwrite)
+
+        else:
+            raise AssertionError(f"The specified output format {format}, chosen in the config, is not supported")
+
+    def save_sets(self):
+        """Saves the Set values to a json file which can then be
+        post-processed immediately or loaded and postprocessed at some other time"""
+        # dataframe serialization
+        data_frames = {}
+        for set in self.sets:
+            if not set.is_indexed():
+                continue
+            vals = set.data
+            index_name = [set.name]
+
+            # if the returned dict is emtpy we create a nan value
+            if len(vals) == 0:
+                indices = pd.Index(data=[], name=index_name[0])
+                data = []
+            else:
+                indices = list(vals.keys())
+                data = list(vals.values())
+                data_strings = []
+                for tpl in data:
+                    string = ""
+                    for ind, t in enumerate(tpl):
+                        if ind == len(tpl) - 1:
+                            string += str(t)
+                        else:
+                            string += str(t) + ","
+                    data_strings.append(string)
+                data = data_strings
+
+                # create a multi index if necessary
+                if len(indices) >= 1 and isinstance(indices[0], tuple):
+                    if len(index_name) == len(indices[0]):
+                        indices = pd.MultiIndex.from_tuples(indices, names=index_name)
+                    else:
+                        indices = pd.MultiIndex.from_tuples(indices)
+                else:
+                    if len(index_name) == 1:
+                        indices = pd.Index(data=indices, name=index_name[0])
+                    else:
+                        indices = pd.Index(data=indices)
+
+            # create dataframe
+            df = pd.DataFrame(data=data, columns=["value"], index=indices)
+            # update dict
+            doc = self.sets.docs[set.name]
+            data_frames[index_name[0]] = self._transform_df(df, doc)
+
+        self.write_file(self.name_dir.joinpath("set_dict"), data_frames)
+
+    def save_param(self):
+        """Saves the Param values to a json file which can then be
+        post-processed immediately or loaded and postprocessed at some other time"""
+
+        # dataframe serialization
+        data_frames = {}
+        for param in self.params.docs.keys():
+            # get the values
+            vals = getattr(self.params, param)
+            doc = self.params.docs[param]
+            units = self.params.units[param]
+            index_list = self.get_index_list(doc)
+            # data frame
+            if isinstance(vals, xr.DataArray):
+                df = vals.to_dataframe("value").dropna()
+            # we have a scalar
+            else:
+                df = pd.DataFrame(data=[vals], columns=["value"])
+
+            # rename the index
+            if len(df.index.names) == len(index_list):
+                df.index.names = index_list
+
+            units = self._unit_df(units, df.index)
+            # update dict
+            data_frames[param] = self._transform_df(df, doc, units)
+
+        # write to json
+        self.write_file(self.name_dir.joinpath("param_dict"), data_frames)
+
+    def save_var(self):
+        """Saves the variable values to a json file which can then be
+        post-processed immediately or loaded and postprocessed at some other time"""
+
+        # dataframe serialization
+        data_frames = {}
+        for name, arr in self.model.solution.items():
+            if name in self.vars.docs:
+                doc = self.vars.docs[name]
+                units = self.vars.units[name]
+                index_list = self.get_index_list(doc)
+            elif name.startswith("sos2_var") or name in ["tech_on_var", "tech_off_var"]:
+                continue
+            else:
+                index_list = []
+                doc = None
+                units = None
+
+            # create dataframe
+            df = arr.to_dataframe("value").dropna()
+            # rename the index
+            if len(df.index.names) == len(index_list):
+                df.index.names = index_list
+
+            units = self._unit_df(units, df.index)
+            # we transform the dataframe to a json string and load it into the dictionary as dict
+            data_frames[name] = self._transform_df(df, doc, units)
+
+        self.write_file(self.name_dir.joinpath("var_dict"), data_frames)
+
+    def save_duals(self):
+        """Saves the dual variable values to a json file which can then be
+        post-processed immediately or loaded and postprocessed at some other time"""
+        if not self.solver["add_duals"]:
+            return
+
+        # dataframe serialization
+        data_frames = {}
+        for name, arr in self.model.dual.items():
+            if name in self.constraints.docs:
+                doc = self.constraints.docs[name]
+                index_list = self.get_index_list(doc)
+            else:
+                index_list = []
+                doc = None
+
+            # create dataframe
+            if len(arr.shape) > 0:
+                df = arr.to_series().dropna()
+            else:
+                df = pd.DataFrame(data=[arr.values], columns=["value"])
+
+            # rename the index
+            if len(df.index.names) == len(index_list):
+                df.index.names = index_list
+
+            # we transform the dataframe to a json string and load it into the dictionary as dict
+            data_frames[name] = self._transform_df(df, doc)
+
+        self.write_file(self.name_dir.joinpath("dual_dict"), data_frames)
+
+    def save_system(self):
+        """
+        Saves the system dict as json
+        """
+        if self.system["use_rolling_horizon"]:
+            fname = self.name_dir.parent.joinpath("system")
+        else:
+            fname = self.name_dir.joinpath("system")
+        self.write_file(fname, self.system, format="json")
+
+    def save_analysis(self):
+        """
+        Saves the analysis dict as json
+        """
+        if self.system["use_rolling_horizon"]:
+            fname = self.name_dir.parent.joinpath("analysis")
+        else:
+            fname = self.name_dir.joinpath("analysis")
+        self.write_file(fname, self.analysis, format="json")
+
+    def save_scenarios(self):
+        """
+        Saves the analysis dict as json
+        """
+
+        # This we only need to save once
+        # check if MF within scenario analysis
+        if isinstance(self.subfolder, tuple):
+            # check if there are sub_scenarios (parent must then be the name of the parent scenario)
+            if not self.subfolder[0].parent == Path("."):
+                fname = self.name_dir.parent.parent.parent.joinpath("scenarios")
+            else:
+                # MF with in scenario analysis without sub-scenarios
+                fname = self.name_dir.parent.parent.joinpath("scenarios")
+        # only MF or only scenario analysis
+        elif self.subfolder != Path(""):
+            fname = self.name_dir.parent.joinpath("scenarios")
+        # neither MF nor scenario analysis
+        else:
+            fname = self.name_dir.joinpath("scenarios")
+        self.write_file(fname, self.scenarios, format="json")
+
+    def save_solver(self):
+        """
+        Saves the solver dict as json
+        """
+
+        # This we only need to save once
+        if self.system["use_rolling_horizon"]:
+            fname = self.name_dir.parent.joinpath("solver")
+        else:
+            fname = self.name_dir.joinpath("solver")
+        self.write_file(fname, self.solver, format="json")
+
+    def save_param_map(self):
+        """
+        Saves the param_map dict as yaml
+        """
+
+        if self.param_map is not None:
+            # This we only need to save once
+            if self.system["use_rolling_horizon"] and self.system["conduct_scenario_analysis"]:
+                fname = self.name_dir.parent.parent.joinpath("param_map")
+            elif self.subfolder != Path(""):
+                fname = self.name_dir.parent.joinpath("param_map")
+            else:
+                fname = self.name_dir.joinpath("param_map")
+            self.write_file(fname, self.param_map, format="yml")
+
+    def save_sequence_time_steps(self, scenario=None):
+        """Saves the dict_all_sequence_time_steps dict as json
+
+        :param scenario: #TODO describe parameter/return
+        """
+        # add the scenario name
+        if scenario is not None:
+            add_on = f"_{scenario}"
+        else:
+            add_on = ""
+
+            # This we only need to save once
+        if self.system["use_rolling_horizon"]:
+            fname = self.name_dir.parent.joinpath(f"dict_all_sequence_time_steps{add_on}")
+        else:
+            fname = self.name_dir.joinpath(f"dict_all_sequence_time_steps{add_on}")
+        self.write_file(fname, self.dict_sequence_time_steps)
+
+    def _transform_df(self, df, doc, units=None):
+        """we transform the dataframe to a json string and load it into the dictionary as dict
+
+        :param df: #TODO describe parameter/return
+        :param doc: #TODO describe parameter/return
+        :return: #TODO describe parameter/return
+        """
+        if self.output_format == "h5":
+            # No need to transform the dataframe to json
+            # doc = self._doc_to_df(doc)
+            if units is not None:
+                dataframe = {"dataframe": df, "docstring": doc, "units": units}
+            else:
+                dataframe = {"dataframe": df, "docstring": doc}
+        else:
+            if units is not None:
+                dataframe = {
+                    "dataframe": json.loads(df.to_json(orient="table", indent=2)),
+                    "docstring": doc,
+                    "units": units,
+                }
+            else:
+                dataframe = {
+                    "dataframe": json.loads(df.to_json(orient="table", indent=2)),
+                    "docstring": doc,
+                }
+        return dataframe
+
+    def _doc_to_df(self, doc):
+        """Transforms the docstring to a dataframe
+
+        :param doc: doc string
+        :return: pd.Series of the docstring
+        """
+        if doc is not None:
+            return pd.Series(doc.split(";")).str.split(":", expand=True).set_index(0).squeeze()
+        else:
+            return pd.DataFrame()
+
+    def _unit_df(self, units, index):
+        """Transforms the units to a series
+
+        :param units: units string
+        :param index: index of the target dataframe
+        :return: pd.Series of the units
+        """
+        if units is not None:
+            if isinstance(units, str):
+                return pd.Series(units, index=index)
+            elif len(units) == len(index):
+                units.index.names = index.names
+                return units
+            else:
+                raise AssertionError("The length of the units does not match the length of the index")
+        else:
+            return None
+
+    def flatten_dict(self, dictionary):
+        """Creates a copy of the dictionary where all numpy arrays are recursively flattened to lists such that it can
+            be saved as json file
+
+        :param dictionary: The input dictionary
+        :return: A copy of the dictionary containing lists instead of arrays
+        """
+        # create a copy of the dict to avoid overwrite
+        out_dict = dict()
+
+        # falten all arrays
+        for k, v in dictionary.items():
+            # transform the key None to 'null'
+            if k is None:
+                k = "null"
+
+            # recursive call
+            if isinstance(v, dict):
+                out_dict[k] = self.flatten_dict(v)  # flatten the array to list
+            elif isinstance(v, pd.Series):
+                # Note: list(v) creates a list of np objects v.tolist() not
+                out_dict[k] = v.values.tolist()
+            # take as is
+            else:
+                out_dict[k] = v
+
+        return out_dict
+
+    def get_index_list(self, doc):
+        """get index list from docstring
+
+        :param doc: #TODO describe parameter/return
+        :return: #TODO describe parameter/return
+        """
+        split_doc = doc.split(";")
+        for string in split_doc:
+            if "dims" in string:
+                break
+        string = string.replace("dims:", "")
+        index_list = string.split(",")
+        index_list_final = []
+        for index in index_list:
+            if index in self.analysis["header_data_inputs"].keys():
+                index_list_final.append(
+                    self.analysis["header_data_inputs"][index]
+                )  # else:  #     pass  #     # index_list_final.append(index)
+        return index_list_final
+
+    def get_time_steps_year2operation(self):
+        """Returns a HDF5-Serializable version of the dict_time_steps_year2operation dictionary."""
+        ans = {}
+        for (
+            year,
+            time_steps,
+        ) in self.energy_system.time_steps.time_steps_year2operation.items():
+            ans[str(year)] = time_steps
+        return ans
+
+    def get_time_steps_year2storage(self):
+        """Returns a HDF5-Serializable version of the dict_time_steps_year2storage dictionary."""
+        ans = {}
+        for (
+            year,
+            time_steps,
+        ) in self.energy_system.time_steps.time_steps_year2storage.items():
+            ans[str(year)] = time_steps
+        return ans