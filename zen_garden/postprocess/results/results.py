--- conflicted
+++ resolved
@@ -47,19 +47,13 @@
         if data_type == "units" and not component.has_units:
             return None
 
-        scenario_names = (
-            self.solution_loader.scenarios.keys()
-            if scenario_name is None
-            else [scenario_name]
-        )
+        scenario_names = self.solution_loader.scenarios.keys() if scenario_name is None else [scenario_name]
 
         ans = {}
 
         for scenario_name in scenario_names:
             scenario = self.solution_loader.scenarios[scenario_name]
-            ans[scenario_name] = self.solution_loader.get_component_data(
-                scenario, component, data_type=data_type
-            )
+            ans[scenario_name] = self.solution_loader.get_component_data(scenario, component, data_type=data_type)
 
         return ans
 
@@ -81,19 +75,10 @@
         :param element_name: Filter results by a given element
         :param keep_raw: Keep the raw values of the rolling horizon optimization
         """
-<<<<<<< HEAD
-        assert component.timestep_type is not None
-        series = self.solution_loader.get_component_data(
-            scenario, component, keep_raw=keep_raw
-        )
-=======
         assert component.timestep_type is not None, "Component has no timestep type."
         series = self.solution_loader.get_component_data(scenario, component, keep_raw=keep_raw)
->>>>>>> 16b74dae
-
-        if element_name is not None and element_name in series.index.get_level_values(
-            0
-        ):
+
+        if element_name is not None and element_name in series.index.get_level_values(0):
             series = series.loc[element_name]
 
         if year is None:
@@ -121,17 +106,10 @@
 
             return ans
 
-        sequence_timesteps = self.solution_loader.get_sequence_time_steps(
-            scenario, component.timestep_type
-        )
-
-        if (
-            component.component_type is ComponentType.dual
-            and component.timestep_type is not None
-        ):
-            timestep_duration = self.solution_loader.get_timestep_duration(
-                scenario, component
-            )
+        sequence_timesteps = self.solution_loader.get_sequence_time_steps(scenario, component.timestep_type)
+
+        if component.component_type is ComponentType.dual and component.timestep_type is not None:
+            timestep_duration = self.solution_loader.get_timestep_duration(scenario, component)
 
             annuity = self._get_annuity(scenario)
             series = series.div(timestep_duration, axis=1)
@@ -152,9 +130,7 @@
         if year is not None:
             _total_hours_per_year = scenario.system.unaggregated_time_steps_per_year
 
-            hours_of_year = list(
-                range(year * _total_hours_per_year, (year + 1) * _total_hours_per_year)
-            )
+            hours_of_year = list(range(year * _total_hours_per_year, (year + 1) * _total_hours_per_year))
 
             output_df = output_df[hours_of_year]
 
@@ -236,9 +212,7 @@
             ans = series.unstack(component.timestep_name)
             return ans[years]
 
-        timestep_duration = self.solution_loader.get_timestep_duration(
-            scenario, component
-        )
+        timestep_duration = self.solution_loader.get_timestep_duration(scenario, component)
 
         unstacked_series = series.unstack(component.timestep_name)
         total_value = unstacked_series.multiply(timestep_duration, axis=1)  # type: ignore
@@ -254,9 +228,7 @@
                 ans.insert(len(ans.columns), year, total_value[timestep_list].sum(axis=1, skipna=False))  # type: ignore # noqa
 
         if "mf" in ans.index.names:
-            ans = ans.reorder_levels(
-                [i for i in ans.index.names if i != "mf"] + ["mf"]
-            ).sort_index(axis=0)
+            ans = ans.reorder_levels([i for i in ans.index.names if i != "mf"] + ["mf"]).sort_index(axis=0)
 
         return ans
 
@@ -289,9 +261,7 @@
 
         for scenario_name in scenario_names:
             scenario = self.solution_loader.scenarios[scenario_name]
-            current_total = self.get_total_per_scenario(
-                scenario, component, element_name, year, keep_raw
-            )
+            current_total = self.get_total_per_scenario(scenario, component, element_name, year, keep_raw)
 
             if type(current_total) is pd.Series:
                 current_total = current_total.rename(component_name)
@@ -300,9 +270,7 @@
 
         return self._concat_scenarios_dict(scenarios_dict)
 
-    def _concat_scenarios_dict(
-        self, scenarios_dict: dict[str, "pd.DataFrame | pd.Series[Any]"]
-    ) -> pd.DataFrame:
+    def _concat_scenarios_dict(self, scenarios_dict: dict[str, "pd.DataFrame | pd.Series[Any]"]) -> pd.DataFrame:
         """
         Concatenates a dict of the form str: Data to one dataframe.
 
@@ -315,16 +283,12 @@
             return ans
 
         if isinstance(scenarios_dict[scenario_names[0]], pd.Series):
-            total_value = pd.concat(
-                scenarios_dict, keys=scenarios_dict.keys(), axis=1
-            ).T
+            total_value = pd.concat(scenarios_dict, keys=scenarios_dict.keys(), axis=1).T
         else:
             try:
                 total_value = pd.concat(scenarios_dict, keys=scenarios_dict.keys())  # type: ignore # noqa
             except Exception:
-                total_value = pd.concat(
-                    scenarios_dict, keys=scenarios_dict.keys(), axis=1
-                ).T
+                total_value = pd.concat(scenarios_dict, keys=scenarios_dict.keys(), axis=1).T
         return total_value
 
     def _get_annuity(self, scenario: Scenario, discount_to_first_step: bool = True):
@@ -337,9 +301,7 @@
         system = scenario.system
         discount_rate_component = self.solution_loader.components["discount_rate"]
         # calculate annuity
-        discount_rate = self.solution_loader.get_component_data(
-            scenario, discount_rate_component
-        ).squeeze()
+        discount_rate = self.solution_loader.get_component_data(scenario, discount_rate_component).squeeze()
 
         years = list(range(0, system["optimized_years"]))
 
@@ -352,34 +314,24 @@
                 interval_between_years_this_year = system.interval_between_years
             if self.solution_loader.has_rh:
                 if discount_to_first_step:
-                    annuity[year] = interval_between_years_this_year * (
-                        1 / (1 + discount_rate)
-                    )
+                    annuity[year] = interval_between_years_this_year * (1 / (1 + discount_rate))
                 else:
                     annuity[year] = sum(
                         ((1 / (1 + discount_rate)) ** (_intermediate_time_step))
-                        for _intermediate_time_step in range(
-                            0, interval_between_years_this_year
-                        )
+                        for _intermediate_time_step in range(0, interval_between_years_this_year)
                     )
             else:
                 if discount_to_first_step:
                     annuity[year] = interval_between_years_this_year * (
-                        (1 / (1 + discount_rate))
-                        ** (interval_between_years * (year - years[0]))
+                        (1 / (1 + discount_rate)) ** (interval_between_years * (year - years[0]))
                     )
                 else:
                     annuity[year] = sum(
                         (
                             (1 / (1 + discount_rate))
-                            ** (
-                                interval_between_years * (year - years[0])
-                                + _intermediate_time_step
-                            )
+                            ** (interval_between_years * (year - years[0]) + _intermediate_time_step)
                         )
-                        for _intermediate_time_step in range(
-                            0, interval_between_years_this_year
-                        )
+                        for _intermediate_time_step in range(0, interval_between_years_this_year)
                     )
         return annuity
 
@@ -406,9 +358,7 @@
             return None
 
         component = self.solution_loader.components[constraint]
-        assert (
-            component.component_type is ComponentType.dual
-        ), "Given constraint name is not of type Dual."
+        assert component.component_type is ComponentType.dual, "Given constraint name is not of type Dual."
 
         _duals = self.get_full_ts(
             component_name=constraint,
@@ -435,27 +385,15 @@
         """
         if scenario_name is None:
             scenario_name = next(iter(self.solution_loader.scenarios.keys()))
-        res = self.get_df(
-            component_name, scenario_name=scenario_name, data_type="units"
-        )
+        res = self.get_df(component_name, scenario_name=scenario_name, data_type="units")
         if res is None:
             return None
         units = res[scenario_name]
         if droplevel:
             # TODO make more flexible
-<<<<<<< HEAD
-            loc_idx = ["set_nodes", "set_location", "set_edges"]
-            time_idx = [
-                "set_time_steps_yearly",
-                "set_time_steps_operation",
-                "set_time_steps_storage",
-            ]
+            loc_idx = ["node", "location", "edge"]
+            time_idx = ["year", "time_operation", "time_storage_level"]
             drop_idx = pd.Index(loc_idx + time_idx).intersection(units.index.names)
-=======
-            loc_idx = ["node","location","edge"]
-            time_idx = ["year","time_operation","time_storage_level"]
-            drop_idx = pd.Index(loc_idx+time_idx).intersection(units.index.names)
->>>>>>> 16b74dae
             units.index = units.index.droplevel(drop_idx.to_list())
             units = units[~units.index.duplicated()]
         return units
@@ -524,9 +462,7 @@
 
 if __name__ == "__main__":
     try:
-        spec = importlib.util.spec_from_file_location(
-            "module", Path(__file__).parents[3] / "data" / "config.py"
-        )
+        spec = importlib.util.spec_from_file_location("module", Path(__file__).parents[3] / "data" / "config.py")
         module = importlib.util.module_from_spec(spec)
         spec.loader.exec_module(module)
         config = module.config
@@ -535,9 +471,7 @@
             config = Config(json.load(f))
 
     model_name = os.path.basename(config.analysis["dataset"])
-    if os.path.exists(
-        out_folder := os.path.join(config.analysis["folder_output"], model_name)
-    ):
+    if os.path.exists(out_folder := os.path.join(config.analysis["folder_output"], model_name)):
         r = Results(out_folder)
     else:
         logging.critical("No results folder found!")