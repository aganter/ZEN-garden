import pandas as pd
from typing import Optional, Any, Literal
from zen_garden.postprocess.results.solution_loader import (
    SolutionLoader,
    Scenario,
    Component,
    TimestepType,
    ComponentType,
)
from zen_garden.postprocess.results.multi_hdf_loader import MultiHdfLoader
from functools import cache
from zen_garden.model.default_config import Config, Analysis, Solver, System
import importlib
import os
import logging
import json
from pathlib import Path


class Results:
    def __init__(self, path: str):
        self.solution_loader: SolutionLoader = MultiHdfLoader(path)
        self.has_scenarios = len(self.solution_loader.scenarios) > 1
        self.has_rh = self.solution_loader.has_rh
        first_scenario = next(iter(self.solution_loader.scenarios.values()))
        self.name = Path(first_scenario.analysis.dataset).name

    def __str__(self):
        first_scenario = next(iter(self.solution_loader.scenarios.values()))
        return f"Results of '{first_scenario.analysis.dataset}'"

    def get_df(
        self,
        component_name: str,
        scenario_name: Optional[str] = None,
        data_type: Literal["dataframe", "units"] = "dataframe",
    ) -> Optional[dict[str, "pd.DataFrame | pd.Series[Any]"]]:
        """
        Transforms a parameter or variable dataframe (compressed) string into an actual pandas dataframe

        :component_name string: The string to decode
        :scenario_name: Which scenario to take. If none is specified, all are returned.
        :return: The corresponding dataframe
        """
        component = self.solution_loader.components[component_name]

        if data_type == "units" and not component.has_units:
            return None

        scenario_names = self.solution_loader.scenarios.keys() if scenario_name is None else [scenario_name]

        ans = {}

        for scenario_name in scenario_names:
            scenario = self.solution_loader.scenarios[scenario_name]
            ans[scenario_name] = self.solution_loader.get_component_data(scenario, component, data_type=data_type)

        return ans

    def get_full_ts_per_scenario(
        self,
        scenario: Scenario,
        component: Component,
        year: Optional[int] = None,
        discount_to_first_step: bool = True,
        element_name: Optional[str] = None,
        keep_raw: Optional[bool] = False,
    ) -> "pd.Series[Any]":
        """Calculates the full timeseries for a given element per scenario

        :param scenario: The scenario for with the component should be extracted (only if needed)
        :param component: Component for the Series
        :param discount_to_first_step: apply annuity to first year of interval or entire interval
        :param year: year of which full time series is selected
        :param element_name: Filter results by a given element
        :param keep_raw: Keep the raw values of the rolling horizon optimization
        """
        assert component.timestep_type is not None, "Component has no timestep type."
        series = self.solution_loader.get_component_data(scenario, component, keep_raw=keep_raw)

        if element_name is not None and element_name in series.index.get_level_values(0):
            series = series.loc[element_name]

        if year is None:
            years = [i for i in range(0, scenario.system.optimized_years)]
        else:
            years = [year]

        if isinstance(series.index, pd.MultiIndex):
            series = series.unstack(component.timestep_name)

        if component.timestep_type is TimestepType.yearly:
            if component.component_type not in [
                ComponentType.parameter,
                ComponentType.variable,
            ]:
                annuity = self._get_annuity(scenario, discount_to_first_step)
                ans = series / annuity
            else:
                ans = series

            try:
                ans = ans[years]
            except KeyError:
                pass

            return ans

        sequence_timesteps = self.solution_loader.get_sequence_time_steps(scenario, component.timestep_type)

        if component.component_type is ComponentType.dual and component.timestep_type is not None:
            timestep_duration = self.solution_loader.get_timestep_duration(scenario, component)

            annuity = self._get_annuity(scenario)
            series = series.div(timestep_duration, axis=1)

            for year_temp in annuity.index:
                time_steps_year = self.solution_loader.get_timesteps_of_years(
                    scenario, component.timestep_type, (year_temp,)
                )
                series[time_steps_year] = series[time_steps_year] / annuity[year_temp]

        try:
            output_df = series[sequence_timesteps]
        except KeyError:
            output_df = series

        output_df = output_df.T.reset_index(drop=True).T

        if year is not None:
            _total_hours_per_year = scenario.system.unaggregated_time_steps_per_year

            hours_of_year = list(range(year * _total_hours_per_year, (year + 1) * _total_hours_per_year))

            output_df = output_df[hours_of_year]

        return output_df

    def get_full_ts(
        self,
        component_name: str,
        scenario_name: Optional[str] = None,
        discount_to_first_step: bool = True,
        year: Optional[int] = None,
        element_name: Optional[str] = None,
        keep_raw: Optional[bool] = False,
    ) -> "pd.DataFrame | pd.Series[Any]":
        """Calculates the full timeseries for a given element

        :param component_name: Name of the component
        :param scenario_name: The scenario for with the component should be extracted (only if needed)
        :param discount_to_first_step: apply annuity to first year of interval or entire interval
        :param year: year of which full time series is selected
        :param element_name: Filter results by a given element
        :param keep_raw: Keep the raw values of the rolling horizon optimization
        """
        if scenario_name is None:
            scenario_names = list(self.solution_loader.scenarios)
        else:
            scenario_names = [scenario_name]

        component = self.solution_loader.components[component_name]

        scenarios_dict: dict[str, "pd.DataFrame | pd.Series[Any]"] = {}

        for scenario_name in scenario_names:
            scenario = self.solution_loader.scenarios[scenario_name]

            scenarios_dict[scenario_name] = self.get_full_ts_per_scenario(
                scenario,
                component,
                discount_to_first_step=discount_to_first_step,
                year=year,
                element_name=element_name,
                keep_raw=keep_raw,
            )

        return self._concat_scenarios_dict(scenarios_dict)

    @cache
    def get_total_per_scenario(
        self,
        scenario: Scenario,
        component: Component,
        element_name: Optional[str] = None,
        year: Optional[int] = None,
        keep_raw: Optional[bool] = False,
    ) -> "pd.DataFrame | pd.Series[Any]":
        """
        Calculates the total values of a component for a specific scenario.

        :param scenario: Scenario
        :param component: Component
        :param element_name: Filter the results by a given element
        :param year: Filter the results by a given year
        :param keep_raw: Keep the raw values of the rolling horizon optimization
        """
        series = self.solution_loader.get_component_data(scenario, component, keep_raw)

        if year is None:
            years = [i for i in range(0, scenario.system.optimized_years)]
        else:
            years = [year]

        if element_name is not None:
            series = series.loc[element_name]

        if component.timestep_type is None or type(series.index) is not pd.MultiIndex:
            return series

        if component.timestep_type is TimestepType.yearly:
            ans = series.unstack(component.timestep_name)
            return ans[years]

        timestep_duration = self.solution_loader.get_timestep_duration(scenario, component)

        unstacked_series = series.unstack(component.timestep_name)
        total_value = unstacked_series.multiply(timestep_duration, axis=1)  # type: ignore

        ans = pd.DataFrame(index=unstacked_series.index)

        for y in years:
            timesteps = self.solution_loader.get_timesteps(scenario, component, int(y))
            try:
                ans.insert(len(ans.columns), y, total_value[timesteps].sum(axis=1, skipna=False))  # type: ignore
            except KeyError:
                timestep_list = [i for i in timesteps if i in total_value]
                ans.insert(len(ans.columns), year, total_value[timestep_list].sum(axis=1, skipna=False))  # type: ignore # noqa

        if "mf" in ans.index.names:
            ans = ans.reorder_levels([i for i in ans.index.names if i != "mf"] + ["mf"]).sort_index(axis=0)

        return ans

    @cache
    def get_total(
        self,
        component_name: str,
        element_name: Optional[str] = None,
        year: Optional[int] = None,
        scenario_name: Optional[str] = None,
        keep_raw: Optional[bool] = False,
    ) -> "pd.DataFrame | pd.Series[Any]":
        """
        Calculates the total values of a component for a all scenarios.

        :param component_name: Name of the component
        :param element_name: Filter the results by a given element
        :param year: Filter the results by a given year
        :param scenario_name: Filter the results by a given scenario
        :param keep_raw: Keep the raw values of the rolling horizon optimization
        """
        if scenario_name is None:
            scenario_names = list(self.solution_loader.scenarios)
        else:
            scenario_names = [scenario_name]

        component = self.solution_loader.components[component_name]

        scenarios_dict: dict[str, "pd.DataFrame | pd.Series[Any]"] = {}

        for scenario_name in scenario_names:
            scenario = self.solution_loader.scenarios[scenario_name]
            current_total = self.get_total_per_scenario(scenario, component, element_name, year, keep_raw)

            if type(current_total) is pd.Series:
                current_total = current_total.rename(component_name)

            scenarios_dict[scenario_name] = current_total

        return self._concat_scenarios_dict(scenarios_dict)

    def _concat_scenarios_dict(self, scenarios_dict: dict[str, "pd.DataFrame | pd.Series[Any]"]) -> pd.DataFrame:
        """
        Concatenates a dict of the form str: Data to one dataframe.

        :param scenarios_dict: Dict containing the scenario names as key and the values as values.
        """
        scenario_names = list(scenarios_dict.keys())

        if len(scenario_names) == 1:
            ans = scenarios_dict[scenario_names[0]]
            return ans

        if isinstance(scenarios_dict[scenario_names[0]], pd.Series):
            total_value = pd.concat(scenarios_dict, keys=scenarios_dict.keys(), axis=1).T
        else:
            try:
                total_value = pd.concat(scenarios_dict, keys=scenarios_dict.keys())  # type: ignore # noqa
            except Exception:
                total_value = pd.concat(scenarios_dict, keys=scenarios_dict.keys(), axis=1).T
        return total_value

    def _get_annuity(self, scenario: Scenario, discount_to_first_step: bool = True):
        """discounts the duals

        :param discount_to_first_step: apply annuity to first year of interval or entire interval
        :param scenario: scenario name whose results are assessed
        :return: #TODO describe parameter/return
        """
        system = scenario.system
        discount_rate_component = self.solution_loader.components["discount_rate"]
        # calculate annuity
        discount_rate = self.solution_loader.get_component_data(scenario, discount_rate_component).squeeze()

        years = list(range(0, system["optimized_years"]))
        optimized_years = self.solution_loader.get_optimized_years(scenario)
        annuity = pd.Series(index=years, dtype=float)
        for year in years:
            # closest year in optimized years that is smaller than year
            start_year = [y for y in optimized_years if y <= year][-1]
            interval_between_years = system.interval_between_years
            if year == years[-1]:
                interval_between_years_this_year = 1
            else:
                interval_between_years_this_year = system.interval_between_years
<<<<<<< HEAD
            if self.solution_loader.has_rh:
                if discount_to_first_step:
                    annuity[year] = interval_between_years_this_year * (1 / (1 + discount_rate))
                else:
                    annuity[year] = sum(
                        ((1 / (1 + discount_rate)) ** (_intermediate_time_step))
                        for _intermediate_time_step in range(0, interval_between_years_this_year)
                    )
            else:
                if discount_to_first_step:
                    annuity[year] = interval_between_years_this_year * (
                        (1 / (1 + discount_rate)) ** (interval_between_years * (year - years[0]))
                    )
                else:
                    annuity[year] = sum(
                        (
                            (1 / (1 + discount_rate))
                            ** (interval_between_years * (year - years[0]) + _intermediate_time_step)
=======
            # if self.solution_loader.has_rh:
            #     if discount_to_first_step:
            #         annuity[year] = interval_between_years_this_year * (
            #             1 / (1 + discount_rate)
            #         )
            #     else:
            #         annuity[year] = sum(
            #             ((1 / (1 + discount_rate)) ** (_intermediate_time_step))
            #             for _intermediate_time_step in range(
            #                 0, interval_between_years_this_year
            #             )
            #         )
            # else:
            if discount_to_first_step:
                annuity[year] = interval_between_years_this_year * (
                    (1 / (1 + discount_rate))
                    ** (interval_between_years * (year - start_year))
                )
            else:
                annuity[year] = sum(
                    (
                        (1 / (1 + discount_rate))
                        ** (
                            interval_between_years * (year - start_year)
                            + _intermediate_time_step
>>>>>>> a9234410
                        )
                        for _intermediate_time_step in range(0, interval_between_years_this_year)
                    )
                    for _intermediate_time_step in range(
                        0, interval_between_years_this_year
                    )
                )
        return annuity

    def get_dual(
        self,
        constraint: str,
        scenario_name: Optional[str] = None,
        element_name: Optional[str] = None,
        year: Optional[int] = None,
        discount_to_first_step=True,
        keep_raw: Optional[bool] = False,
    ) -> Optional["pd.DataFrame | pd.Series[Any]"]:
        """extracts the dual variables of a constraint

        :param constraint: Name of dal
        :param scenario_name: Scenario Name
        :param element_name: Name of Element
        :param year: Year
        :param discount_to_first_step: apply annuity to first year of interval or entire interval
        :param keep_raw: Keep the raw values of the rolling horizon optimization
        """
        if not self.get_solver(scenario_name=scenario_name).add_duals:
            logging.warning("Duals are not calculated. Skip.")
            return None

        component = self.solution_loader.components[constraint]
        assert component.component_type is ComponentType.dual, "Given constraint name is not of type Dual."

        _duals = self.get_full_ts(
            component_name=constraint,
            scenario_name=scenario_name,
            element_name=element_name,
            year=year,
            discount_to_first_step=discount_to_first_step,
            keep_raw=keep_raw,
        )
        return _duals

    def get_unit(
        self,
        component_name: str,
        scenario_name: Optional[str] = None,
        droplevel: bool = True,
    ) -> Optional[dict[str, "pd.DataFrame | pd.Series[Any]"]]:
        """
        Extracts the unit of a given Component. If no scenario is given, a random one is taken.

        :param component_name: Name of the component
        :param scenario_name: Name of the scenario
        :param droplevel: Drop the location and time levels of the multiindex
        """
        if scenario_name is None:
            scenario_name = next(iter(self.solution_loader.scenarios.keys()))
        res = self.get_df(component_name, scenario_name=scenario_name, data_type="units")
        if res is None:
            return None
        units = res[scenario_name]
        if droplevel:
            # TODO make more flexible
            loc_idx = ["node", "location", "edge"]
            time_idx = ["year", "time_operation", "time_storage_level"]
            drop_idx = pd.Index(loc_idx + time_idx).intersection(units.index.names)
            units.index = units.index.droplevel(drop_idx.to_list())
            units = units[~units.index.duplicated()]
        return units

    def get_system(self, scenario_name: Optional[str] = None) -> System:
        """
        Extracts the System config of a given Scenario. If no scenario is given, a random one is taken.

        :param scenario_name: Name of the scenario
        """
        if scenario_name is None:
            scenario_name = next(iter(self.solution_loader.scenarios.keys()))
        return self.solution_loader.scenarios[scenario_name].system

    def get_analysis(self, scenario_name: Optional[str] = None) -> Analysis:
        """
        Extracts the Analysis config of a given Scenario. If no scenario is given, a random one is taken.

        :param scenario_name: Name of the scenario
        """
        if scenario_name is None:
            scenario_name = next(iter(self.solution_loader.scenarios.keys()))
        return self.solution_loader.scenarios[scenario_name].analysis

    def get_solver(self, scenario_name: Optional[str] = None) -> Solver:
        """
        Extracts the Solver config of a given Scenario. If no scenario is given, a random one is taken.

        :param scenario_name: Name of the scenario
        """
        if scenario_name is None:
            scenario_name = next(iter(self.solution_loader.scenarios.keys()))
        return self.solution_loader.scenarios[scenario_name].solver

    def get_doc(self, component: str) -> str:
        """
        Extracts the documentation of a given Component.

        :param component: Name of the component
        """
        return self.solution_loader.components[component].doc

    def get_years(self, scenario_name: Optional[str] = None) -> list[int]:
        """
        Extracts the years of a given Scenario. If no scenario is given, a random one is taken.

        :param scenario_name: Name of the scenario
        """
        if scenario_name is None:
            scenario_name = next(iter(self.solution_loader.scenarios.keys()))
        system = self.solution_loader.scenarios[scenario_name].system
        years = list(range(0, system.optimized_years))
        return years

    def has_MF(self, scenario_name: Optional[str] = None):
        """
        Extracts the System config of a given Scenario. If no scenario is given, a random one is taken.

        :param scenario_name: Name of the scenario
        """
        if scenario_name is None:
            scenario_name = next(iter(self.solution_loader.scenarios.keys()))
        scenario = self.solution_loader.scenarios[scenario_name]
        return scenario.system.use_rolling_horizon


if __name__ == "__main__":
    try:
        spec = importlib.util.spec_from_file_location("module", Path(__file__).parents[3] / "data" / "config.py")
        module = importlib.util.module_from_spec(spec)
        spec.loader.exec_module(module)
        config = module.config
    except FileNotFoundError:
        with open("config.json") as f:
            config = Config(json.load(f))

    model_name = os.path.basename(config.analysis["dataset"])
    if os.path.exists(out_folder := os.path.join(config.analysis["folder_output"], model_name)):
        r = Results(out_folder)
    else:
        logging.critical("No results folder found!")<|MERGE_RESOLUTION|>--- conflicted
+++ resolved
@@ -314,26 +314,6 @@
                 interval_between_years_this_year = 1
             else:
                 interval_between_years_this_year = system.interval_between_years
-<<<<<<< HEAD
-            if self.solution_loader.has_rh:
-                if discount_to_first_step:
-                    annuity[year] = interval_between_years_this_year * (1 / (1 + discount_rate))
-                else:
-                    annuity[year] = sum(
-                        ((1 / (1 + discount_rate)) ** (_intermediate_time_step))
-                        for _intermediate_time_step in range(0, interval_between_years_this_year)
-                    )
-            else:
-                if discount_to_first_step:
-                    annuity[year] = interval_between_years_this_year * (
-                        (1 / (1 + discount_rate)) ** (interval_between_years * (year - years[0]))
-                    )
-                else:
-                    annuity[year] = sum(
-                        (
-                            (1 / (1 + discount_rate))
-                            ** (interval_between_years * (year - years[0]) + _intermediate_time_step)
-=======
             # if self.solution_loader.has_rh:
             #     if discount_to_first_step:
             #         annuity[year] = interval_between_years_this_year * (
@@ -349,23 +329,15 @@
             # else:
             if discount_to_first_step:
                 annuity[year] = interval_between_years_this_year * (
-                    (1 / (1 + discount_rate))
-                    ** (interval_between_years * (year - start_year))
+                    (1 / (1 + discount_rate)) ** (interval_between_years * (year - start_year))
                 )
             else:
                 annuity[year] = sum(
                     (
                         (1 / (1 + discount_rate))
-                        ** (
-                            interval_between_years * (year - start_year)
-                            + _intermediate_time_step
->>>>>>> a9234410
-                        )
-                        for _intermediate_time_step in range(0, interval_between_years_this_year)
+                        ** (interval_between_years * (year - start_year) + _intermediate_time_step)
                     )
-                    for _intermediate_time_step in range(
-                        0, interval_between_years_this_year
-                    )
+                    for _intermediate_time_step in range(0, interval_between_years_this_year)
                 )
         return annuity
 
