"""
:Title:        ZEN-GARDEN
:Created:      October-2021
:Authors:      Alissa Ganter (aganter@ethz.ch)
:Organization: Laboratory of Reliability and Risk Engineering, ETH Zurich

Class is defining to read in the results of an Optimization problem.
"""

import importlib
import json
import logging
import os
import warnings
import zlib
from pathlib import Path

import matplotlib.pyplot as plt
import numpy as np
import numpy.typing as npt
import pandas as pd
# from tables import NaturalNameWarning
from tqdm import tqdm

from zen_garden import utils
from zen_garden.model.objects.time_steps import TimeStepsDicts
import h5py
<<<<<<< HEAD

=======
from typing import Any
>>>>>>> 98ddcd40

# Warnings
# warnings.filterwarnings('ignore', category=NaturalNameWarning)

# SETUP LOGGER
utils.setup_logger()


class TimeStepDictFromFile:
<<<<<<< HEAD
    def __init__(self, time_dict: dict, scenario: str):
        self.time_dict = time_dict
        self.scenario = "default" if scenario is None else scenario
        self.sequence_time_steps_cache = {}

    def get_time_steps_year2operation(self, techProxy: str, year: int) -> pd.DataFrame:
        return Results._to_df(self.time_dict["time_steps_year2operation"][techProxy][str(year)])
    
    def get_sequence_time_steps(self, name: str) -> pd.DataFrame:
=======
    def __init__(self, time_dict: dict[Any, Any], scenario: str):
        self.time_dict = time_dict
        self.scenario = "default" if scenario is None else scenario
        self.sequence_time_steps_cache: dict[str, npt.NDArray[np.float_]] = {}
        self.year2operation_cache: dict[str, pd.DataFrame] = {}

    def get_time_steps_year2operation(self, techProxy: str, year: int) -> pd.DataFrame:
        hash_key = techProxy + str(year)
        if hash_key not in self.year2operation_cache:
            self.year2operation_cache[hash_key] = Results._to_df(
                self.time_dict["time_steps_year2operation"][techProxy][str(year)]
            )
        return self.year2operation_cache[hash_key]

    def get_sequence_time_steps(self, name: str) -> npt.NDArray[np.float_]:
>>>>>>> 98ddcd40
        if name not in self.sequence_time_steps_cache:
            self.sequence_time_steps_cache[name] = self.time_dict["operation"][name]["values"][:]
        return self.sequence_time_steps_cache[name]


<<<<<<< HEAD
class Results:
=======
class Results(object):
>>>>>>> 98ddcd40
    """
    This class reads in the results after the pipeline has run
    """

    def __init__(self, path, scenarios=None, load_opt=False):
        """
        Initializes the Results class with a given path

        :param path: Path to the output of the optimization problem
        :param scenarios: A None, str or tuple of scenarios to load, defaults to all scenarios
        :param load_opt: Optionally load the opt dictionary as well
        """

        # get the abs path
        self.path = os.path.abspath(path)
        self.name = Path(path).name
        # check if the path exists
        if not os.path.exists(self.path):
            raise FileNotFoundError(f"No such file or directory: {self.path}")

        # load the onetime stuff
        self.results = {}
        self.results["scenarios"] = self.load_scenarios(self.path)
        self.component_names = {
            "pars": {},
            "vars": {},
            "sets": {},
            "duals": {},
        }

        # this is a list for lazy dict to keep the datasets open
        self._lazydicts = []
        
        # Specify loading strategy
        self.use_hdf_pandas_serializer = False
        self.use_precalculated_timesteps = True

        # if we only want to load a subset
        if scenarios is not None:
            self.has_scenarios = True
            self.scenarios = []
            # append prefix if necessary
            for scenario in scenarios:
                if not scenario.startswith("scenario_"):
                    self.scenarios.append(f"scenario_{scenario}")
                else:
                    self.scenarios.append(scenario)
        # we have scenarios and load all
        elif [folder.name for folder in os.scandir(self.path) if folder.is_dir() and "scenario_" in folder.name]:
            self.has_scenarios = True
            self.scenarios = [f"scenario_{scenario}" for scenario in self.results["scenarios"].keys()]

        # there are no scenarios
        else:
            self.has_scenarios = False
            self.scenarios = [None]
<<<<<<< HEAD

        # myopic foresight
        if self.results["system"]["use_rolling_horizon"]:
            self.has_MF = True
            self.mf = [f"MF_{step_horizon}" for step_horizon in self.years]
        else:
            self.has_MF = False
            self.mf = [None]
=======
>>>>>>> 98ddcd40

        # cycle through the dirs
        for scenario in self.scenarios:
            # init dict

            self.results[scenario] = {}
            # get the base scenario
            base_scenario = ""
            scenario_subfolder = None
            #path to access scenario-dependent files
            file_folder = Path("")
            if self.has_scenarios:
                # name without scenario_ prefix
                name_short = scenario[9:]
                base_scenario = self.results['scenarios'][name_short].get('base_scenario', '')
                scenario_subfolder = self.results['scenarios'][name_short].get('sub_folder', '')
                if scenario_subfolder == '':
                    # no scenario subfolder -> no need to switch directories
                    base_scenario = ""
                    scenario_subfolder = scenario
                    file_folder = scenario_subfolder
                else:
                    # we need to go one level deeper
                    base_scenario = f"scenario_{base_scenario}"
                    scenario_subfolder = f"scenario_{scenario_subfolder}"
                    file_folder = os.path.join(base_scenario, scenario_subfolder)

            # load scenario-dependent files
            self.results[scenario]["system"] = self.load_system(os.path.join(self.path, file_folder))
            self.results[scenario]["analysis"] = self.load_analysis(os.path.join(self.path, file_folder))
            self.results[scenario]["solver"] = self.load_solver(os.path.join(self.path, file_folder))
            # myopic foresight
            if self.results[scenario]["system"]["use_rolling_horizon"]:
                self.results[scenario]["has_MF"] = True
                self.results[scenario]["mf"] = [f"MF_{step_horizon}" for step_horizon in self.get_years(scenario)]
            else:
                self.results[scenario]["has_MF"] = False
                self.results[scenario]["mf"] = [None]

            # load the corresponding timestep dict
            sub_path = os.path.join(self.path, base_scenario)
<<<<<<< HEAD

            if self.use_precalculated_timesteps:
                time_dict = self.load_sequence_time_steps(sub_path, scenario_subfolder, use_hdf_pandas_serializer=False, lazy=True)
                self.results[scenario]["sequence_time_steps_dicts"] = TimeStepDictFromFile(time_dict, scenario)
            else:
                time_dict = self.load_sequence_time_steps(sub_path, scenario_subfolder)
=======
            time_dict = self.load_sequence_time_steps(sub_path, scenario_subfolder, lazy=True)
            timesteps_are_precalculated = "time_steps_year2operation" in time_dict

            if timesteps_are_precalculated:
                self.results[scenario]["sequence_time_steps_dicts"] = TimeStepDictFromFile(time_dict, scenario)
            else:
                time_dict = self.load_sequence_time_steps(sub_path, scenario_subfolder, lazy=False)
>>>>>>> 98ddcd40
                self.results[scenario]["sequence_time_steps_dicts"] = TimeStepsDicts(time_dict)
                # load the operation2year and year2operation time steps
                for element in time_dict["operation"]:
                    self.results[scenario]["sequence_time_steps_dicts"].set_time_steps_operation2year_both_dir(element,time_dict["operation"][element], time_dict["yearly"][None])

            self.results[scenario]["dict_sequence_time_steps"] = time_dict

<<<<<<< HEAD
            for mf in self.mf:
=======
            for mf in self.results[scenario]["mf"]:
>>>>>>> 98ddcd40
                # init dict
                self.results[scenario][mf] = {}
                # get the current path
                subfolder = Path("")
                if self.has_scenarios:
                    subfolder = Path(scenario_subfolder)
                # deal with MF
                if self.results[scenario]["has_MF"] and self.results[scenario]["system"]["optimized_years"] > 1:
                    subfolder = os.path.join(subfolder, Path(mf))
                # Add together
                current_path = os.path.join(sub_path, subfolder)
                #create dict containing sets
                self.results[scenario][mf]["sets"] = {}
                sets = self.load_sets(current_path, lazy=True, use_hdf_pandas_serializer=self.use_hdf_pandas_serializer)
                self._lazydicts.append(sets)
                if not self.component_names["sets"]:
                    self.component_names["sets"] = list(sets.keys())
                self.results[scenario][mf]["sets"].update(sets)

                # create dict containing params and vars
                self.results[scenario][mf]["pars_and_vars"] = {}
                pars = self.load_params(current_path, lazy=True, use_hdf_pandas_serializer=self.use_hdf_pandas_serializer)
                self._lazydicts.append(pars)
                if not self.component_names["pars"]:
                    self.component_names["pars"] = list(pars.keys())
                self.results[scenario][mf]["pars_and_vars"].update(pars)
                vars = self.load_vars(current_path, lazy=True, use_hdf_pandas_serializer=self.use_hdf_pandas_serializer)
                self._lazydicts.append(vars)
                if not self.component_names["vars"]:
                    self.component_names["vars"] = list(vars.keys())
                self.results[scenario][mf]["pars_and_vars"].update(vars)

                # load duals
<<<<<<< HEAD
                if self.results["solver"]["add_duals"]:
                    duals = self.load_duals(current_path, lazy=True, use_hdf_pandas_serializer=self.use_hdf_pandas_serializer)
=======
                if self.results[scenario]["solver"]["add_duals"]:
                    duals = self.load_duals(current_path, lazy=True)
>>>>>>> 98ddcd40
                    self._lazydicts.append(duals)
                    if not self.component_names["duals"]:
                        self.component_names["duals"] = list(duals.keys())
                    self.results[scenario][mf]["duals"] = duals
                # the opt we only load when requested

                if load_opt:
                    self.results[scenario][mf]["optdict"] = self.load_opt(current_path)
        # load the time step duration, these are normal dataframe calls (dicts in case of scenarios)
        self.time_step_operational_duration = self.load_time_step_operation_duration()
        self.time_step_storage_duration = self.load_time_step_storage_duration()

    def close(self):
        """
        Close all open handles
        """

        for lazydict in self._lazydicts:
            lazydict.close()

    @classmethod
    def _read_file(cls, name, lazy=True, use_hdf_pandas_serializer=True):
        """
        Reads out a file and decompresses it if necessary

        :param name: File name without extension
        :param lazy: When possible, load lazy
        :param use_hdf_pandas_serializer: Use HDFPandasSerializer when possible
        :return: The decompressed content of the file as dict like object
        """

        # h5 version
        if os.path.exists(f"{name}.h5"):
<<<<<<< HEAD
            if use_hdf_pandas_serializer:
                try:
                    content = utils.HDFPandasSerializer(file_name=f"{name}.h5", lazy=lazy)
                except KeyError:
                    warnings.warn("The old h5 dict results are decrepated, please rerun the model to get the new results")
                    content = utils.load(f"{name}.h5")
                    if not lazy:
                        content = content.unlazy(return_dict=True)
                return content
            else:
                return h5py.File(f"{name}.h5")
=======
            if not lazy:
                content = utils.HDFPandasSerializer(file_name=f"{name}.h5", lazy=lazy)
            else:
                content = h5py.File(f"{name}.h5")
            return content
>>>>>>> 98ddcd40

        # compressed version
        if os.path.exists(f"{name}.gzip"):
            with open(f"{name}.gzip", "rb") as f:
                content_compressed = f.read()
            content = zlib.decompress(content_compressed).decode()
            return json.loads(content)

        # normal version
        if os.path.exists(f"{name}.json"):
            with open(f"{name}.json", "r") as f:
                content = f.read()
            return json.loads(content)

        # raise Error if nothing is found
        raise FileNotFoundError(f"The file does not exists as json or gzip: {name}")

    @classmethod
    def _dict2df(cls, dict_raw):
        """
        Transforms a parameter or variable dict to a dict containing actual pandas dataframes and not serialized jsons

        :param dict_raw: The raw dict to parse
        :return: A dict containing actual dataframes in the dataframe keys
        """

        # nothing to do
        if isinstance(dict_raw, utils.HDFPandasSerializer):
            return dict_raw

        # transform back to dataframes
        dict_df = dict()
        for key, value in dict_raw.items():
            # init the dict for the variable
            dict_df[key] = dict()

            # the docstring we keep
            dict_df[key]['docstring'] = dict_raw[key]['docstring']

            # unpack if necessary
            if isinstance(dict_raw[key]['dataframe'], np.ndarray):
                json_dump = zlib.decompress(dict_raw[key]['dataframe']).decode()
            else:
                json_dump = json.dumps(dict_raw[key]['dataframe'])

            # the dataframe we transform to an actual dataframe
            dict_df[key]['dataframe'] = pd.read_json(json_dump, orient="table")

        return dict_df

    @classmethod
    def _to_df(cls, string):
        """
        Transforms a parameter or variable dataframe (compressed) string into an actual pandas dataframe

        :param string: The string to decode
        :return: The corresponding dataframe
        """

        # nothing to do
        if isinstance(string, (pd.DataFrame, pd.Series)):
            return string
        
        if isinstance(string, h5py.Group):
            return pd.read_hdf(string.file.filename, string.name)

        if isinstance(string, h5py.Group):
            return pd.read_hdf(string.file.filename, string.name)

        # transform back to dataframes
        if isinstance(string, np.ndarray):
            json_dump = zlib.decompress(string).decode()
        else:
            json_dump = json.dumps(string)

        return pd.read_json(json_dump, orient="table")

    @classmethod
    def load_sets(cls, path, lazy=False, use_hdf_pandas_serializer=True):
        """
        Loads the set dict from a given path

        :param path: Path to load the parameter dict from
        :param lazy: Load lazy, this will not transform the data into dataframes
        :param use_hdf_pandas_serializer: Use HDFPandasSerializer when possible
        :return: The set dict
        """

        # load the raw dict
        raw_dict = cls._read_file(os.path.join(path, "set_dict"), use_hdf_pandas_serializer=use_hdf_pandas_serializer)

        if lazy:
            return raw_dict
        else:
            return cls._dict2df(raw_dict)

    @classmethod
    def load_params(cls, path, lazy=False, use_hdf_pandas_serializer=True):
        """
        Loads the parameter dict from a given path

        :param path: Path to load the parameter dict from
        :param lazy: Load lazy, this will not transform the data into dataframes
        :param use_hdf_pandas_serializer: Use HDFPandasSerializer when possible
        :return: The parameter dict
        """

        # load the raw dict
        raw_dict = cls._read_file(os.path.join(path, "param_dict"), use_hdf_pandas_serializer=use_hdf_pandas_serializer)

        if lazy:
            return raw_dict
        else:
            return cls._dict2df(raw_dict)

    @classmethod
    def load_vars(cls, path, lazy=False, use_hdf_pandas_serializer=True):
        """
        Loads the var dict from a given path

        :param path: Path to load the var dict from
        :param lazy: Load lazy, this will not transform the data into dataframes
        :param use_hdf_pandas_serializer: Use HDFPandasSerializer when possible
        :return: The var dict
        """

        # load the raw dict
        raw_dict = cls._read_file(os.path.join(path, "var_dict"), use_hdf_pandas_serializer=use_hdf_pandas_serializer)

        if lazy:
            return raw_dict
        else:
            return cls._dict2df(raw_dict)

    @classmethod
    def load_duals(cls, path, lazy=False, use_hdf_pandas_serializer=True):
        """
        Loads the dual dict from a given path

        :param path: Path to load the dual dict from
        :param lazy: Load lazy, this will not transform the data into dataframes
        :param use_hdf_pandas_serializer: Use HDFPandasSerializer when possible
        :return: The var dict
        """

        # load the raw dict
        raw_dict = cls._read_file(os.path.join(path, "dual_dict"), use_hdf_pandas_serializer=use_hdf_pandas_serializer)

        if lazy:
            return raw_dict
        else:
            return cls._dict2df(raw_dict)

    @classmethod
    def load_system(cls, path):
        """
        Loads the system dict from a given path

        :param path: Directory to load the dictionary from
        :return: The system dictionary
        """

        # get the dict
        raw_dict = cls._read_file(os.path.join(path, "system"))

        return raw_dict

    @classmethod
    def load_analysis(cls, path):
        """Loads the analysis dict from a given path

        :param path: Directory to load the dictionary from
        :return: The analysis dictionary
        """

        # get the dict
        raw_dict = cls._read_file(os.path.join(path, "analysis"))

        return raw_dict

    @classmethod
    def load_solver(cls, path):
        """Loads the solver dict from a given path

        :param path: Directory to load the dictionary from
        :return: The analysis dictionary
        """

        # get the dict
        raw_dict = cls._read_file(os.path.join(path, "solver"))

        return raw_dict

    @classmethod
    def load_scenarios(cls, path):
        """Loads the scenarios dict from a given path

        :param path: Directory to load the dictionary from
        :return: The analysis dictionary
        """

        # get the dict
        raw_dict = cls._read_file(os.path.join(path, "scenarios"))

        return raw_dict

    @classmethod
    def load_opt(cls, path):
        """Loads the opt dict from a given path

        :param path: Directory to load the dictionary from
        :return: The analysis dictionary
        """

        # get the dict
        raw_dict = cls._read_file(os.path.join(path, "opt_dict"))

        return raw_dict


    @classmethod
<<<<<<< HEAD
    def load_sequence_time_steps(cls, path, scenario=None, lazy=False, use_hdf_pandas_serializer=True):
=======
    def load_sequence_time_steps(cls, path, scenario=None, lazy=False):
>>>>>>> 98ddcd40
        """Loads the dict_sequence_time_steps from a given path

        :param path: Path to load the dict from
        :param scenario: Name of the scenario to load
        :return: dict_sequence_time_steps
        """
        # get the file name
        if scenario:
            path = os.path.join(path, scenario)
        fname = os.path.join(path, "dict_all_sequence_time_steps")
        if scenario is not None:
            fname += f"_{scenario}"

        # get the dict
<<<<<<< HEAD
        dict_sequence_time_steps = cls._read_file(
            fname, 
            lazy=lazy, 
            use_hdf_pandas_serializer=use_hdf_pandas_serializer
        )
=======
        dict_sequence_time_steps = cls._read_file(fname, lazy=lazy)

>>>>>>> 98ddcd40
        # tranform all lists to arrays
        return cls.expand_dict(dict_sequence_time_steps)

    @classmethod
    def expand_dict(cls, dictionary):
        """Creates a copy of the dictionary where all lists are recursively transformed to numpy arrays

        :param dictionary: The input dictionary
        :return: A copy of the dictionary containing arrays instead of lists
        """
        # create a copy of the dict to avoid overwrite
        out_dict = dict()

        # faltten all arrays
        for k, v in dictionary.items():
            # transform 'null' keys to None
            if k == 'null':
                k = None

            # recursive call
            if isinstance(v, (dict, utils.LazyHdfDict)):
                out_dict[k] = cls.expand_dict(v)  # flatten the array to list
            elif isinstance(v, list):
                # Note: list(v) creates a list of np objects v.tolist() not
                out_dict[k] = np.array(v)
            # take as is
            else:
                out_dict[k] = v

        return out_dict

    @classmethod
    def compare_configs(cls, results: list, scenarios=None):
        """Compares the configs of two or more results

        :param results: list of results
        :param scenarios: None, str or tuple of scenarios
        :return: a dictionary with diverging results
        """
        results, scenarios = cls.check_combine_results(results, scenarios)
        if results is None:
            return
        result_names = [res.name for res in results]
        logging.info(f"Comparing the configs of {result_names}")
        diff_analysis = cls.get_config_diff(results, "analysis", scenarios)
        diff_system = cls.get_config_diff(results, "system", scenarios)
        diff_solver = cls.get_config_diff(results, "solver", scenarios)

        diff_dict = {}
        if diff_analysis:
            diff_dict["analysis"] = diff_analysis
        if diff_system:
            diff_dict["system"] = diff_system
        if diff_solver:
            diff_dict["solver"] = diff_solver
        return diff_dict

    @classmethod
    def compare_model_parameters(cls, results: list, compare_total=True, scenarios=None):
        """Compares the input data of two or more results

        :param results: list of results
        :param compare_total: if True, compare total value, not full time series
        :param scenarios: None, str or tuple of scenarios
        :return: a dictionary with diverging results
        """
        results, scenarios = cls.check_combine_results(results, scenarios)
        if results is None:
            return
        result_names = [res.name for res in results]
        logging.info(f"Comparing the model parameters of {result_names}")
        diff_pars = cls.get_component_diff(results,"pars")
        diff_dict = {}
        # initialize progress bar
        pbar = tqdm(total=len(diff_pars))
        for par in diff_pars:
            # update progress bar
            pbar.update(1)
            pbar.set_description(f"Compare parameter {par}")
            # check par
            comparison_df = cls.compare_component_values(results, par, compare_total, scenarios=scenarios)
            if not comparison_df.empty:
                logging.info(f"Parameter {par} has different values")
                diff_dict[par] = comparison_df
        pbar.close()
        return diff_dict

    @classmethod
    def compare_model_variables(cls, results: list, compare_total=True, scenarios=None):
        """Compares the input data of two or more results

        :param results: list of results
        :param compare_total: if True, compare total value, not full time series
        :param scenarios: None, str or tuple of scenarios
        :return: a dictionary with diverging results
        """
        results,scenarios = cls.check_combine_results(results,scenarios)
        if results is None:
            return
        result_names = [res.name for res in results]
        logging.info(f"Comparing the model variables of {result_names}")
        diff_vars = cls.get_component_diff(results,"vars")
        diff_dict = {}
        # initialize progress bar
        pbar = tqdm(total = len(diff_vars))
        for var in diff_vars:
            # update progress bar
            pbar.update(1)
            pbar.set_description(f"Compare variable {var}")
            # check var
            comparison_df = cls.compare_component_values(results, var, compare_total, scenarios=scenarios)
            if not comparison_df.empty:
                logging.info(f"Variable {var} has different values")
                diff_dict[var] = comparison_df
        pbar.close()
        return diff_dict

    @classmethod
    def compare_component_values(cls, results, component, compare_total, scenarios, rtol=1e-3):
        """Compares component values of two results

        :param results: list with results
        :param component: component name
        :param compare_total: if True, compare total value, not full time series
        :param scenarios: None, str or tuple of scenarios
        :param rtol: relative tolerance of equal values
        :return: dictionary with diverging component values
        """
        result_names = [res.name for res in results]
        if compare_total:
            val_0 = results[0].get_total(component,scenario=scenarios[0])
            val_1 = results[1].get_total(component,scenario=scenarios[1])
        else:
            val_0 = results[0].get_full_ts(component,scenario=scenarios[0])
            val_1 = results[1].get_full_ts(component,scenario=scenarios[1])
        mismatched_index = False
        if isinstance(val_0, pd.DataFrame):
            val_0 = val_0.sort_index(axis=0).sort_index(axis=1)
            val_1 = val_1.sort_index(axis=0).sort_index(axis=1)
            if not val_0.index.equals(val_1.index) or not val_0.columns.equals(val_1.columns):
                mismatched_index = True
        else:
            val_0 = val_0.sort_index()
            val_1 = val_1.sort_index()
            if not val_0.index.equals(val_1.index):
                mismatched_index = True
        if mismatched_index:
            logging.info(f"Component {component} does not have matching index or columns")
            comparison_df = pd.concat([val_0,val_1],keys=result_names,axis=1)
            comparison_df = comparison_df.sort_index(axis=1, level=1)
            return comparison_df
        is_close = np.isclose(val_0,val_1,rtol=rtol,equal_nan=True)
        if isinstance(val_0,pd.DataFrame):
            diff_val_0 = val_0[(~is_close).any(axis=1)]
            diff_val_1 = val_1[(~is_close).any(axis=1)]
        else:
            diff_val_0 = val_0[(~is_close)]
            diff_val_1 = val_1[(~is_close)]
        comparison_df = pd.concat([diff_val_0,diff_val_1],keys=result_names,axis=1)
        comparison_df = comparison_df.sort_index(axis=1,level=1)
        return comparison_df

    @classmethod
    def check_combine_results(cls, results: list, scenarios=None):
        """Checks if results are a list of 2 results with the matching scenarios

        :param results: list of results
        :param scenarios: None, str or tuple of scenarios
        :return: dictionary of results
        """
        if len(results) != 2:
            logging.warning("You must select exactly two results to compare. Skip.")
            return None, None
        if type(results) != list:
            logging.warning("You must pass the results as list. Skip")
            return None,None
        for el in results:
            if type(el) != cls:
                logging.warning(f"You must pass a list of ZEN-garden results, not type {type(el)}. Skip")
                return None,None
        scenarios = cls.check_scenario_results(results, scenarios)
        return results, scenarios

    @classmethod
    def check_scenario_results(cls,results:list,scenarios=None):
        """Checks if results have scenarios and if yes, if the provided scenarios match

        :param results: list of results
        :param scenarios: None, str or tuple of scenarios
        :return: scenarios
        """
        # neither result has scenarios
        if not results[0].has_scenarios and not results[1].has_scenarios:
            scenarios = (None,None)
            return scenarios
        # if scenarios is None, choose base scenario for both
        elif scenarios is None:
            scenarios = (results[0].scenarios[0], results[1].scenarios[0])
            logging.info(f"At least one result has scenarios but no scenarios are provided. Scenarios {scenarios} are selected")
        # if one scenario string is provided
        elif type(scenarios) == str:
            if scenarios not in results[0].scenarios:
                scenario_0 = results[0].scenarios[0]
                if results[0].has_scenarios:
                    logging.info(f"Scenario {scenarios} not in scenarios of {results[0].name} ({results[0].scenarios}). Scenario {scenario_0} is selected")
            else:
                scenario_0 = scenarios
            if scenarios not in results[1].scenarios:
                scenario_1 = results[1].scenarios[0]
                if results[1].has_scenarios:
                    logging.info(
                        f"Scenario {scenarios} not in scenarios of {results[1].name} ({results[1].scenarios}). Scenario {scenario_1} is selected")
            else:
                scenario_1 = scenarios
            scenarios = (scenario_0,scenario_1)
        # if scenarios is tuple
        elif type(scenarios) == tuple:
            if scenarios[0] not in results[0].scenarios:
                scenario_0 = results[0].scenarios[0]
                if results[0].has_scenarios:
                    logging.info(f"Scenario {scenarios[0]} not in scenarios of {results[0].name} ({results[0].scenarios}). Scenario {scenario_0} is selected")
            else:
                scenario_0 = scenarios[0]
            if scenarios[1] not in results[1].scenarios:
                scenario_1 = results[1].scenarios[0]
                if results[1].has_scenarios:
                    logging.info(
                        f"Scenario {scenarios[1]} not in scenarios of {results[1].name} ({results[1].scenarios}). Scenario {scenario_1} is selected")
            else:
                scenario_1 = scenarios[1]
            scenarios = (scenario_0,scenario_1)
        else:
            raise TypeError(f"Scenarios must be of type <str> or <tuple> not {type(scenarios)}")
        return scenarios

    @classmethod
    def get_config_diff(cls, results, config_type, scenarios):
        """returns a dict with the differences in config_type values

        :param results: dictionary with results
        :param config_type: name of result config_type
        :return: Dictionary with differences in config_type values
        """
        result_names = [res.name for res in results]
        diff_dict = cls.compare_dicts(
            results[0]._get_config_dict(config_type,scenarios[0]),
            results[1]._get_config_dict(config_type,scenarios[0]), result_names)
        return diff_dict

    @classmethod
    def compare_dicts(cls,dict1,dict2,result_names):
        """

        :param dict1: first config dict
        :param dict2: second config dict
        :param result_names: names of results
        :return: diff dict
        """
        diff_dict = {}
        for key in dict1.keys() | dict2.keys():
            if isinstance(dict1.get(key), dict) and isinstance(dict2.get(key), dict):
                nested_diff = cls.compare_dicts(dict1.get(key, {}), dict2.get(key, {}),result_names)
                if nested_diff:
                    diff_dict[key] = nested_diff
            elif dict1.get(key) != dict2.get(key):
                if isinstance(dict1.get(key),list) and isinstance(dict2.get(key),list):
                    if sorted(dict1.get(key)) != sorted(dict2.get(key)):
                        diff_dict[key] = {result_names[0]:sorted(dict1.get(key)), result_names[1]:sorted(dict2.get(key))}
                else:
                    diff_dict[key] = {result_names[0]:dict1.get(key), result_names[1]:dict2.get(key)}
        return diff_dict if diff_dict else None

    @staticmethod
    def get_component_diff(results,component_type):
        """returns a list with the differences in component names

        :param results: dictionary with results
        :return: list with the common params
        """
        result_names = [res.name for res in results]
        list_component = [res.component_names[component_type] for res in results]
        only_in_0 = set(list_component[0]).difference(list_component[1])
        only_in_1 = set(list_component[1]).difference(list_component[0])
        common_component = sorted(list(set(list_component[0]).intersection(list_component[1])))
        if only_in_1 and only_in_0:
            logging.info(f"Components {only_in_1} are missing from {result_names[0]} and "
                         f"parameters {only_in_0} are missing from {result_names[1]}")
        elif only_in_1:
            logging.info(f"Components {only_in_1} are missing from {result_names[0]}")
        elif only_in_0:
            logging.info(f"Components {only_in_0} are missing from {result_names[1]}")
        return common_component

    def get_df(self, name, scenario=None, to_csv=None, csv_kwargs=None,is_dual=False, is_set=False):
        """Extracts the dataframe from the results

        :param name: The name of the dataframe to extract
        :param scenario: If multiple scenarios are in the results, only consider this one
        :param to_csv: Save the dataframes to a csv file
        :param csv_kwargs: additional keyword arguments forwarded to the to_csv method of pandas
        :param is_dual: if dual variable dict is selected
        :param is_set: if sets are selected
        :return: The dataframe that should have been extracted. If multiple scenarios are present a dictionary
                 with scenarios as keys and dataframes as value is returned
        """

        # select the scenarios
        if scenario is not None:
            scenarios = [scenario]
        else:
            scenarios = self.scenarios

        # loop
        data = {}
        for scenario in scenarios:
            # we get the timestep dict
            sequence_time_steps_dicts = self.results[scenario]["sequence_time_steps_dicts"]

            if not self.results[scenario]["has_MF"]:
                if not is_set:
                    # we set the dataframe of the variable into the data dict
                    if not is_dual:
                        data[scenario] = self._to_df(self.results[scenario][None]["pars_and_vars"][name]["dataframe"])
                    else:
                        data[scenario] = self._to_df(self.results[scenario][None]["duals"][name]["dataframe"])
                else:
                    data[scenario] = self._to_df(self.results[scenario][None]["sets"][name]["dataframe"])

            else:
                # init the scenario
                mf_data = {}
                is_multiindex = False
                # cycle through all MFs
                for year, mf in enumerate(self.results[scenario]["mf"]):
                    if not is_set:
                        if not is_dual:
                            var = self._to_df(self.results[scenario][mf]["pars_and_vars"][name]["dataframe"])
                        else:
                            var = self._to_df(self.results[scenario][mf]["duals"][name]["dataframe"])
                    else:
                        # data[scenario] = self._to_df(self.results[scenario][mf]["sets"][name]["dataframe"])
                        var = self._to_df(self.results[scenario][mf]["sets"][name]["dataframe"])

                    # no multiindex
                    if var.index.nlevels == 1:
                        ts_type = self._get_ts_type(var.T, name, scenario=scenario, force_output=True)
                        # if yearly variable
                        if ts_type == "yearly":
                            mf_data[year] = var.loc[year].squeeze()
                            yearly_component = True
                            time_header = var.index.name
                        elif ts_type is None:
                            data[scenario] = var
                            break
                        else:
                            raise KeyError(f"The time step type '{ts_type}' was not expected for variable '{name}'")
                    # multiindex
                    else:
                        is_multiindex = True
                        # unstack the year
                        var_series = var["value"].unstack()
                        # get type of time steps
                        ts_type = self._get_ts_type(var_series, name, scenario=scenario, force_output=True)
                        # if all columns in years (drop the value level)
                        # if var_series.columns.droplevel(0).difference(self.years).empty:
                        if ts_type == "yearly":
                            # get the data
                            tmp_data = var_series[year]
                            # rename
                            tmp_data.name = var_series.columns.name
                            # set
                            mf_data[year] = tmp_data
                            yearly_component = True
                            time_header = var_series.columns.name
                        # if more time steps than years, then it is operational ts (we drop value in columns)
                        # elif pd.to_numeric(var_series.columns.droplevel(0), errors="coerce").equals(var_series.columns.droplevel(0)):
                        elif ts_type is not None:
                            if ts_type == "storage":
                                techProxy = [k for k in self.results[scenario]["dict_sequence_time_steps"]["operation"].keys() if "storage_level" in k.lower()][0]
                            else:
                                techProxy = [k for k in self.results[scenario]["dict_sequence_time_steps"]["operation"].keys() if "storage_level" not in k.lower()][0]
                            # get the timesteps
                            time_steps_year = sequence_time_steps_dicts.get_time_steps_year2operation(techProxy, year)
                            # get the data
                            tmp_data = var_series[[tstep for tstep in time_steps_year]]
                            # rename
                            tmp_data.name = var_series.columns.name
                            # set
                            mf_data[year] = tmp_data
                            yearly_component = False
                            time_header = var_series.columns.name
                        # else not a time index
                        else:
                            data[scenario] = var_series.stack()
                            break
                # This is a for-else, it is triggered if we did not break the loop
                else:
                    # deal with the years
                    if yearly_component:
                        # concat
                        if is_multiindex:
                            new_header = [time_header]+tmp_data.index.names
                            new_order = tmp_data.index.names + [time_header]
                            df = pd.concat(mf_data, axis=0, keys=mf_data.keys(),names=new_header).reorder_levels(new_order)
                            # _df_index = df.index.copy()
                            # for level, codes in enumerate(df.index.codes):
                            #     if len(np.unique(codes)) == 1 and np.unique(codes) == 0:
                            #         _df_index = _df_index.droplevel(level)
                            #         break
                            # df.index = _df_index
                        else:
                            df = pd.Series(mf_data,index=mf_data.keys())
                            df.index.name = time_header

                    else:
                        df = pd.concat(mf_data, axis=1)
                        df.columns = df.columns.droplevel(0)
                        df = df.sort_index(axis=1).stack()

                    data[scenario] = df

        # transform all dataframes to pd.Series with the element_name as name
        for k, v in data.items():
            if not isinstance(v, pd.Series):
                # to series
                series = pd.Series(data=v["value"], index=v.index)
                series.name = name
                # set
                data[k] = series
            # we just make sure the name is right
            else:
                v.name = name
                data[k] = v

        # get the path to the csv file
        if to_csv is not None:
            fname, _ = os.path.splitext(to_csv)

            # deal with additional args
            if csv_kwargs is None:
                csv_kwargs = {}

        # if we only had a single scenario no need for the wrapper
        if len(scenarios) == 1:
            # save if necessary
            if to_csv is not None:
                data[scenario].to_csv(f"{fname}.csv", **csv_kwargs)
            return data[scenario]

        # return the dict or series
        else:
            # save if necessary
            if to_csv is not None:
                for scenario in scenarios:
                    data[scenario].to_csv(f"{fname}_{scenario}.csv", **csv_kwargs)
            return data

    def load_time_step_operation_duration(self):
        """
        Loads duration of operational time steps
        """
        return self.get_df("time_steps_operation_duration")

    def load_time_step_storage_duration(self):
        """
        Loads duration of operational time steps
        """
        return self.get_df("time_steps_storage_level_duration")

    def get_full_ts(
<<<<<<< HEAD
            self, 
            component, 
            element_name=None, 
            year=None, 
            scenario=None,
            is_dual = False,
            discount_years=True, 
            node=None,
            start_time_step = 0,
            end_time_step = None
        ):
=======
            self,
            component,
            element_name=None,
            year=None,
            scenario=None,
            is_dual=False,
            discount_to_first_step=True,
            node=None,
            start_time_step=0,
            end_time_step=None):
>>>>>>> 98ddcd40
        """Calculates the full timeseries for a given element

        :param component: Either the dataframe of a component as pandas.Series or the name of the component
        :param element_name: The name of the element
        :param year: year of which full time series is selected
        :param scenario: The scenario for with the component should be extracted (only if needed)
        :param is_dual: if component is dual variable
        :param discount_to_first_step: apply annuity to first year of interval or entire interval
        :param node: Filter the results by a specific node
        :param start_time_step: Filter the results by a specific start time step
        :param end_time_step: Filter the results by a specific end time step
        :return: A dataframe containing the full timeseries of the element
        """
        # extract the data
<<<<<<< HEAD
        component_name, component_data = self._get_component_data(component, scenario,is_dual = is_dual)
=======
        component_name, component_data = self._get_component_data(component, scenario, is_dual=is_dual)
>>>>>>> 98ddcd40

        if node is not None:
            location_name = set(component_data.index.names).intersection(set(["node", "edge"])).pop()
            locations = [i for i in set(component_data.index.get_level_values(location_name)) if node in i]
            filter_index = [slice(None) for i in component_data.index.names if i not in ["node", "edge"]] + [locations]
<<<<<<< HEAD
            component_data = component_data.loc[tuple(filter_index),:]
        
=======
            component_data = component_data.loc[tuple(filter_index), :]

>>>>>>> 98ddcd40
        # loop over scenarios
        # no scenarios
        if not self.has_scenarios:
            full_ts = self._get_full_ts_for_single_scenario(
                component_data, component_name, scenario=None, element_name=element_name,
<<<<<<< HEAD
                year=year, is_dual = is_dual, discount_years=discount_years, start_time_step=start_time_step, end_time_step=end_time_step)
=======
                year=year, is_dual = is_dual, discount_to_first_step=discount_to_first_step, 
                start_time_step=start_time_step, end_time_step=end_time_step)
>>>>>>> 98ddcd40
        # specific scenario
        elif scenario is not None:
            full_ts = self._get_full_ts_for_single_scenario(
                component_data, component_name, scenario=scenario, element_name=element_name,
<<<<<<< HEAD
                year=year, is_dual = is_dual, discount_years=discount_years, start_time_step=start_time_step, end_time_step=end_time_step)
=======
                year=year, is_dual = is_dual, discount_to_first_step=discount_to_first_step,
                start_time_step=start_time_step, end_time_step=end_time_step)
>>>>>>> 98ddcd40
        # all scenarios
        else:
            full_ts_dict = {}
            for scenario in self.scenarios:
                component_data_scenario = component_data[scenario]
                full_ts_dict[scenario] = self._get_full_ts_for_single_scenario(
                    component_data_scenario, component_name, scenario=scenario, element_name=element_name,
<<<<<<< HEAD
                    year=year, is_dual = is_dual,discount_years=discount_years, start_time_step=start_time_step, end_time_step=end_time_step)
=======
                    year=year, is_dual = is_dual,discount_to_first_step=discount_to_first_step,
                    start_time_step=start_time_step, end_time_step=end_time_step)
>>>>>>> 98ddcd40
            if isinstance(full_ts_dict[scenario], pd.Series):
                full_ts = pd.concat(full_ts_dict, keys=full_ts_dict.keys(), axis=1).T
            else:
                full_ts = pd.concat(full_ts_dict, keys=full_ts_dict.keys())
        return full_ts

<<<<<<< HEAD
    def _get_full_ts_for_single_scenario(
            self,
            component_data,
            component_name,scenario, 
            element_name=None, 
            year=None, 
            is_dual=False,
            discount_years=True,
            start_time_step = 0,
            end_time_step = None
        ):
=======

    def _get_full_ts_for_single_scenario(
            self,
            component_data,component_name,
            scenario,
            element_name=None,
            year=None,
            is_dual=False,
            discount_to_first_step=True,
            start_time_step = 0,
            end_time_step = None):
>>>>>>> 98ddcd40
        """ calculates total value for single scenario
        :param component_data: numerical data of component
        :param component_name: name of component
        :param scenario: The scenario to calculate the total value for
        :param element_name: The element name to calculate the value for, defaults to all elements
        :param year: The year to calculate the value for, defaults to all years
        :param is_dual: if component is dual variable
        :param discount_to_first_step: apply annuity to first year of interval or entire interval
        :param start_time_step: Filter the results by a specific start time step
        :param end_time_step: Filter the results by a specific end time step
        :return: A dataframe containing the total value with the specified parameters
        """
        # timestep dict
        sequence_time_steps_dicts = self.results[scenario]["sequence_time_steps_dicts"]
        ts_type = self._get_ts_type(component_data, component_name, scenario=scenario)
        if is_dual:
            annuity = self._get_annuity(discount_to_first_step, scenario=scenario)
        else:
            annuity = pd.Series(index=self.get_years(scenario), data=1)
        if isinstance(component_data, pd.Series):
            return component_data / annuity
        if ts_type == "yearly":
            if element_name is not None:
                component_data = component_data.loc[element_name]
            component_data = component_data.div(annuity, axis=1)
            # component indexed by yearly component
            if year is not None:
                if year in component_data.columns:
                    return component_data[year]
                else:
                    print(
                        f"WARNING: year {year} not in years {component_data.columns}. Return component values for all years")
                    return component_data
            else:
                return component_data
        elif ts_type == "operational":
            _storage_string = ""
            time_step_duration = self._get_ts_duration(scenario, is_storage=False)
        else:
            _storage_string = "_storage_level"
            time_step_duration = self._get_ts_duration(scenario, is_storage=True)
        if element_name is not None:
            component_data = component_data.loc[element_name]
        # calculate the full time series
        _output_temp = {}
        # extract time step duration
        output_df = component_data.apply(
<<<<<<< HEAD
            lambda row: self.get_full_ts_of_row(row, sequence_time_steps_dicts, element_name, _storage_string,
                                                time_step_duration, is_dual, annuity, start_time_step, end_time_step), axis=1)
        
=======
            lambda row: self.get_full_ts_of_row(
                row,
                sequence_time_steps_dicts,
                element_name,
                _storage_string,
                time_step_duration,
                is_dual,
                annuity,
                start_time_step=start_time_step,
                end_time_step=end_time_step
                ), axis=1)
>>>>>>> 98ddcd40
        if year is not None:
            if year in self.get_years(scenario):
                hours_of_year = self._get_hours_of_year(year, scenario)
                output_df = (output_df[hours_of_year]).T.reset_index(drop=True).T
            else:
<<<<<<< HEAD
                print(f"WARNING: year {year} not in years {self.years}. Return component values for all years")
=======
                print(f"WARNING: year {year} not in years {self.results[scenario]['years']}. Return component values for all years")

>>>>>>> 98ddcd40
        return output_df

    def get_full_ts_of_row(
            self,
            row,
            sequence_time_steps_dicts,
            element_name,
            storage_string,
            time_step_duration,
            is_dual,
            annuity,
<<<<<<< HEAD
            start_time_step = 0, 
            end_time_step = None
        ):
=======
            start_time_step=0,
            end_time_step=None):
>>>>>>> 98ddcd40
        """ calculates the full ts for a single row of the input data

        :param row: #TODO describe parameter/return
        :param sequence_time_steps_dicts: #TODO describe parameter/return
        :param element_name: #TODO describe parameter/return
        :param storage_string: #TODO describe parameter/return
        :param time_step_duration: #TODO describe parameter/return
        :param is_dual: #TODO describe parameter/return
        :param annuity: #TODO describe parameter/return
        :param start_time_step: Filter the results by a specific start time step
        :param end_time_step: Filter the results by a specific end time step
        :return: #TODO describe parameter/return
        """
        row_index = row.name

        # we know the name
        if element_name:
            _sequence_time_steps = sequence_time_steps_dicts.get_sequence_time_steps(element_name + storage_string)
            ts_duration = time_step_duration.loc[element_name]
        # we extract the name
        else:
            _sequence_time_steps = sequence_time_steps_dicts.get_sequence_time_steps(row_index[0] + storage_string)
            ts_duration = time_step_duration.loc[row_index[0]]
        # if dual variables, divide by time step operational duration
        if is_dual:
            row = row / ts_duration
            if element_name:
                element_name_temp = element_name
            else:
                element_name_temp = row_index[0]
            for _year in annuity.index:
                _yearly_ts = sequence_time_steps_dicts.get_time_steps_year2operation(element_name_temp + storage_string,_year)
                row[_yearly_ts] = row[_yearly_ts] / annuity[_year]
        # throw together
<<<<<<< HEAD
        if end_time_step is not None:
            _sequence_time_steps = _sequence_time_steps[start_time_step:end_time_step]
=======
        if end_time_step is None:
            end_time_step = len(_sequence_time_steps)

        _sequence_time_steps = _sequence_time_steps[start_time_step:end_time_step]
>>>>>>> 98ddcd40
        _sequence_time_steps = _sequence_time_steps[np.in1d(_sequence_time_steps, list(row.index))]
        _output_temp = row[_sequence_time_steps].reset_index(drop=True)
        
        return _output_temp

    def get_total(self, component, element_name=None, year=None, scenario=None):
        """Calculates the total Value of a component

        :param component: Either a dataframe as returned from <get_df> or the name of the component
        :param element_name: The element name to calculate the value for, defaults to all elements
        :param year: The year to calculate the value for, defaults to all years
        :param scenario: The scenario to calculate the total value for
        :return: A dataframe containing the total value with the specified parameters
        """
        # extract the data
        component_name, component_data = self._get_component_data(component, scenario)
        # loop over scenarios
        # no scenarios
        if not self.has_scenarios:
            total_value = self._get_total_for_single_scenario(
                component_data, component_name, scenario=None,
                element_name=element_name, year=year)
        # specific scenario
        elif scenario is not None:
            total_value = self._get_total_for_single_scenario(
                component_data, component_name, scenario=scenario,
                element_name=element_name, year=year)
        # all scenarios
        else:
            total_value_dict = {}
            for scenario in self.scenarios:
                component_data_scenario = component_data[scenario]
                total_value_dict[scenario] = self._get_total_for_single_scenario(
                    component_data_scenario, component_name, scenario=scenario,
                    element_name=element_name, year=year)
            if isinstance(total_value_dict[scenario], pd.Series):
                total_value = pd.concat(total_value_dict, keys=total_value_dict.keys(), axis=1).T
            else:
                total_value = pd.concat(total_value_dict, keys=total_value_dict.keys())
        return total_value

    def _get_total_for_single_scenario(self, component_data, component_name, scenario, element_name=None, year=None, split_years=True):
        """ calculates total value for single scenario
        :param component_data: numerical data of component
        :param component_name: name of component
        :param scenario: The scenario to calculate the total value for
        :param element_name: The element name to calculate the value for, defaults to all elements
        :param year: The year to calculate the value for, defaults to all years
        :param split_years: Calculate the value for each year individually
        :return: A dataframe containing the total value with the specified parameters
        """
        sequence_time_steps_dicts = self.results[scenario]["sequence_time_steps_dicts"]
        if isinstance(component_data, pd.Series):
            return component_data
        ts_type = self._get_ts_type(component_data, component_name, scenario=scenario, force_output=True)
        if ts_type is None:
            return component_data
        elif ts_type == "yearly":
            if element_name is not None:
                component_data = component_data.loc[element_name]
            if year is not None:
                if year in component_data.columns:
                    return component_data[year]
                else:
                    print(
                        f"WARNING: year {year} not in years {component_data.columns}. Return total value for all years")
                    return component_data.sum(axis=1)
            else:
                return component_data
        elif ts_type == "operational":
            _is_storage = False
            _storage_string = ""
        else:
            _is_storage = True
            _storage_string = "_storage_level"

        # extract time step duration
        time_step_duration = self._get_ts_duration(scenario, is_storage=_is_storage)

        # If we have an element name
        if element_name is not None:
            # check that it is in the index
            assert element_name in component_data.index.get_level_values(
                level=0), f"element {element_name} is not found in index of {component_name}"
            # get the index
            component_data = component_data.loc[element_name]
            time_step_duration_element = time_step_duration.loc[element_name]

            if year is not None:
                # only for the given year
                time_steps_year = sequence_time_steps_dicts.get_time_steps_year2operation(
                    element_name + _storage_string, year)
                total_value = (component_data * time_step_duration_element)[time_steps_year].sum(axis=1)
            else:
                total_value_temp = pd.DataFrame(index=component_data.index, columns=self.get_years(scenario))
                for year_temp in self.get_years(scenario):
                    # set a proxy for the element name
                    time_steps_year = sequence_time_steps_dicts.get_time_steps_year2operation(
                        element_name + _storage_string, year_temp)
                    total_value_temp[year_temp] = (component_data * time_step_duration_element)[
                        time_steps_year].sum(axis=1)
                total_value = total_value_temp

        # if we do not have an element name
        else:
            if isinstance(component_data.index, pd.MultiIndex):
                total_value = component_data.apply(lambda row: row * time_step_duration.loc[row.name[0]], axis=1)
            else:
                total_value = component_data.apply(lambda row: row * time_step_duration.loc[row.name], axis=1)
            if year is not None:
                # set a proxy for the element name
                element_name_proxy = component_data.index.get_level_values(level=0)[0]
                time_steps_year = sequence_time_steps_dicts.get_time_steps_year2operation(
                    element_name_proxy + _storage_string, year)
                total_value = total_value[time_steps_year].sum(axis=1)
            else:
                total_value_temp = pd.DataFrame(index=total_value.index, columns=self.get_years(scenario))
                for year_temp in self.get_years(scenario):
                    # set a proxy for the element name
                    element_name_proxy = component_data.index.get_level_values(level=0)[0]
                    time_steps_year = sequence_time_steps_dicts.get_time_steps_year2operation(
                        element_name_proxy + _storage_string, year_temp)
                    total_value_temp[year_temp] = total_value[time_steps_year].sum(axis=1)
                total_value = total_value_temp
        return total_value

    def get_dual(self, constraint, scenario=None, element_name=None, year=None, discount_to_first_step=True):
        """ extracts the dual variables of a constraint

        :param constraint: #TODO describe parameter/return
        :param scenario: #TODO describe parameter/return
        :param element_name: #TODO describe parameter/return
        :param year: #TODO describe parameter/return
        :param discount_to_first_step: apply annuity to first year of interval or entire interval
        :return: #TODO describe parameter/return
        """
        if not self.results[scenario]["solver"]["add_duals"]:
            logging.warning("Duals are not calculated. Skip.")
            return
        _duals = self.get_full_ts(component=constraint, scenario=scenario, is_dual=True, element_name=element_name, year=year, discount_to_first_step=discount_to_first_step)
        return _duals

    def get_doc(self, component, index_set=False):
        """extracts the doc string of a component

        :param component: name of parameter/variable/constraint
        :param index_set: bool to choose whether component's index_set should be returned as well
        :return: docstring of component
        """
        scenario = None
        if None not in self.scenarios:
            scenario = "scenario_"
        strings = self.results[scenario][None]["pars_and_vars"][component]["docstring"]
        string_list = strings.split(";")
        doc = [doc for doc in string_list if "doc" in doc]
        if index_set:
            index_set = [ind_set for ind_set in string_list if "dims" in ind_set]
            return doc, index_set
        return doc[0]

    def get_system(self,scenario=None):
        """ returns the system of a model. For multiple scenarios, return all
        :param scenario: scenario in model
        :return: system dict """
        system = self._get_config_dict(config_type="system",scenario=scenario)
        return system

    def get_analysis(self,scenario=None):
        """ returns the analysis of a model. For multiple scenarios, return all
        :param scenario: scenario in model
        :return: analysis dict """
        analysis = self._get_config_dict(config_type="analysis",scenario=scenario)
        return analysis

    def get_solver(self,scenario=None):
        """ returns the solver of a model. For multiple scenarios, return all
        :param scenario: scenario in model
        :return: solver dict """
        solver = self._get_config_dict(config_type="solver",scenario=scenario)
        return solver

    def get_years(self,scenario=None):
        """ returns the optimization years of a model.
        If a model has scenarios and no scenario is specified, use first one.
        :param scenario: scenario in model
        :return: years"""
        if self.has_scenarios and scenario is None:
            scenario = self.scenarios[0]
        system = self.get_system(scenario)
        years = list(range(0, system["optimized_years"]))
        return years

    def has_MF(self,scenario=None):
        """ returns if the model is myopic foresight .
        If a model has scenarios and no scenario is specified, use first one.
        :param scenario: scenario in model
        :return: boolean if model has myopic foresight"""
        if self.has_scenarios and scenario is None:
            scenario = self.scenarios[0]
        has_mf = self._get_config_dict(config_type="has_MF",scenario=scenario)
        return has_mf

    def _get_config_dict(self, config_type,scenario=None):
        """ returns a config dict (system, analysis, solver) of a model. For multiple scenarios, return all
        :param config_type: name of config type (system, analysis, solver)
        :param scenario: manual scenario
        :return: config of model """
        # has scenarios
        if self.has_scenarios:
            if scenario is not None:
                if scenario in self.scenarios:
                    config = self.results[scenario][config_type]
                    return config
                else:
                    logging.warning(f"Requested scenario {scenario} not in {self.scenarios} of {self.name}")
            config = {}
            for s in self.scenarios:
                config[s] = self.results[s][config_type]
        else:
            config = self.results[None][config_type]
        return config

    def _get_annuity(self,discount_to_first_step, scenario):
        """ discounts the duals

        :param discount_to_first_step: apply annuity to first year of interval or entire interval
        :param scenario: scenario name whose results are assessed
        :return: #TODO describe parameter/return
        """
        system = self.results[scenario]["system"]
        # calculate annuity
        discount_rate = self.get_df("discount_rate").squeeze()
        annuity = pd.Series(index=self.get_years(scenario), dtype=float)
        for year in self.get_years(scenario):
            interval_between_years = system["interval_between_years"]
            if year == self.get_years(scenario)[-1]:
                interval_between_years_this_year = 1
            else:
                interval_between_years_this_year = system["interval_between_years"]
            if self.results[scenario]["has_MF"]:
                if discount_to_first_step:
                    annuity[year] = interval_between_years_this_year * (1 / (1 + discount_rate))
                else:
                    annuity[year] = sum(((1 / (1 + discount_rate)) ** (_intermediate_time_step)) for _intermediate_time_step in range(0, interval_between_years_this_year))
            else:
                if discount_to_first_step:
                    annuity[year] = interval_between_years_this_year*((1 / (1 + discount_rate)) ** (interval_between_years * (year - self.get_years(scenario)[0])))
                else:
                    annuity[year] = sum(((1 / (1 + discount_rate)) ** (interval_between_years * (year - self.get_years(scenario)[0]) + _intermediate_time_step))
                        for _intermediate_time_step in range(0, interval_between_years_this_year))
        return annuity

    def _get_ts_duration(self, scenario=None, is_storage=False):
        """ extracts the time steps duration

        :param scenario: #TODO describe parameter/return
        :param is_storage: #TODO describe parameter/return
        :return: #TODO describe parameter/return
        """
        # extract the right timestep duration
        if self.has_scenarios:
            if scenario is None:
                raise ValueError("Please specify a scenario!")
            else:
                if is_storage:
                    time_step_duration = self.time_step_storage_duration[scenario].unstack()
                else:
                    time_step_duration = self.time_step_operational_duration[scenario].unstack()
        else:
            if is_storage:
                time_step_duration = self.time_step_storage_duration.unstack()
            else:
                time_step_duration = self.time_step_operational_duration.unstack()
        return time_step_duration

    def _get_component_data(self, component, scenario=None, is_dual=False):
        """ extracts the data for a component

        :param component: #TODO describe parameter/return
        :param scenario: #TODO describe parameter/return
        :param is_dual: #TODO describe parameter/return
        :return: #TODO describe parameter/return
        """
        # extract the data
        if isinstance(component, str):
            component_name = component
            # only use the data from one scenario if specified
            if scenario is not None:
                component_data = self.get_df(component, is_dual=is_dual)[scenario]
            else:
                component_data = self.get_df(component, is_dual=is_dual)
            if isinstance(component_data, dict):
                component_data_temp = {}
                for key,data in component_data.items():
                    if isinstance(data.index, pd.MultiIndex):
                        component_data_temp[key] = self._unstack_time_level(data, component_name, scenario=scenario)
                    else:
                        component_data_temp[key] = data
                component_data = component_data_temp
            elif isinstance(component_data.index, pd.MultiIndex):
                component_data = self._unstack_time_level(component_data, component_name, scenario)
        elif isinstance(component, pd.Series):
            component_name = component.name
            component_data = self._unstack_time_level(component, component_name, scenario=scenario)
        else:
            raise TypeError(f"Type {type(component).__name__} of input is not supported.")

        return component_name, component_data

    def _get_ts_type(self, component_data, component_name, scenario, force_output=False):
        """ get time step type (operational, storage, yearly)

        :param component_data: #TODO describe parameter/return
        :param component_name: #TODO describe parameter/return
        :param scenario: scenario name whose ts type is examined
        :param force_output: #TODO describe parameter/return
        :return: #TODO describe parameter/return
        """
        _header_operational = self.results[scenario]["analysis"]["header_data_inputs"]["set_time_steps_operation"]
        _header_storage = self.results[scenario]["analysis"]["header_data_inputs"]["set_time_steps_storage_level"]
        _header_yearly = self.results[scenario]["analysis"]["header_data_inputs"]["set_time_steps_yearly"]
        if isinstance(component_data, pd.Series):
            axis_name = component_data.index.name
        else:
            axis_name = component_data.columns.name
        if axis_name == _header_operational:
            return "operational"
        elif axis_name == _header_storage:
            return "storage"
        elif axis_name == _header_yearly:
            return "yearly"
        else:
            if force_output:
                return None
            else:
                raise KeyError(f"Axis index name of '{component_name}' ({axis_name}) is unknown. Should be (operational, storage, yearly)")

    def _unstack_time_level(self, component, component_name, scenario):
        """ unstacks the time level of a dataframe

        :param component: pd.Series of component
        :param component_name: name of component
        :returns unstacked_component: pd.Dataframe of unstacked component
        """
        headers = []
        if scenario is None:
            scenario = self.scenarios[0]
        headers.append(self.results[scenario]["analysis"]["header_data_inputs"]["set_time_steps_operation"])
        headers.append(self.results[scenario]["analysis"]["header_data_inputs"]["set_time_steps_storage_level"])
        headers.append(self.results[scenario]["analysis"]["header_data_inputs"]["set_time_steps_yearly"])
        headers = set(headers)
        sel_header = list(headers.intersection(component.index.names))
        assert len(sel_header) <= 1, f"Index of component {component_name} has multiple time headers: {sel_header}"
        if len(sel_header) == 1:
            unstacked_component = component.unstack(sel_header)
        else:
            unstacked_component = component
        return unstacked_component

    def _get_hours_of_year(self, year, scenario):
        """ get total hours of year

        :param year: #TODO describe parameter/return
        :param scenario: scenario name whose hours of specific year are accessed
        :return: #TODO describe parameter/return
        """
        _total_hours_per_year = self.results[scenario]["system"]["unaggregated_time_steps_per_year"]
        _hours_of_year = list(range(year * _total_hours_per_year, (year + 1) * _total_hours_per_year))
        return _hours_of_year

    def __str__(self):
        return f"Results of '{self.path}'"

    def standard_plots(self, save_fig=False, file_type=None):
        """Plots data of basic variables to get a first overview of the results

        :param save_fig: Choose if figure should be saved as pdf
        :param file_type: File type the figure is saved as (pdf, svg, png, ...)
        """
        scenario = None
        if None not in self.scenarios:
            scenario = "scenario_"
        demand = self.get_df("demand", scenario=scenario)
        #remove carriers without demand
        demand = demand.loc[(demand != 0), :]
        for carrier in demand.index.levels[0].values:
            if carrier in demand:
                self.plot("capacity", yearly=True, tech_type="conversion", reference_carrier=carrier, plot_strings={"title": f"Capacities of {carrier.capitalize()} Generating Conversion Technologies", "ylabel": "Capacity"}, save_fig=save_fig, file_type=file_type)
                self.plot("capacity_addition", yearly=True, tech_type="conversion", reference_carrier=carrier, plot_strings={"title": f"Capacity Addition of {carrier.capitalize()} Generating Conversion Technologies", "ylabel": "Capacity"}, save_fig=save_fig, file_type=file_type)
                self.plot("flow_conversion_input", yearly=True, reference_carrier=carrier, plot_strings={"title": f"Input Flows of {carrier.capitalize()} Generating Conversion Technologies", "ylabel": "Input Flow"}, save_fig=save_fig, file_type=file_type)
                self.plot("flow_conversion_output", yearly=True, reference_carrier=carrier, plot_strings={"title": f"Output Flows of {carrier.capitalize()} Generating Conversion Technologies", "ylabel": "Output Flow"}, save_fig=save_fig, file_type=file_type)
        self.plot("cost_capex_total",yearly=True, plot_strings={"title": "Total Capex", "ylabel": "Capex"}, save_fig=save_fig, file_type=file_type)
        self.plot("cost_opex_total", yearly=True, plot_strings={"title": "Total Opex", "ylabel": "Opex"}, save_fig=save_fig, file_type=file_type)
        self.plot("cost_carrier", yearly=True, plot_strings={"title": "Carrier Cost", "ylabel": "Cost"}, save_fig=save_fig, file_type=file_type)
        self.plot("cost_carbon_emissions_total", yearly=True, plot_strings={"title": "Total Carbon Emissions Cost", "ylabel": "Cost"}, save_fig=save_fig, file_type=file_type)
        #plot total costs as stacked bar plot of individual costs
        costs = ["cost_capex_total", "cost_opex_total", "cost_carbon_emissions_total", "cost_carrier_total", "cost_shed_demand"]
        total_cost = pd.DataFrame()
        for cost in costs:
            test = self.get_total(cost, scenario=scenario)
            if cost == "cost_shed_demand":
                cost_df = self.get_total(cost, scenario=scenario).sum(axis=0)
                cost_df.name = "cost_shed_demand_total"
                total_cost = pd.concat([total_cost, cost_df], axis=1)
            else:
                total_cost = pd.concat([total_cost, self.get_total(cost, scenario=scenario)], axis=1)
        self.plot(total_cost.transpose(), yearly=True, node_edit="all" ,plot_strings={"title": "Total Cost", "ylabel": "Cost"}, save_fig=save_fig, file_type=file_type)

<<<<<<< HEAD

=======
>>>>>>> 98ddcd40
    def get_energy_balance_df(
            self, 
            node, 
            carrier, 
            scenario=None, 
            start_time_step = 0,
            end_time_step = None
        ) -> pd.DataFrame:
        components = ["flow_conversion_output", "flow_conversion_input", "flow_export", "flow_import", "flow_storage_charge", "flow_storage_discharge", "demand", "flow_transport_in", "flow_transport_out", "shed_demand"]
        lowers = ["flow_conversion_input", "flow_export", "flow_storage_charge", "flow_transport_out"]
        
        data_plot = pd.DataFrame()
        
        if scenario not in self.scenarios:
            scenario = "scenario_"
        for component in components:
            if component == "flow_transport_in":
                full_ts = self.get_full_ts("flow_transport", scenario=scenario, node=node, start_time_step=start_time_step, end_time_step=end_time_step)
                data_full_ts = self.edit_carrier_flows(full_ts, node, carrier, "in", scenario)
            elif component == "flow_transport_out":
                full_ts = self.get_full_ts("flow_transport", scenario=scenario, node=node, start_time_step=start_time_step, end_time_step=end_time_step)
                data_full_ts = self.edit_carrier_flows(full_ts, node, carrier, "out", scenario)
            else:
                # get full timeseries of component and extract rows of relevant node
                full_ts = self.get_full_ts(component, scenario=scenario, node=node, start_time_step=start_time_step, end_time_step=end_time_step)
<<<<<<< HEAD
                data_full_ts = self.edit_nodes(full_ts, node)
=======
                data_full_ts = self.edit_nodes(full_ts, node, scenario)
>>>>>>> 98ddcd40
                # extract data of desired carrier
                data_full_ts = self.extract_carrier(data_full_ts, carrier, scenario)
                # check if return from extract_carrier() is still a data frame as it is possible that the desired carrier isn't contained --> None returned
                if not isinstance(data_full_ts, pd.DataFrame):
                    continue
            # change sign of variables which enter the node
            if component in lowers:
                data_full_ts = data_full_ts.multiply(-1)
            if isinstance(data_full_ts, pd.DataFrame):
                # add variable name to multi-index such that they can be shown in plot legend
                data_full_ts = pd.concat([data_full_ts], keys=[component], names=["variable"])
                # drop unnecessary index levels to improve the plot legend's appearance
                if data_full_ts.index.nlevels == 3:
                    data_full_ts = data_full_ts.droplevel([2])
                elif data_full_ts.index.nlevels == 4:
                    data_full_ts = data_full_ts.droplevel([2,3])
                # transpose data frame as pandas plot function plots column-wise
                data_full_ts = data_full_ts.transpose()
            elif isinstance(data_full_ts, pd.Series):
                data_full_ts.name = component
            # add data of current variable to the plot data frame
            data_plot = pd.concat([data_plot, data_full_ts], axis=1)
        return data_plot
<<<<<<< HEAD

    def plot_energy_balance(self, node, carrier, year, start_hour=None, duration=None, save_fig=False, file_type=None, demand_area=False, scenario=None):
        """Visualizes the energy balance of a specific carrier at a single node

=======

    def plot_energy_balance(self, node, carrier, year, start_hour=None, duration=None, save_fig=False, file_type=None, demand_area=False, scenario=None):
        """Visualizes the energy balance of a specific carrier at a single node

>>>>>>> 98ddcd40
        :param node: node of interest
        :param carrier: String of carrier of interest
        :param year: Generic index of year of interest
        :param start_hour: Specific hour of year, where plot should start (needs to be passed together with duration)
        :param duration: Number of hours that should be plotted from start_hour
        :param save_fig: Choose if figure should be saved as pdf
        :param file_type: File type the figure is saved as (pdf, svg, png, ...)
        :param demand_area: Choose if carrier demand should be plotted as area with other negative flows (instead of line)
        :param scenario: Choose scenario of interest (only for multi-scenario simulations, per default scenario_ is plotted)
        """
        # plt.rcParams["figure.figsize"] = (30*1, 6.5*1)
        fig,ax = plt.subplots(figsize=(30,6.5),layout = "constrained")
        # extract the rows of the desired year
        fetch_fast = True
<<<<<<< HEAD
        if year not in list(range(self.results["system"]["optimized_years"])):
            warnings.warn(f"Chosen year '{year}' has not been optimized")
            data_plot = self.get_energy_balance_df(node, carrier, scenario)
        else:
            ts_per_year = self.results["system"]["unaggregated_time_steps_per_year"]
            if fetch_fast:
                data_plot = self.get_energy_balance_df(node, carrier, scenario, start_time_step=ts_per_year*year, end_time_step=ts_per_year*year+ts_per_year)
            else:
                data_plot = self.get_energy_balance_df(node, carrier, scenario, start_time_step=ts_per_year*year)
                data_plot = data_plot.iloc[ts_per_year*year:ts_per_year*year+ts_per_year]
=======

        if scenario not in self.scenarios:
            scenario = self.scenarios[0]

        if year not in list(range(self.results[scenario]["system"]["optimized_years"])):
            warnings.warn(f"Chosen year '{year}' has not been optimized")
            data_plot = self.get_energy_balance_df(node, carrier, scenario)
        else:
            ts_per_year = self.results[scenario]["system"]["unaggregated_time_steps_per_year"]
            if fetch_fast:
                data_plot = self.get_energy_balance_df(node, carrier, scenario, start_time_step=ts_per_year*year, end_time_step=ts_per_year*year+ts_per_year)
            else:
                data_plot = self.get_energy_balance_df(node, carrier, scenario)
                data_plot = data_plot.iloc[ts_per_year*year:ts_per_year*year+ts_per_year]

>>>>>>> 98ddcd40
        # extract specific hours of year
        data_plot = data_plot.reset_index(drop=True)
        if start_hour is not None and duration is not None:
            data_plot = data_plot.iloc[start_hour:start_hour+duration]
        # remove columns(technologies/variables) with constant zero value
        data_plot = data_plot.loc[:, (data_plot != 0).any(axis=0)]
        # set colors and plot data frame, repeat tab20
        num_repeat = np.ceil(data_plot.shape[1]/20)
        colors = np.tile(np.array(plt.cm.tab20.colors),(int(num_repeat),1))
        # check if demand should be plotted as a line or as an area
        if demand_area is False:
            data_plot_wo_demand = data_plot.drop(columns=[demand for demand in data_plot.columns if "demand" in demand or "shed_demand" in demand])
            data_plot_wo_demand.plot(kind="area",ax=ax, stacked=True, alpha=1, color=colors, title="Energy Balance " + carrier + " " + node + " " + str(year), ylabel="Power", xlabel="Time", legend=False)
            data_plot = data_plot[[col for col in data_plot.columns if 'demand' in col or "shed_demand" in col]]
            # check if there is demand for the chosen carrier at all
            if not data_plot.empty:
                # plot demand (without shed demand)
                data_plot[data_plot.columns[0]].plot(kind="line", ax=ax, label='demand', color="black", legend=False)
                # check if there is shed demand
                if data_plot.shape[1] == 2:
                    # compute served demand as demand minus shed demand
                    data_demand_minus_shed_demand = pd.DataFrame({"served_demand": data_plot[data_plot.columns[0]] - data_plot[data_plot.columns[1]]})
                    data_demand_minus_shed_demand.plot(kind="line", ax=ax, label="served_demand", color="k", linestyle="--", legend=False)

                    # as the demand line can "leave" the pyplot figure when there is demand shedding, the figure's y-limits need to be adjusted manually
                    max_value_wo_demand = data_plot_wo_demand.clip(lower=0).sum(axis=1).max()
                    min_value_wo_demand = data_plot_wo_demand.clip(upper=0).sum(axis=1).min()
                    # find the overall minimal and maximal values of either the stacked areas or the demand curve
                    min_value = min(min_value_wo_demand, data_plot.values.min())
                    max_value = max(max_value_wo_demand, data_plot.values.max())
                    # adjust the figure's y-limits accordingly
                    plt.ylim(min_value*1.05, max_value*1.05)
        else:
            if "demand" in data_plot.columns and "shed_demand" not in data_plot.columns:
                data_plot["demand"] = data_plot["demand"].multiply(-1)
                data_plot.plot(kind="area", ax=ax, stacked=True, color=colors, title="Energy Balance " + carrier + " " + node + " " + str(year), ylabel="Power", xlabel="Time", legend=False)
            elif "demand" in data_plot.columns and "shed_demand" in data_plot.columns:
                data_plot["served_demand"] = data_plot["demand"] - data_plot["shed_demand"]
                data_plot = data_plot.drop(columns=["demand"])
                data_plot["served_demand"] = data_plot["served_demand"].multiply(-1)
                data_plot["shed_demand"] = data_plot["shed_demand"].multiply(-1)
                # extract all column names as a list
                all_columns = data_plot.columns.tolist()
                # change the order of the served_demand and the shed_demand such that the plot shows an improved appearance
                data_plot = data_plot.reindex(columns=all_columns[0:-2] + [all_columns[-1], all_columns[-2]])
                data_plot.plot(kind="area", ax=ax, stacked=True, color=colors, title="Energy Balance " + carrier + " " + node + " " + str(year), ylabel="Power", xlabel="Time", legend=False)
            else:
                data_plot.plot(kind="area", ax=ax, stacked=True, color=colors, title="Energy Balance " + carrier + " " + node + " " + str(year), ylabel="Power", xlabel="Time", legend=False)
        # xlim
        if start_hour is None and duration is None:
            ax.set_xlim([0, data_plot.shape[0]-1])
        else:
            ax.set_xlim([start_hour, start_hour+duration-1])
        # legend
        handles, labels = ax.get_legend_handles_labels()
        fig.legend(handles, labels, loc='outside right')
        if save_fig:
            path = os.path.join(os.getcwd(), "outputs")
            path = os.path.join(path, os.path.basename(self.results[scenario]["analysis"]["dataset"]))
            path = os.path.join(path, "result_plots")
            if not os.path.exists(path):
                os.makedirs(path)
            if file_type in plt.gcf().canvas.get_supported_filetypes():
                if start_hour is None and duration is None:
                    plt.savefig(os.path.join(path, "energy_balance_" + carrier + "_" + node + "_" + str(year) + "." + file_type))
                else:
                    plt.savefig(os.path.join(path, "energy_balance_" + carrier + "_" + node + "_" + str(year) + "_" + str(start_hour) + "_" + str(duration) + "." + file_type))
            elif file_type is None:
                #save figure as pdf if file_type has not been specified
                if start_hour is None and duration is None:
                    plt.savefig(os.path.join(path, "energy_balance_" + carrier + "_" + node + "_" + str(year) + ".pdf"))
                else:
                    plt.savefig(os.path.join(path, "energy_balance_" + carrier + "_" + node + "_" + str(year) + "_" + str(start_hour) + "_" + str(duration) + ".pdf"))
            else:
                warnings.warn(f"Plot couldn't be saved as specified file type '{file_type}' isn't supported or has not been passed in the following form: 'pdf', 'svg', 'png', etc.")
        plt.show()

    def plot(self, component, yearly=False, node_edit=None, sum_techs=False, tech_type=None, plot_type=None, reference_carrier=None, plot_strings={"title": "", "ylabel": ""}, save_fig=False, file_type=None, year=None, start_hour=None, duration=None, scenario=None):
        """Plots component data as specified by arguments

        :param component: Either the name of the component or a data frame of the component's data
        :param yearly: Operational time steps if false, else yearly time steps
        :param node_edit: By default, data is summed over nodes, chose node_edit="all" or a specific node (e.g. node_edit="CH") such that data is not summed over nodes or that a single node's data is extracted, respectively
        :param sum_techs: sum values of technologies per carrier if true
        :param tech_type: specify whether transport, storage or conversion technologies should be plotted separately (useful for capacity, etc.)
        :param plot_type: per default stacked bar plot, passing bar will plot normal bar plot
        :param reference_carrier: specify reference carrier such as electricity, heat, etc. to extract their data
        :param plot_strings: Dict of strings used to set title and labels of plot
        :param save_fig: Choose if figure should be saved as
        :param file_type: File type the figure is saved as (pdf, svg, png, ...)
        :param year: Year of interest (only for operational plots)
        :param start_hour: Specific hour of year, where plot should start (needs to be passed together with duration) (only for operational plots)
        :param duration: Number of hours that should be plotted from start_hour (only for operational plots)
        :param scenario: Choose scenario of interest (only for multi-scenario simulations, per default scenario_ is plotted)
        :return: plot
        """
        if isinstance(component, str):
            if None in self.scenarios:
                if component not in self.results[None][None]["pars_and_vars"]:
                    warnings.warn(f"Chosen component '{component}' doesn't exist")
                    return
            else:
                if scenario is None:
                    scenario = self.scenarios[0]
                if component not in self.results[scenario][None]["pars_and_vars"]:
                    warnings.warn(f"Chosen component '{component}' doesn't exist")
                    return

            component_name, component_data = self._get_component_data(component, scenario=scenario)
        # set timeseries type
        if yearly:
            ts_type = "yearly"
        else:
            ts_type = self._get_ts_type(component_data, component_name, scenario=scenario)

        # needed for plot titles
        title = f"{component}, "
        arguments = [node_edit, sum_techs, tech_type, reference_carrier, year, start_hour, duration, scenario]
        argument_names = ["node_edit", "sum_techs", "tech_type", "reference_carrier", "year", "start_hour", "duration", "scenario"]

        # plot variable with operational time steps
        if ts_type == "operational":
            if isinstance(component, str):
                data_full_ts = self.get_full_ts(component, scenario=scenario)
            elif isinstance(component, pd.DataFrame):
                data_full_ts = component
            # extract desired data
            if node_edit != "all":
                data_full_ts = self.edit_nodes(data_full_ts, node_edit, scenario=scenario)
            if sum_techs:
                data_full_ts = self.sum_over_technologies(data_full_ts)
            if reference_carrier != None:
                data_full_ts = self.extract_reference_carrier(data_full_ts, reference_carrier, scenario)
            # drop index levels having constant value in all indices
            if isinstance(data_full_ts, pd.DataFrame) and data_full_ts.index.nlevels > 1:
                drop_levs = []
                for ind, lev_shape in enumerate(data_full_ts.index.levshape):
                    if ind != 0:
                        if all(lev_value[ind] == data_full_ts.index.values[0][ind] for lev_value in data_full_ts.index.values[ind:]):
                            drop_levs.append(ind)
                data_full_ts = data_full_ts.droplevel(level=drop_levs)
            # extract data of a specific year
            data_full_ts = data_full_ts.transpose()
            if year is not None:
                # extract the rows of the desired year
                ts_per_year = self.results[scenario]["system"]["unaggregated_time_steps_per_year"]
                data_full_ts = data_full_ts.iloc[ts_per_year*year:ts_per_year*year+ts_per_year]
                # extract specific hours of year
                if start_hour is not None and duration is not None:
                    data_full_ts = data_full_ts.iloc[start_hour:start_hour + duration]
            # remove columns(technologies/variables) with constant zero value
            data_full_ts = data_full_ts.loc[:, (data_full_ts != 0).any(axis=0)]
            colors = plt.cm.tab20(range(data_full_ts.shape[1]))
            plt.rcParams["figure.figsize"] = (30 * 1, 6.5 * 1)
            # create title containing argument values
            for ind, arg in enumerate(arguments):
                if arg is not None and arg is not False:
                    title += argument_names[ind]+": "+ f"{arg}, "
            # check if there is a title passed by function argument
            if plot_strings["title"] != "":
                title = plot_strings["title"]
            data_full_ts.plot(kind="area", stacked=True, color=colors, title=title)
            plt.xlabel("Time [hours]")
            plt.ylabel(component)

        # plot variable with yearly time steps
        elif ts_type == "yearly":
            if isinstance(component, str):
                data_total = self.get_total(component, scenario=scenario)
            elif isinstance(component, pd.DataFrame):
                data_total = component
            if tech_type != None:
                data_total = self.extract_technology(data_total, tech_type, scenario=scenario)
            if reference_carrier != None:
                data_total = self.extract_reference_carrier(data_total, reference_carrier, scenario)
            # sum data according to chosen options
            if node_edit != "all":
                data_total = self.edit_nodes(data_total, node_edit, scenario=scenario)
            if sum_techs:
                data_total = self.sum_over_technologies(data_total)
            #drop index levels having constant value in all indices
            if isinstance(data_total, pd.DataFrame) and data_total.index.nlevels > 1:
                drop_levs = []
                for ind, lev_shape in enumerate(data_total.index.levshape):
                    if ind != 0:
                        if all(lev_value[ind] == data_total.index.values[0][ind] for lev_value in data_total.index.values):
                            drop_levs.append(ind)
                data_total = data_total.droplevel(level=drop_levs)

            #create title containing argument values
            for ind, arg in enumerate(arguments):
                if arg is not None and arg is not False:
                    title += argument_names[ind]+": "+ f"{arg}, "
            #check if there is a title passed by function argument
            if plot_strings["title"] != "":
                title = plot_strings["title"]

            if plot_type == None:
                if isinstance(data_total, pd.DataFrame):
                    data_total = data_total.transpose()
                plt.rcParams["figure.figsize"] = (9.5, 6.5)
                fig, ax = plt.subplots()
                data_total.plot(ax=ax, kind='bar', stacked=True,
                        title=title, rot=0, xlabel='Year', ylabel=plot_strings["ylabel"])
                pos = ax.get_position()
                ax.set_position([pos.x0, pos.y0, pos.width * 0.8, pos.height])
                ax.legend(loc='center right', bbox_to_anchor=(1.4, 0.5))

            elif plot_type == "bar":
                #set up bar plot
                bars = []
                for ind, row in enumerate(data_total.values):
                    bar = plt.bar(data_total.columns.values + 1/(data_total.shape[0]+1) * ind, row, 1/(data_total.shape[0]+1))
                    bars.append(bar)
                #data_total.columns.values dtype needs to be cast to an integer as edit_nodes changes the dtype to an object
                plt.xticks(np.array(data_total.columns.values, dtype=int) + 1/(data_total.shape[0]+1) * 1/2 * (data_total.shape[0]-1), np.array(data_total.columns.values, dtype=int)+self.results[scenario]["system"]["reference_year"])
                plt.legend((bars),(data_total.index.values),ncols=max(1,int(data_total.shape[0]/7)))

            else:
                warnings.warn(f"Chosen plot_type '{plot_type}' doesn't exist, chose 'bar' or don't pass any argument for stacked bar plot")

        #plot variable with storage time steps
        elif ts_type == "storage":
            warnings.warn("Further implementation needed")

        if save_fig:
            path = os.path.join(os.getcwd(), "outputs")
            path = os.path.join(path, os.path.basename(self.results[scenario]["analysis"]["dataset"]))
            path = os.path.join(path, "result_plots")
            if not os.path.exists(path):
                os.makedirs(path)
            if file_type in plt.gcf().canvas.get_supported_filetypes():
                if isinstance(component,str):
                    plt.savefig(os.path.join(path,component + "_yearly="+str(yearly) + "_" + "node_edit=" + str(node_edit) +"." + file_type))
                else:
                    plt.savefig(os.path.join(path, plot_strings["title"] + "_yearly=" + str(yearly) + "_" + "node_edit=" + str(node_edit) + "." + file_type))
            elif file_type is None:
                #save figure as pdf if file_type has not been specified
                if isinstance(component, str):
                    plt.savefig(os.path.join(path, component + "_yearly=" + str(yearly) + "_" + "node_edit=" + str(node_edit) + ".pdf" ))
                else:
                    plt.savefig(os.path.join(path, plot_strings["title"] + "_yearly=" + str(yearly) + "_" + "node_edit=" + str(node_edit) + ".pdf"))
            else:
                warnings.warn(f"Plot couldn't be saved as specified file type '{file_type}' isn't supported or has not been passed in the following form: 'pdf', 'svg', 'png', etc.")
        plt.show()

    def calculate_connected_edges(self, node, direction: str, set_nodes_on_edges):
        """ calculates connected edges going in (direction = 'in') or going out (direction = 'out')

        :param node: current node, connected by edges
        :param direction: direction of edges, either in or out. In: node = endnode, out: node = startnode
        :param set_nodes_on_edges: set of nodes on edges
        :return set_connected_edges: list of connected edges """
        if direction == "in":
            # second entry is node into which the flow goes
            set_connected_edges = [edge for edge in set_nodes_on_edges if set_nodes_on_edges[edge][1] == node]
        elif direction == "out":
            # first entry is node out of which the flow starts
            set_connected_edges = [edge for edge in set_nodes_on_edges if set_nodes_on_edges[edge][0] == node]
        else:
            raise KeyError(f"invalid direction '{direction}'")
        return set_connected_edges

    def edit_carrier_flows(self, data, node, carrier, direction, scenario):
        """Extracts data of carrier_flow variable as needed for the plot_energy_balance function

        :param data: pd.DataFrame containing data to extract
        :param node: node of interest
        :param carrier: carrier of interest
        :param direction: flow direction with respect to node
        :param scenario: scenario of interest
        :return: pd.DataFrame containing carrier_flow data desired
        """
        set_nodes_on_edges = self.get_df("set_nodes_on_edges", is_set=True, scenario=scenario)
        set_nodes_on_edges = {edge: set_nodes_on_edges[edge].split(",") for edge in set_nodes_on_edges.index}
        data = data.loc[(slice(None), self.calculate_connected_edges(node, direction, set_nodes_on_edges)), :]

        if "carrier" not in data.index.dtypes:
            reference_carriers = self.get_df("set_reference_carriers", is_set=True, scenario=scenario)
            data_extracted = pd.DataFrame()
            data = data.groupby(["technology"]).sum()
            for ind, tech in enumerate(data.index.get_level_values("technology")):
                if reference_carriers[tech] == carrier:
                    data_extracted = pd.concat([data_extracted, data.transpose()[tech]], axis=1)

        return data_extracted.transpose()

    def edit_nodes(self, data, node_edit, scenario):
        """Manipulates the data frame 'data' as specified by 'node_edit'

        :param data: pd.DataFrame containing data to extract
        :param node_edit: string to specify if data should be summed over nodes (node_edit="all") or if a single node should be extracted (e.g. node_edit="CH")
        :param scenario: scenario name
        :return: pd.DataFrame containing data of interest
        """
        if isinstance(data, pd.Series):
            return data
        if "node" not in data.index.dtypes and "location" not in data.index.dtypes:
            return data
        # check if data of specific node, specified by string, should be extracted
        if node_edit in self.results[scenario]["system"]["set_nodes"]:
            if data.index.nlevels == 2:
                data = data.loc[(slice(None), node_edit), :]
                return data
            elif data.index.nlevels == 3:
                data = data.loc[(slice(None), slice(None), node_edit), :]
                return data
            elif data.index.nlevels == 4:
                return
        # check if data varying only in node value should be summed
        elif node_edit is None:
            level_names = [name for name in data.index.names if name not in ["node", "location"]]
            if len(level_names) == 1:
                data_summed = data.groupby([level_names[0]]).sum()
                return data_summed
            elif len(level_names) == 2:
                data_summed = data.groupby([level_names[0], level_names[1]]).sum()
                return data_summed
            else:
                warnings.warn(f"Further implementation needed")
        else:
            warnings.warn(f"Chosen node_edit string '{node_edit}' is invalid")
            return data

    def sum_over_technologies(self, data):
        """Sums the data of technologies with the same output carrier

        :param data: pd.DataFrame containing data to extract
        :return: pd.DataFrame containing data of interest
        """
        if "technology" not in data.index.dtypes:
            return data
        level_names = [name for name in data.index.names if name not in ["technology"]]
        if len(level_names) == 1:
            data_summed = data.groupby([level_names[0]]).sum()
            return data_summed
        elif len(level_names) == 2:
            data_summed = data.groupby([level_names[0], level_names[1]]).sum()
            return data_summed
        else:
            warnings.warn(f"Further implementation needed")
            return data

    def extract_carrier(self, data, carrier, scenario):
        """Extracts data of all technologies with the specified reference carrier

        :param data: pd.DataFrame containing data to extract
        :param carrier: carrier of interest
        :param scenario: scenario of interest
        :return: pd.DataFrame containing data of interest
        """
        reference_carriers = self.get_df("set_reference_carriers", is_set=True, scenario=scenario)
        if "carrier" not in data.index.dtypes:
            data_extracted = pd.DataFrame()
            for tech in data.index.get_level_values("technology"):
                if reference_carriers[tech] == carrier:
                    data_extracted = pd.concat([data_extracted, data.loc[(tech, slice(None)), :]], axis=0)
            return data_extracted
        # check if desired carrier isn't contained in data (otherwise .loc raises an error)
        if carrier not in data.index.get_level_values("carrier"):
            return None
        if data.index.nlevels == 2:
            data = data.loc[(carrier, slice(None)), :]
            return data
        elif data.index.nlevels == 3:
            data = data.loc[(slice(None), carrier, slice(None)), :]
            return data

    def extract_technology(self, data, tech_type, scenario):
        """Extracts the technology type specified by 'type'

        :param data: pd.DataFrame containing data to extract
        :param tech_type: technology type (e.g., conversion)
        :param scenario: scenario name
        :return: pd.DataFrame containing data of interest
        """
        # check if data contains technologies
        if "technology" not in data.index.dtypes:
            return data
        index_list = []
        # check if data contains technology and capacity_type index levels as it is the case for: capacity, ...
        if "technology" in data.index.dtypes and "capacity_type" in data.index.dtypes:
            if "location" in data.index.dtypes:
                #iterate over rows of data to find technologies with identical carrier
                for pos, index in enumerate(data.index):
                    if tech_type == "conversion":
                        if index[0] in self.results[scenario]["system"]["set_conversion_technologies"]:
                            index_list.append(index)
                    elif tech_type == "transport":
                        if index[0] in self.results[scenario]["system"]["set_transport_technologies"]:
                            index_list.append(index)
                    elif "storage" in tech_type:
                        if index[0] in self.results[scenario]["system"]["set_storage_technologies"]:
                            if "power" in tech_type and index[1] == "power":
                                index_list.append(index)
                            elif "energy" in tech_type and index[1] == "energy":
                                index_list.append(index)
                            elif "power" not in tech_type and "energy" not in tech_type:
                                index_list.append(index)
                    else:
                        warnings.warn(f"Technology type '{tech_type}' doesn't exist!")
        return data.loc[data.index.isin(index_list)]

    def extract_reference_carrier(self, data, carrier_type, scenario):
        """Extracts technologies of reference carrier type

        :param data: Data Frame containing set of technologies with different reference carriers
        :param carrier_type: String specifying reference carrier whose technologies should be extracted from data
        :param scenario: scenario of interest
        :return: Data Frame containing technologies of reference carrier only
        """
        reference_carriers = self.get_df("set_reference_carriers", is_set=True, scenario=scenario)
        if carrier_type not in [carrier for carrier in reference_carriers]:
            warnings.warn(f"Chosen reference carrier '{carrier_type}' doesn't exist")
            return data
        index_list = []
        for tech, carrier in enumerate(reference_carriers):
            if carrier == carrier_type:
                index_list.extend([index for index in data.index if index[0] == reference_carriers.index[tech]])

        return data.loc[data.index.isin(index_list)]

if __name__ == "__main__":
    spec = importlib.util.spec_from_file_location("module", "config.py")
    module = importlib.util.module_from_spec(spec)
    spec.loader.exec_module(module)
    config = module.config

    model_name = os.path.basename(config.analysis["dataset"])
    if os.path.exists(out_folder := os.path.join(config.analysis["folder_output"], model_name)):
        r = Results(out_folder)
    else:
        logging.critical("No results folder found!")<|MERGE_RESOLUTION|>--- conflicted
+++ resolved
@@ -25,11 +25,7 @@
 from zen_garden import utils
 from zen_garden.model.objects.time_steps import TimeStepsDicts
 import h5py
-<<<<<<< HEAD
-
-=======
 from typing import Any
->>>>>>> 98ddcd40
 
 # Warnings
 # warnings.filterwarnings('ignore', category=NaturalNameWarning)
@@ -39,17 +35,6 @@
 
 
 class TimeStepDictFromFile:
-<<<<<<< HEAD
-    def __init__(self, time_dict: dict, scenario: str):
-        self.time_dict = time_dict
-        self.scenario = "default" if scenario is None else scenario
-        self.sequence_time_steps_cache = {}
-
-    def get_time_steps_year2operation(self, techProxy: str, year: int) -> pd.DataFrame:
-        return Results._to_df(self.time_dict["time_steps_year2operation"][techProxy][str(year)])
-    
-    def get_sequence_time_steps(self, name: str) -> pd.DataFrame:
-=======
     def __init__(self, time_dict: dict[Any, Any], scenario: str):
         self.time_dict = time_dict
         self.scenario = "default" if scenario is None else scenario
@@ -65,17 +50,12 @@
         return self.year2operation_cache[hash_key]
 
     def get_sequence_time_steps(self, name: str) -> npt.NDArray[np.float_]:
->>>>>>> 98ddcd40
         if name not in self.sequence_time_steps_cache:
             self.sequence_time_steps_cache[name] = self.time_dict["operation"][name]["values"][:]
         return self.sequence_time_steps_cache[name]
 
 
-<<<<<<< HEAD
-class Results:
-=======
 class Results(object):
->>>>>>> 98ddcd40
     """
     This class reads in the results after the pipeline has run
     """
@@ -132,17 +112,6 @@
         else:
             self.has_scenarios = False
             self.scenarios = [None]
-<<<<<<< HEAD
-
-        # myopic foresight
-        if self.results["system"]["use_rolling_horizon"]:
-            self.has_MF = True
-            self.mf = [f"MF_{step_horizon}" for step_horizon in self.years]
-        else:
-            self.has_MF = False
-            self.mf = [None]
-=======
->>>>>>> 98ddcd40
 
         # cycle through the dirs
         for scenario in self.scenarios:
@@ -184,14 +153,6 @@
 
             # load the corresponding timestep dict
             sub_path = os.path.join(self.path, base_scenario)
-<<<<<<< HEAD
-
-            if self.use_precalculated_timesteps:
-                time_dict = self.load_sequence_time_steps(sub_path, scenario_subfolder, use_hdf_pandas_serializer=False, lazy=True)
-                self.results[scenario]["sequence_time_steps_dicts"] = TimeStepDictFromFile(time_dict, scenario)
-            else:
-                time_dict = self.load_sequence_time_steps(sub_path, scenario_subfolder)
-=======
             time_dict = self.load_sequence_time_steps(sub_path, scenario_subfolder, lazy=True)
             timesteps_are_precalculated = "time_steps_year2operation" in time_dict
 
@@ -199,7 +160,6 @@
                 self.results[scenario]["sequence_time_steps_dicts"] = TimeStepDictFromFile(time_dict, scenario)
             else:
                 time_dict = self.load_sequence_time_steps(sub_path, scenario_subfolder, lazy=False)
->>>>>>> 98ddcd40
                 self.results[scenario]["sequence_time_steps_dicts"] = TimeStepsDicts(time_dict)
                 # load the operation2year and year2operation time steps
                 for element in time_dict["operation"]:
@@ -207,11 +167,7 @@
 
             self.results[scenario]["dict_sequence_time_steps"] = time_dict
 
-<<<<<<< HEAD
-            for mf in self.mf:
-=======
             for mf in self.results[scenario]["mf"]:
->>>>>>> 98ddcd40
                 # init dict
                 self.results[scenario][mf] = {}
                 # get the current path
@@ -245,13 +201,8 @@
                 self.results[scenario][mf]["pars_and_vars"].update(vars)
 
                 # load duals
-<<<<<<< HEAD
-                if self.results["solver"]["add_duals"]:
-                    duals = self.load_duals(current_path, lazy=True, use_hdf_pandas_serializer=self.use_hdf_pandas_serializer)
-=======
                 if self.results[scenario]["solver"]["add_duals"]:
                     duals = self.load_duals(current_path, lazy=True)
->>>>>>> 98ddcd40
                     self._lazydicts.append(duals)
                     if not self.component_names["duals"]:
                         self.component_names["duals"] = list(duals.keys())
@@ -285,25 +236,11 @@
 
         # h5 version
         if os.path.exists(f"{name}.h5"):
-<<<<<<< HEAD
-            if use_hdf_pandas_serializer:
-                try:
-                    content = utils.HDFPandasSerializer(file_name=f"{name}.h5", lazy=lazy)
-                except KeyError:
-                    warnings.warn("The old h5 dict results are decrepated, please rerun the model to get the new results")
-                    content = utils.load(f"{name}.h5")
-                    if not lazy:
-                        content = content.unlazy(return_dict=True)
-                return content
-            else:
-                return h5py.File(f"{name}.h5")
-=======
             if not lazy:
                 content = utils.HDFPandasSerializer(file_name=f"{name}.h5", lazy=lazy)
             else:
                 content = h5py.File(f"{name}.h5")
             return content
->>>>>>> 98ddcd40
 
         # compressed version
         if os.path.exists(f"{name}.gzip"):
@@ -525,11 +462,7 @@
 
 
     @classmethod
-<<<<<<< HEAD
-    def load_sequence_time_steps(cls, path, scenario=None, lazy=False, use_hdf_pandas_serializer=True):
-=======
     def load_sequence_time_steps(cls, path, scenario=None, lazy=False):
->>>>>>> 98ddcd40
         """Loads the dict_sequence_time_steps from a given path
 
         :param path: Path to load the dict from
@@ -544,16 +477,8 @@
             fname += f"_{scenario}"
 
         # get the dict
-<<<<<<< HEAD
-        dict_sequence_time_steps = cls._read_file(
-            fname, 
-            lazy=lazy, 
-            use_hdf_pandas_serializer=use_hdf_pandas_serializer
-        )
-=======
         dict_sequence_time_steps = cls._read_file(fname, lazy=lazy)
 
->>>>>>> 98ddcd40
         # tranform all lists to arrays
         return cls.expand_dict(dict_sequence_time_steps)
 
@@ -1024,19 +949,6 @@
         return self.get_df("time_steps_storage_level_duration")
 
     def get_full_ts(
-<<<<<<< HEAD
-            self, 
-            component, 
-            element_name=None, 
-            year=None, 
-            scenario=None,
-            is_dual = False,
-            discount_years=True, 
-            node=None,
-            start_time_step = 0,
-            end_time_step = None
-        ):
-=======
             self,
             component,
             element_name=None,
@@ -1047,7 +959,6 @@
             node=None,
             start_time_step=0,
             end_time_step=None):
->>>>>>> 98ddcd40
         """Calculates the full timeseries for a given element
 
         :param component: Either the dataframe of a component as pandas.Series or the name of the component
@@ -1062,44 +973,27 @@
         :return: A dataframe containing the full timeseries of the element
         """
         # extract the data
-<<<<<<< HEAD
-        component_name, component_data = self._get_component_data(component, scenario,is_dual = is_dual)
-=======
         component_name, component_data = self._get_component_data(component, scenario, is_dual=is_dual)
->>>>>>> 98ddcd40
 
         if node is not None:
             location_name = set(component_data.index.names).intersection(set(["node", "edge"])).pop()
             locations = [i for i in set(component_data.index.get_level_values(location_name)) if node in i]
             filter_index = [slice(None) for i in component_data.index.names if i not in ["node", "edge"]] + [locations]
-<<<<<<< HEAD
-            component_data = component_data.loc[tuple(filter_index),:]
-        
-=======
             component_data = component_data.loc[tuple(filter_index), :]
 
->>>>>>> 98ddcd40
         # loop over scenarios
         # no scenarios
         if not self.has_scenarios:
             full_ts = self._get_full_ts_for_single_scenario(
                 component_data, component_name, scenario=None, element_name=element_name,
-<<<<<<< HEAD
-                year=year, is_dual = is_dual, discount_years=discount_years, start_time_step=start_time_step, end_time_step=end_time_step)
-=======
                 year=year, is_dual = is_dual, discount_to_first_step=discount_to_first_step, 
                 start_time_step=start_time_step, end_time_step=end_time_step)
->>>>>>> 98ddcd40
         # specific scenario
         elif scenario is not None:
             full_ts = self._get_full_ts_for_single_scenario(
                 component_data, component_name, scenario=scenario, element_name=element_name,
-<<<<<<< HEAD
-                year=year, is_dual = is_dual, discount_years=discount_years, start_time_step=start_time_step, end_time_step=end_time_step)
-=======
                 year=year, is_dual = is_dual, discount_to_first_step=discount_to_first_step,
                 start_time_step=start_time_step, end_time_step=end_time_step)
->>>>>>> 98ddcd40
         # all scenarios
         else:
             full_ts_dict = {}
@@ -1107,31 +1001,14 @@
                 component_data_scenario = component_data[scenario]
                 full_ts_dict[scenario] = self._get_full_ts_for_single_scenario(
                     component_data_scenario, component_name, scenario=scenario, element_name=element_name,
-<<<<<<< HEAD
-                    year=year, is_dual = is_dual,discount_years=discount_years, start_time_step=start_time_step, end_time_step=end_time_step)
-=======
                     year=year, is_dual = is_dual,discount_to_first_step=discount_to_first_step,
                     start_time_step=start_time_step, end_time_step=end_time_step)
->>>>>>> 98ddcd40
             if isinstance(full_ts_dict[scenario], pd.Series):
                 full_ts = pd.concat(full_ts_dict, keys=full_ts_dict.keys(), axis=1).T
             else:
                 full_ts = pd.concat(full_ts_dict, keys=full_ts_dict.keys())
         return full_ts
 
-<<<<<<< HEAD
-    def _get_full_ts_for_single_scenario(
-            self,
-            component_data,
-            component_name,scenario, 
-            element_name=None, 
-            year=None, 
-            is_dual=False,
-            discount_years=True,
-            start_time_step = 0,
-            end_time_step = None
-        ):
-=======
 
     def _get_full_ts_for_single_scenario(
             self,
@@ -1143,7 +1020,6 @@
             discount_to_first_step=True,
             start_time_step = 0,
             end_time_step = None):
->>>>>>> 98ddcd40
         """ calculates total value for single scenario
         :param component_data: numerical data of component
         :param component_name: name of component
@@ -1191,11 +1067,6 @@
         _output_temp = {}
         # extract time step duration
         output_df = component_data.apply(
-<<<<<<< HEAD
-            lambda row: self.get_full_ts_of_row(row, sequence_time_steps_dicts, element_name, _storage_string,
-                                                time_step_duration, is_dual, annuity, start_time_step, end_time_step), axis=1)
-        
-=======
             lambda row: self.get_full_ts_of_row(
                 row,
                 sequence_time_steps_dicts,
@@ -1207,18 +1078,13 @@
                 start_time_step=start_time_step,
                 end_time_step=end_time_step
                 ), axis=1)
->>>>>>> 98ddcd40
         if year is not None:
             if year in self.get_years(scenario):
                 hours_of_year = self._get_hours_of_year(year, scenario)
                 output_df = (output_df[hours_of_year]).T.reset_index(drop=True).T
             else:
-<<<<<<< HEAD
-                print(f"WARNING: year {year} not in years {self.years}. Return component values for all years")
-=======
                 print(f"WARNING: year {year} not in years {self.results[scenario]['years']}. Return component values for all years")
 
->>>>>>> 98ddcd40
         return output_df
 
     def get_full_ts_of_row(
@@ -1230,14 +1096,8 @@
             time_step_duration,
             is_dual,
             annuity,
-<<<<<<< HEAD
-            start_time_step = 0, 
-            end_time_step = None
-        ):
-=======
             start_time_step=0,
             end_time_step=None):
->>>>>>> 98ddcd40
         """ calculates the full ts for a single row of the input data
 
         :param row: #TODO describe parameter/return
@@ -1272,15 +1132,10 @@
                 _yearly_ts = sequence_time_steps_dicts.get_time_steps_year2operation(element_name_temp + storage_string,_year)
                 row[_yearly_ts] = row[_yearly_ts] / annuity[_year]
         # throw together
-<<<<<<< HEAD
-        if end_time_step is not None:
-            _sequence_time_steps = _sequence_time_steps[start_time_step:end_time_step]
-=======
         if end_time_step is None:
             end_time_step = len(_sequence_time_steps)
 
         _sequence_time_steps = _sequence_time_steps[start_time_step:end_time_step]
->>>>>>> 98ddcd40
         _sequence_time_steps = _sequence_time_steps[np.in1d(_sequence_time_steps, list(row.index))]
         _output_temp = row[_sequence_time_steps].reset_index(drop=True)
         
@@ -1689,10 +1544,6 @@
                 total_cost = pd.concat([total_cost, self.get_total(cost, scenario=scenario)], axis=1)
         self.plot(total_cost.transpose(), yearly=True, node_edit="all" ,plot_strings={"title": "Total Cost", "ylabel": "Cost"}, save_fig=save_fig, file_type=file_type)
 
-<<<<<<< HEAD
-
-=======
->>>>>>> 98ddcd40
     def get_energy_balance_df(
             self, 
             node, 
@@ -1718,11 +1569,7 @@
             else:
                 # get full timeseries of component and extract rows of relevant node
                 full_ts = self.get_full_ts(component, scenario=scenario, node=node, start_time_step=start_time_step, end_time_step=end_time_step)
-<<<<<<< HEAD
-                data_full_ts = self.edit_nodes(full_ts, node)
-=======
                 data_full_ts = self.edit_nodes(full_ts, node, scenario)
->>>>>>> 98ddcd40
                 # extract data of desired carrier
                 data_full_ts = self.extract_carrier(data_full_ts, carrier, scenario)
                 # check if return from extract_carrier() is still a data frame as it is possible that the desired carrier isn't contained --> None returned
@@ -1746,17 +1593,10 @@
             # add data of current variable to the plot data frame
             data_plot = pd.concat([data_plot, data_full_ts], axis=1)
         return data_plot
-<<<<<<< HEAD
 
     def plot_energy_balance(self, node, carrier, year, start_hour=None, duration=None, save_fig=False, file_type=None, demand_area=False, scenario=None):
         """Visualizes the energy balance of a specific carrier at a single node
 
-=======
-
-    def plot_energy_balance(self, node, carrier, year, start_hour=None, duration=None, save_fig=False, file_type=None, demand_area=False, scenario=None):
-        """Visualizes the energy balance of a specific carrier at a single node
-
->>>>>>> 98ddcd40
         :param node: node of interest
         :param carrier: String of carrier of interest
         :param year: Generic index of year of interest
@@ -1771,18 +1611,6 @@
         fig,ax = plt.subplots(figsize=(30,6.5),layout = "constrained")
         # extract the rows of the desired year
         fetch_fast = True
-<<<<<<< HEAD
-        if year not in list(range(self.results["system"]["optimized_years"])):
-            warnings.warn(f"Chosen year '{year}' has not been optimized")
-            data_plot = self.get_energy_balance_df(node, carrier, scenario)
-        else:
-            ts_per_year = self.results["system"]["unaggregated_time_steps_per_year"]
-            if fetch_fast:
-                data_plot = self.get_energy_balance_df(node, carrier, scenario, start_time_step=ts_per_year*year, end_time_step=ts_per_year*year+ts_per_year)
-            else:
-                data_plot = self.get_energy_balance_df(node, carrier, scenario, start_time_step=ts_per_year*year)
-                data_plot = data_plot.iloc[ts_per_year*year:ts_per_year*year+ts_per_year]
-=======
 
         if scenario not in self.scenarios:
             scenario = self.scenarios[0]
@@ -1798,7 +1626,6 @@
                 data_plot = self.get_energy_balance_df(node, carrier, scenario)
                 data_plot = data_plot.iloc[ts_per_year*year:ts_per_year*year+ts_per_year]
 
->>>>>>> 98ddcd40
         # extract specific hours of year
         data_plot = data_plot.reset_index(drop=True)
         if start_hour is not None and duration is not None:
