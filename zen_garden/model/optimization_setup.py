"""
:Title:        ZEN-GARDEN
:Created:      October-2021
:Authors:      Jacob Mannhardt (jmannhardt@ethz.ch),
               Alissa Ganter (aganter@ethz.ch)
:Organization: Laboratory of Reliability and Risk Engineering, ETH Zurich

Class defining the optimization model.
The class takes as inputs the properties of the optimization problem. The properties are saved in the
dictionaries analysis and system which are passed to the class. After initializing the model, the
class adds carriers and technologies to the model and returns it.
The class also includes a method to solve the optimization problem.
"""
import copy
import logging
import os
from collections import defaultdict

import linopy as lp
import numpy as np
import pandas as pd

from .objects.component import Parameter, Variable, Constraint, IndexSet
from .objects.element import Element
from .objects.energy_system import EnergySystem
from .objects.technology.technology import Technology
from zen_garden.preprocess.time_series_aggregation import TimeSeriesAggregation

<<<<<<< HEAD
from ..utils import ScenarioDict, IISConstraintParser, InputDataChecks
=======
from ..utils import ScenarioDict, IISConstraintParser, StringUtils

>>>>>>> 62200c07

class OptimizationSetup(object):
    """setup optimization setup """
    # dict of element classes, this dict is filled in the __init__ of the package
    dict_element_classes = {}

    def __init__(self, config, scenario_dict: dict, input_data_checks):
        """setup Pyomo Concrete Model

        :param config: config object used to extract the analysis, system and solver dictionaries
        :param scenario_dict: dictionary defining the scenario
        :param input_data_checks: input data checks object
        """
        self.analysis = config.analysis
        self.system = config.system
        self.solver = config.solver
        self.input_data_checks = input_data_checks
        self.input_data_checks.optimization_setup = self
        # create a dictionary with the paths to access the model inputs and check if input data exists
        self.create_paths()
        # dict to update elements according to scenario
        self.scenario_dict = ScenarioDict(scenario_dict, self.system, self.analysis, self.paths)
        # check if all needed data inputs for the chosen technologies exist and remove non-existent
        self.input_data_checks.check_existing_technology_data()
        # empty dict of elements (will be filled with class_name: instance_list)
        self.dict_elements = defaultdict(list)
        # optimization model
        self.model = None
        # the components
        self.variables = None
        self.parameters = None
        self.constraints = None
        self.sets = None

        # sorted list of class names
        element_classes = self.dict_element_classes.keys()
        carrier_classes = [element_name for element_name in element_classes if "Carrier" in element_name]
        technology_classes = [element_name for element_name in element_classes if "Technology" in element_name]
        self.element_list = technology_classes + carrier_classes

        # step of optimization horizon
        self.step_horizon = 0

        # Init the energy system
        self.energy_system = EnergySystem(optimization_setup=self)

        # add Elements to optimization
        self.add_elements()

        # The time series aggregation
        self.time_series_aggregation = None

        # set base scenario
        self.set_base_configuration()

        # read input data into elements
        self.read_input_csv()

        # conduct consistency checks of input units
        self.energy_system.unit_handling.consistency_checks_input_units(optimization_setup=self)

        # conduct time series aggregation
        self.time_series_aggregation = TimeSeriesAggregation(energy_system=self.energy_system)

    def create_paths(self):
        """
        This method creates a dictionary with the paths of the data split
        by carriers, networks, technologies
        """
        ## General Paths
        # define path to access dataset related to the current analysis
        self.path_data = self.analysis['dataset']
        assert os.path.exists(self.path_data), f"Folder for input data {self.analysis['dataset']} does not exist!"
        self.input_data_checks.check_primary_folder_structure()
        self.paths = dict()
        # create a dictionary with the keys based on the folders in path_data
        for folder_name in next(os.walk(self.path_data))[1]:
            self.paths[folder_name] = dict()
            self.paths[folder_name]["folder"] = os.path.join(self.path_data, folder_name)
        # add element paths and their file paths
        stack = [self.analysis["subsets"]]
        while stack:
            cur_dict = stack.pop()
            for set_name, subsets in cur_dict.items():
                path = self.paths[set_name]["folder"]
                if isinstance(subsets, dict):
                    stack.append(subsets)
                    self.add_folder_paths(set_name, path, list(subsets.keys()))
                else:
                    self.add_folder_paths(set_name, path, subsets)
                    for element in subsets:
                        if self.system[element]:
                            self.add_folder_paths(element, self.paths[element]["folder"])

    def add_folder_paths(self, set_name, path, subsets=[]):
        """ add file paths of element to paths dictionary
        :param set_name: name of set
        :param path: path to folder
        :param subsets: list of subsets
        """
        for element in next(os.walk(path))[1]:
            if element not in subsets:
                self.paths[set_name][element] = dict()
                self.paths[set_name][element]["folder"] = os.path.join(path, element)
                sub_path = os.path.join(path, element)
                for file in next(os.walk(sub_path))[2]:
                    self.paths[set_name][element][file] = os.path.join(sub_path, file)
                # add element paths to parent sets
                parent_sets = self._find_parent_set(self.analysis["subsets"],set_name)
                for parent_set in parent_sets:
                    self.paths[parent_set][element] = self.paths[set_name][element]
            else:
                self.paths[element] = dict()
                self.paths[element]["folder"] = os.path.join(path, element)

    def _find_parent_set(self,dictionary,subset,path=None):
        """
        This method finds the parent sets of a subset
        :param dictionary: dictionary of subsets
        :param subset: subset to find parent sets of
        :param path: path to subset
        :return: list of parent sets
        """
        if path is None:
            path = []
        for key, value in dictionary.items():
            current_path = path + [key]
            if subset in dictionary[key]:
                return current_path
            elif isinstance(value, dict):
                result = self._find_parent_set(value, subset, current_path)
                if result:
                    return result
        return []

    def add_elements(self):
        """This method sets up the parameters, variables and constraints of the carriers of the optimization problem."""
        logging.info("\n--- Add elements to model--- \n")
        for element_name in self.element_list:
            element_class = self.dict_element_classes[element_name]
            element_name = element_class.label
            element_set = self.system[element_name]

            # before adding the carriers, get set_carriers and check if carrier data exists
            if element_name == "set_carriers":
                element_set = self.energy_system.set_carriers
                self.system["set_carriers"] = element_set
                self.input_data_checks.check_existing_carrier_data()

            # check if element_set has a subset and remove subset from element_set
            if element_name in self.analysis["subsets"].keys():
                if isinstance(self.analysis["subsets"][element_name], list):
                    subset_names = self.analysis["subsets"][element_name]
                elif isinstance(self.analysis["subsets"][element_name], dict):
                    subset_names = self.analysis["subsets"][element_name].keys()
                else:
                    raise ValueError(f"Subset {element_name} has to be either a list or a dict")
                element_subset = [item for subset in subset_names for item in self.system[subset]]
            else:
                stack = [_dict for _dict in copy.deepcopy(self.analysis["subsets"]).values() if isinstance(_dict, dict)]
                while stack: # check if element_set is a subset of a subset
                    cur_dict = stack.pop()
                    element_subset = []
                    for set_name, subsets in cur_dict.items():
                        if element_name == set_name:
                            if isinstance(subsets, list):
                                element_subset += [item for subset_name in subsets for item in self.system[subset_name]]
                        if isinstance(subsets, dict):
                            stack.append(subsets)
            element_set = list(set(element_set) - set(element_subset))

            element_set.sort()
            # add element class
            for item in element_set:
                self.add_element(element_class, item)

    def read_input_csv(self):
        """ reads the input data of the energy system and elements and conducts the time series aggregation """
        logging.info("\n--- Read input data of elements --- \n")
        self.energy_system.store_input_data()
        for element in self.dict_elements["Element"]:
            element_class = [k for k,v in self.dict_element_classes.items() if v == element.__class__][0]
            logging.info(f"Create {element_class} {element.name}")
            element.store_input_data()
        if self.solver["recommend_base_units"]:
            self.energy_system.unit_handling.recommend_base_units(immutable_unit=self.solver["immutable_unit"],
                                                                  unit_exps=self.solver["range_unit_exponents"])

    def add_element(self, element_class, name):
        """
        Adds an element to the element_dict with the class labels as key

        :param element_class: Class of the element
        :param name: Name of the element
        """
        # get the instance
        instance = element_class(name, self)
        # add to class specific list
        self.dict_elements[element_class.__name__].append(instance)
        # Add the instance to all parents as well
        for cls in element_class.__mro__:
            if not cls == element_class:
                self.dict_elements[cls.__name__].append(instance)

    def get_all_elements(self, cls):
        """ get all elements of the class in the enrgysystem.

        :param cls: class of the elements to return
        :return list of elements in this class """
        return self.dict_elements[cls.__name__]

    def get_all_names_of_elements(self, cls):
        """ get all names of elements in class.

        :param cls: class of the elements to return
        :return names_of_elements: list of names of elements in this class """
        _elements_in_class = self.get_all_elements(cls=cls)
        names_of_elements = []
        for _element in _elements_in_class:
            names_of_elements.append(_element.name)
        return names_of_elements

    def get_element(self, cls, name: str):
        """ get single element in class by name.

        :param name: name of element
        :param cls: class of the elements to return
        :return element: return element whose name is matched """
        for element in self.get_all_elements(cls=cls):
            if element.name == name:
                return element
        return None

    def get_element_class(self, name: str):
        """ get element class by name. If not an element class, return None

        :param name: name of element class
        :return element_class: return element whose name is matched """
        element_classes = {self.dict_element_classes[class_name].label:self.dict_element_classes[class_name] for class_name in self.dict_element_classes}
        if name in element_classes.keys():
            return element_classes[name]
        else:
            return None

    def get_attribute_of_all_elements(self, cls, attribute_name: str, capacity_types=False,
                                      return_attribute_is_series=False):
        """ get attribute values of all elements in a class

        :param cls: class of the elements to return
        :param attribute_name: str name of attribute
        :param capacity_types: boolean if attributes extracted for all capacity types
        :param return_attribute_is_series: boolean if information on attribute type is returned
        :return dict_of_attributes: returns dict of attribute values
        :return attribute_is_series: return information on attribute type """

        class_elements = self.get_all_elements(cls=cls)
        dict_of_attributes = {}
        attribute_is_series = False
        for element in class_elements:
            if not capacity_types:
                dict_of_attributes, attribute_is_series_temp = self.append_attribute_of_element_to_dict(element, attribute_name, dict_of_attributes)
                if attribute_is_series_temp:
                    attribute_is_series = attribute_is_series_temp
            # if extracted for both capacity types
            else:
                for capacity_type in self.system["set_capacity_types"]:
                    # append energy only for storage technologies
                    if capacity_type == self.system["set_capacity_types"][0] or element.name in self.system["set_storage_technologies"]:
                        dict_of_attributes, attribute_is_series_temp = self.append_attribute_of_element_to_dict(element, attribute_name, dict_of_attributes, capacity_type)
                        if attribute_is_series_temp:
                            attribute_is_series = attribute_is_series_temp
        if return_attribute_is_series:
            return dict_of_attributes, attribute_is_series
        else:
            return dict_of_attributes

    def append_attribute_of_element_to_dict(self, element, attribute_name, dict_of_attributes, capacity_type=None):
        """ get attribute values of all elements in this class

        :param element: element of class
        :param attribute_name: str name of attribute
        :param dict_of_attributes: dict of attribute values
        :param capacity_type: capacity type for which attribute extracted. If None, not listed in key
        :return dict_of_attributes: returns dict of attribute values """

        attribute_is_series = False
        # add Energy for energy capacity type
        if capacity_type == self.system["set_capacity_types"][1]:
            attribute_name += "_energy"
        # if element does not have attribute
        if not hasattr(element, attribute_name):
            # if attribute is time series that does not exist
            if attribute_name in element.raw_time_series and element.raw_time_series[attribute_name] is None:
                return dict_of_attributes, None
            else:
                raise AssertionError(f"Element {element.name} does not have attribute {attribute_name}")
        attribute = getattr(element, attribute_name)
        assert not isinstance(attribute, pd.DataFrame), f"Not yet implemented for pd.DataFrames. Wrong format for element {element.name}"
        # add attribute to dict_of_attributes
        if attribute is None:
            return dict_of_attributes, False
        elif isinstance(attribute, dict):
            dict_of_attributes.update({(element.name,) + (key,): val for key, val in attribute.items()})
        elif isinstance(attribute, pd.Series) and ("pwa" not in attribute_name or "total_cost_pwa" in attribute_name):
            if capacity_type:
                combined_key = (element.name, capacity_type)
            else:
                combined_key = element.name
            if len(attribute) > 1:
                dict_of_attributes[combined_key] = attribute
                attribute_is_series = True
            else:
                if attribute.index == 0:
                    dict_of_attributes[combined_key] = attribute.squeeze()
                    attribute_is_series = False
                # since single-directed edges are allowed to exist (e.g. CH-DE exists, DE-CH doesn't), TransportTechnology attributes shared with other technologies (such as capacity existing)
                # mustn't be squeezed even-though the attributes length is smaller than 1. Otherwise, pd.concat(dict_of_attributes) messes up in initialize_component(), leading to an error further on in the code.
                else:
                    dict_of_attributes[combined_key] = attribute
                    attribute_is_series = True
        elif isinstance(attribute, int):
            if capacity_type:
                dict_of_attributes[(element.name, capacity_type)] = [attribute]
            else:
                dict_of_attributes[element.name] = [attribute]
        else:
            if capacity_type:
                dict_of_attributes[(element.name, capacity_type)] = attribute
            else:
                dict_of_attributes[element.name] = attribute
        return dict_of_attributes, attribute_is_series

    def get_attribute_of_specific_element(self, cls, element_name: str, attribute_name: str):
        """ get attribute of specific element in class

        :param cls: class of the elements to return
        :param element_name: str name of element
        :param attribute_name: str name of attribute
        :return attribute_value: value of attribute"""
        # get element
        _element = self.get_element(cls, element_name)
        # assert that _element exists and has attribute
        assert _element, f"Element {element_name} not in class {cls.__name__}"
        assert hasattr(_element, attribute_name), f"Element {element_name} does not have attribute {attribute_name}"
        attribute_value = getattr(_element, attribute_name)
        return attribute_value

    def construct_optimization_problem(self):
        """ constructs the optimization problem """
        # create empty ConcreteModel
        if self.solver["solver_dir"] is not None and not os.path.exists(self.solver["solver_dir"]):
            os.makedirs(self.solver["solver_dir"])
        self.model = lp.Model(solver_dir=self.solver["solver_dir"])
        # we need to reset the components to not carry them over
        self.sets = IndexSet()
        self.variables = Variable(self.sets)
        self.parameters = Parameter(self.sets)
        self.constraints = Constraint(self.sets)
        # define and construct components of self.model
        Element.construct_model_components(self)
        # find smallest and largest coefficient and RHS
        self.analyze_numerics()

    def get_optimization_horizon(self):
        """ returns list of optimization horizon steps """
        # if using rolling horizon
        if self.system["use_rolling_horizon"]:
            self.years_in_horizon = self.system["years_in_rolling_horizon"]
            time_steps_yearly = self.energy_system.set_time_steps_yearly
            self.steps_horizon = {year: list(range(year, min(year + self.years_in_horizon, max(time_steps_yearly) + 1))) for year in time_steps_yearly}
        # if no rolling horizon
        else:
            self.years_in_horizon = len(self.energy_system.set_time_steps_yearly)
            self.steps_horizon = {0: self.energy_system.set_time_steps_yearly}
        return list(self.steps_horizon.keys())

    def set_base_configuration(self, scenario="", elements={}):
        """set base configuration

        :param scenario: name of base scenario
        :param elements: elements in base configuration """
        self.base_scenario = scenario
        self.base_configuration = elements

    def restore_base_configuration(self, scenario, elements):
        """restore default configuration

        :param scenario: scenario name
        :param elements: dictionary of scenario dependent elements and parameters"""
        if not scenario == self.base_scenario:
            # restore base configuration
            self.overwrite_params(self.base_scenario, self.base_configuration)
            # continuously update base_configuration so all parameters are reset to their base value after being changed
            for element_name, params in elements.items():
                if element_name not in self.base_configuration.keys():
                    self.base_configuration[element_name] = params
                else:
                    for param in params:
                        if param not in self.base_configuration[element_name]:
                            self.base_configuration[element_name].append(param)

    def overwrite_params(self, scenario, elements):
        """overwrite scenario dependent parameters

        :param scenario: scenario name
        :param elements: dictionary of scenario dependent elements and parameters"""
        if scenario != "":
            scenario = "_" + scenario
        # list of parameters with raw_time_series
        conduct_tsa = False
        # overwrite scenario dependent parameter values for all elements
        for element_name, params in elements.items():
            if element_name == "EnergySystem":
                element = self.energy_system
            else:
                element = self.get_element(Element, element_name)
            if element is None:
                logging.warning(f"Cannot update params {params} of element {element_name} because element does not exist. Skipped.")
                continue
            # overwrite scenario dependent parameters
            for param in params:
                assert "pwa" not in param, "Scenarios are not implemented for piece-wise affine parameters."
                file_name = param
                if "yearly_variation" in param:
                    param = param.replace("_yearly_variation", "")
                    file_name = param
                # get old param value
                _old_param = getattr(element, param)
                _index_names = _old_param.index.names
                _index_sets = [index_set for index_set, index_name in element.data_input.index_names.items() if index_name in _index_names]
                _time_steps = None
                # if existing capacity is changed, set_technologies_existing, existing lifetime, and capexExistingCapacity have to be updated as well
                if "set_technologies_existing" in _index_sets:
                    # update set_technologies_existing and lifetime_existing
                    _technologies_existing = element.data_input.extract_set_technologies_existing(scenario=scenario)
                    setattr(element, "set_technologies_existing", _technologies_existing)
                    _lifetime_existing = element.data_input.extract_lifetime_existing(param, index_sets=_index_sets, scenario=scenario)
                    setattr(element, "lifetime_existing", _lifetime_existing)
                # set new parameter value
                if hasattr(element, "raw_time_series") and param in element.raw_time_series.keys():
                    conduct_tsa = True
                    _time_steps = self.energy_system.set_base_time_steps_yearly
                    element.raw_time_series[param] = element.data_input.extract_input_data(file_name, index_sets=_index_sets, time_steps=_time_steps, scenario=scenario)
                else:
                    assert isinstance(_old_param, pd.Series) or isinstance(_old_param, pd.DataFrame), f"Param values of '{param}' have to be a pd.DataFrame or pd.Series."
                    if "time" in _index_names:
                        _time_steps = self.energy_system.set_base_time_steps_yearly
                    elif "year" in _index_names:
                        _time_steps = self.energy_system.set_time_steps_yearly_entire_horizon
                    _new_param = element.data_input.extract_input_data(file_name, index_sets=_index_sets, time_steps=_time_steps, scenario=scenario)
                    setattr(element, param, _new_param)
                    # if existing capacity is changed, capex_capacity_existing also has to be updated
                    if "capacity_existing" in param:
                        storage_energy = False
                        if element in self.energy_system.system["set_storage_technologies"]:
                            storage_energy = True
                        _capex_capacities_existing = element.calculate_capex_of_capacities_existing(storage_energy=storage_energy)
                        setattr(element, "capex_capacity_existing", _capex_capacities_existing)
        # if scenario contains timeSeries dependent params conduct tsa
        if conduct_tsa:
            # we need to reset the Aggregation because the energy system might have changed
            self.time_series_aggregation = TimeSeriesAggregation(energy_system=self.energy_system)

    def overwrite_time_indices(self, step_horizon):
        """ select subset of time indices, matching the step horizon

        :param step_horizon: step of the rolling horizon """

        if self.system["use_rolling_horizon"]:
            time_steps_yearly_horizon = self.steps_horizon[step_horizon]
            base_time_steps_horizon = self.energy_system.time_steps.decode_yearly_time_steps(time_steps_yearly_horizon)
            # # overwrite time steps of each element
            # for element in self.get_all_elements(Element):
            #     element.overwrite_time_steps(base_time_steps_horizon)
            # overwrite aggregated time steps - operation
            set_time_steps_operation = self.energy_system.time_steps.encode_time_step(base_time_steps=base_time_steps_horizon,
                                                                                      time_step_type="operation")
            # overwrite aggregated time steps - storage
            set_time_steps_storage = self.energy_system.time_steps.encode_time_step(base_time_steps=base_time_steps_horizon,
                                                                                      time_step_type="storage")
            # copy invest time steps
            time_steps_operation = set_time_steps_operation.squeeze().tolist()
            time_steps_storage = set_time_steps_storage.squeeze().tolist()
            if isinstance(time_steps_operation,int):
                time_steps_operation = [time_steps_operation]
                time_steps_storage = [time_steps_storage]
            self.energy_system.time_steps.time_steps_operation = time_steps_operation
            self.energy_system.time_steps.time_steps_storage = time_steps_storage
            # overwrite base time steps and yearly base time steps
            new_base_time_steps_horizon = base_time_steps_horizon.squeeze().tolist()
            if not isinstance(new_base_time_steps_horizon, list):
                new_base_time_steps_horizon = [new_base_time_steps_horizon]
            self.energy_system.set_base_time_steps = new_base_time_steps_horizon
            self.energy_system.set_time_steps_yearly = time_steps_yearly_horizon

    def analyze_numerics(self):
        """ get largest and smallest matrix coefficients and RHS """
        if self.solver["analyze_numerics"]:
            largest_rhs = [None, 0]
            smallest_rhs = [None, np.inf]
            largest_coeff = [None, 0]
            smallest_coeff = [None, np.inf]

            for cname in self.model.constraints:
                cons = self.model.constraints[cname]
                # get smallest coeff and corresponding variable
                coeffs = np.abs(cons.lhs.coeffs.data)
                coeffs_flat = coeffs.ravel()
                coeffs_reshaped = coeffs.reshape(-1, coeffs.shape[-1])
                # filter
                sorted_args = np.argsort(coeffs_flat)
                coeffs_sorted = coeffs_flat[sorted_args]
                mask = np.isfinite(coeffs_sorted) & (coeffs_sorted != 0.0)
                coeffs_sorted = coeffs_sorted[mask]

                # check if there is something left
                if coeffs_sorted.size == 0:
                    continue

                # get min max
                coeff_min = coeffs_sorted[0]
                coeff_max = coeffs_sorted[-1]
                # same for variables
                variables = cons.lhs.vars.data
                variables_flat = variables.ravel()
                variables_reshaped = variables.reshape(-1, variables.shape[-1])
                variables_sorted = variables_flat[sorted_args]
                variables_sorted = variables_sorted[mask]
                var_min = variables_sorted[0]
                var_max = variables_sorted[-1]

                # extract the coords, note that the ordering of cons.coords and cons.lhs.coords can be different
                coords_idx_min = np.where((variables == var_min) & (coeffs == coeff_min))
                coords_min = [cons.lhs.coords.indexes[dim][idx[0]] for dim, idx in zip(cons.lhs.coords.dims, coords_idx_min[:-1])]
                coords_idx_max = np.where((variables == var_max) & (coeffs == coeff_max))
                coords_max = [cons.lhs.coords.indexes[dim][idx[0]] for dim, idx in zip(cons.lhs.coords.dims, coords_idx_max[:-1])]
                if 0.0 < coeff_min < smallest_coeff[1]:
                    smallest_coeff[0] = (f"{cons.name}{coords_min}", lp.constraints.print_single_expression([coeff_min], [var_min], self.model))
                    smallest_coeff[1] = coeff_min
                if coeff_max > largest_coeff[1]:
                    largest_coeff[0] = (f"{cons.name}{coords_max}", lp.constraints.print_single_expression([coeff_max], [var_max], self.model))
                    largest_coeff[1] = coeff_max

                # smallest and largest rhs
                rhs = cons.rhs.data.ravel()
                # get first argument for non nan non zero element
                rhs_sorted = np.sort(rhs)
                rhs_sorted = rhs_sorted[np.isfinite(rhs_sorted) & (rhs_sorted > 0)]
                if rhs_sorted.size == 0:
                    continue
                rhs_min = rhs_sorted[0]
                rhs_max = rhs_sorted[-1]

                # get coords for rhs_min and rhs_max
                coords_idx_min = np.where(cons.rhs.data == rhs_min)
                coords_min = [cons.rhs.coords.indexes[dim][idx[0]] for dim, idx in zip(cons.rhs.coords.dims, coords_idx_min)]
                coords_idx_max = np.where(cons.rhs.data == rhs_max)
                coords_max = [cons.rhs.coords.indexes[dim][idx[0]] for dim, idx in zip(cons.rhs.coords.dims, coords_idx_max)]

                if 0.0 < rhs_min < smallest_rhs[1]:
                    smallest_rhs[0] = f"{cons.name}{coords_min}"
                    smallest_rhs[1] = rhs_min
                if np.inf > rhs_max > largest_rhs[1]:
                    largest_rhs[0] = f"{cons.name}{coords_max}"
                    largest_rhs[1] = rhs_max

            logging.info(
                f"Numeric Range Statistics:\nLargest Matrix Coefficient: {largest_coeff[1]} in {largest_coeff[0]}\nSmallest Matrix Coefficient: {smallest_coeff[1]} in {smallest_coeff[0]}\nLargest RHS: {largest_rhs[1]} in {largest_rhs[0]}\nSmallest RHS: {smallest_rhs[1]} in {smallest_rhs[0]}")

    def solve(self, solver):
        """Create model instance by assigning parameter values and instantiating the sets

        :param solver: dictionary containing the solver settings """
        solver_name = solver["name"]
        # remove options that are None
        solver_options = {key: solver["solver_options"][key] for key in solver["solver_options"] if solver["solver_options"][key] is not None}

        logging.info(f"\n--- Solve model instance using {solver_name} ---\n")
        # disable logger temporarily
        logging.disable(logging.WARNING)

        if solver_name == "gurobi":
            ilp_file = f"{os.path.dirname(solver['solver_options']['logfile'])}//infeasible_model_IIS.ilp"
            self.model.solve(solver_name=solver_name, io_api=self.solver["io_api"],
                             keep_files=self.solver["keep_files"], sanitize_zeros=True,
                             # remaining kwargs are passed to the solver
                             **solver_options)
            # write an ILP file to print the IIS if infeasible
            if self.model.termination_condition == 'infeasible':
                logging.info("The optimization is infeasible")
                parser = IISConstraintParser(ilp_file, self.model)
                fname, _ = os.path.splitext(ilp_file)
                outfile = fname + "_linopy.ilp"
                logging.info(f"Writing parsed IIS to {outfile}")
                parser.write_parsed_output(outfile)
        else:
            self.model.solve(solver_name=solver_name, io_api=self.solver["io_api"],
                             keep_files=self.solver["keep_files"], sanitize_zeros=True)
        # enable logger
        logging.disable(logging.NOTSET)
        # write IIS
        if self.model.termination_condition == 'optimal':
            self.optimality = True
        elif self.model.termination_condition == "suboptimal":
            logging.info("The optimization is suboptimal")
            self.optimality = True
        else:
            logging.info("The optimization is infeasible or unbounded, or finished with an error")
            self.optimality = False

<<<<<<< HEAD
=======
    def write_IIS(self):
        """ write an ILP file to print the IIS if infeasible. Only possible for gurobi
        """
        if self.model.termination_condition == 'infeasible' and self.solver["name"] == "gurobi":
            logging.info("The optimization is infeasible")
            # ilp_file = f"{os.path.dirname(solver['solver_options']['logfile'])}//infeasible_model_IIS.ilp"
            output_folder = StringUtils.get_output_folder(self.analysis)
            ilp_file = os.path.join(output_folder,"infeasible_model_IIS.ilp")
            parser = IISConstraintParser(ilp_file, self.model)
            logging.info(f"Writing parsed IIS to {ilp_file}")
            parser.write_parsed_output()

    def add_results_of_optimization_step(self, step_horizon):
        """ adds the new capacity additions and the cumulative carbon emissions for next
        :param step_horizon: step of the rolling horizon """
        # add newly capacity_addition of first year to existing capacity
        self.add_new_capacity_addition(step_horizon)
        # add cumulative carbon emissions to previous carbon emissions
        self.add_carbon_emission_cumulative(step_horizon)

>>>>>>> 62200c07
    def add_new_capacity_addition(self, step_horizon):
        """ adds the newly built capacity to the existing capacity

        :param step_horizon: step of the rolling horizon """
        if self.system["use_rolling_horizon"]:
            if step_horizon != self.energy_system.set_time_steps_yearly_entire_horizon[-1]:
                capacity_addition = self.model.solution["capacity_addition"].to_series().dropna()
                invest_capacity = self.model.solution["capacity_investment"].to_series().dropna()
                cost_capex = self.model.solution["cost_capex"].to_series().dropna()
                rounding_value = 10 ** (-self.solver["rounding_decimal_points"])
                capacity_addition[capacity_addition <= rounding_value] = 0
                invest_capacity[invest_capacity <= rounding_value] = 0
                cost_capex[cost_capex <= rounding_value] = 0
                for tech in self.get_all_elements(Technology):
                    # new capacity
                    capacity_addition_tech = capacity_addition.loc[tech.name].unstack()
                    capacity_investment = invest_capacity.loc[tech.name].unstack()
                    cost_capex_tech = cost_capex.loc[tech.name].unstack()
                    tech.add_new_capacity_addition_tech(capacity_addition_tech, cost_capex_tech, step_horizon)
                    tech.add_new_capacity_investment(capacity_investment, step_horizon)
            else:
                # TODO clean up
                # reset to initial values
                for tech in self.get_all_elements(Technology):
                    # extract existing capacity
                    set_location = tech.location_type
                    set_time_steps_yearly = self.energy_system.set_time_steps_yearly_entire_horizon
                    self.energy_system.set_time_steps_yearly = copy.deepcopy(set_time_steps_yearly)
                    tech.set_technologies_existing = tech.data_input.extract_set_technologies_existing()
                    tech.capacity_existing = tech.data_input.extract_input_data(
                        "capacity_existing", index_sets=[set_location, "set_technologies_existing"], unit_category={"energy_quantity": 1, "time": -1})
                    tech.capacity_investment_existing = tech.data_input.extract_input_data(
                        "capacity_investment_existing", index_sets=[set_location, "set_time_steps_yearly"], time_steps="set_time_steps_yearly", unit_category={"energy_quantity": 1, "time": -1})
                    tech.lifetime_existing = tech.data_input.extract_lifetime_existing(
                        "capacity_existing", index_sets=[set_location, "set_technologies_existing"])
                    # calculate capex of existing capacity
                    tech.capex_capacity_existing = tech.calculate_capex_of_capacities_existing()
                    if tech.__class__.__name__ == "StorageTechnology":
                        tech.capacity_existing_energy = tech.data_input.extract_input_data(
                            "capacity_existing_energy", index_sets=["set_nodes", "set_technologies_existing"], unit_category={"energy_quantity": 1})
                        tech.capacity_investment_existing_energy = tech.data_input.extract_input_data(
                            "capacity_investment_existing_energy", index_sets=["set_nodes", "set_time_steps_yearly"],
                            time_steps="set_time_steps_yearly", unit_category={"energy_quantity": 1})
                        tech.capex_capacity_existing_energy = tech.calculate_capex_of_capacities_existing(storage_energy=True)

    def add_carbon_emission_cumulative(self, step_horizon):
        """ overwrite previous carbon emissions with cumulative carbon emissions

        :param step_horizon: step of the rolling horizon """
        if self.system["use_rolling_horizon"]:
            if step_horizon != self.energy_system.set_time_steps_yearly_entire_horizon[-1]:
                interval_between_years = self.energy_system.system["interval_between_years"]
                _carbon_emissions_cumulative = self.model.solution["carbon_emissions_cumulative"].loc[step_horizon].item()
                carbon_emissions = self.model.solution["carbon_emissions_total"].loc[step_horizon].item()
                # carbon_emissions_overshoot = self.model.solution["carbon_emissions_overshoot"].loc[step_horizon].item()
                self.energy_system.carbon_emissions_cumulative_existing = _carbon_emissions_cumulative + carbon_emissions * (interval_between_years - 1)
            else:
                self.energy_system.carbon_emissions_cumulative_existing = self.energy_system.data_input.extract_input_data(
                    "carbon_emissions_cumulative_existing", index_sets=[], unit_category={"emissions": 1})

    def initialize_component(self, calling_class, component_name, index_names=None, set_time_steps=None, capacity_types=False):
        """ this method initializes a modeling component by extracting the stored input data.

        :param calling_class: class from where the method is called
        :param component_name: name of modeling component
        :param index_names: names of index sets, only if calling_class is not EnergySystem
        :param set_time_steps: time steps, only if calling_class is EnergySystem
        :param capacity_types: boolean if extracted for capacities
        :return component_data: data to initialize the component """
        # if calling class is EnergySystem
        if calling_class == EnergySystem:
            component = getattr(self.energy_system, component_name)
            if index_names is not None:
                index_list = index_names
            elif set_time_steps is not None:
                index_list = [set_time_steps]
            else:
                index_list = []
            if set_time_steps:
                component_data = component[self.sets[set_time_steps]]
            elif type(component) == float:
                component_data = component
            else:
                component_data = component.squeeze()
        else:
            if index_names is None:
                raise ValueError(f"Index names for {component_name} not specified")
            custom_set, index_list = calling_class.create_custom_set(index_names, self)
            component_data, attribute_is_series = self.get_attribute_of_all_elements(calling_class, component_name, capacity_types=capacity_types, return_attribute_is_series=True)
            if np.size(custom_set):
                if attribute_is_series:
                    component_data = pd.concat(component_data, keys=component_data.keys())
                else:
                    component_data = pd.Series(component_data)
                component_data = self.check_for_subindex(component_data, custom_set)
        if isinstance(component_data,pd.Series) and not isinstance(component_data.index,pd.MultiIndex):
            component_data.index = pd.MultiIndex.from_product([component_data.index.to_list()])
        return component_data, index_list

    def check_for_subindex(self, component_data, custom_set):
        """ this method checks if the custom_set can be a subindex of component_data and returns subindexed component_data

        :param component_data: extracted data as pd.Series
        :param custom_set: custom set as subindex of component_data
        :return component_data: extracted subindexed data as pd.Series """
        # if custom_set is subindex of component_data, return subset of component_data
        try:
            if len(component_data) == len(custom_set) and len(custom_set[0]) == len(component_data.index[0]):
                return component_data
            else:
                return component_data[custom_set]
        # else delete trivial index levels (that have a single value) and try again
        except:
            _custom_index = pd.Index(custom_set)
            _reduced_custom_index = _custom_index.copy()
            for _level, _shape in enumerate(_custom_index.levshape):
                if _shape == 1:
                    _reduced_custom_index = _reduced_custom_index.droplevel(_level)
            try:
                component_data = component_data[_reduced_custom_index]
                component_data.index = _custom_index
                return component_data
            except KeyError:
                raise KeyError(f"the custom set {custom_set} cannot be used as a subindex of {component_data.index}")<|MERGE_RESOLUTION|>--- conflicted
+++ resolved
@@ -26,12 +26,8 @@
 from .objects.technology.technology import Technology
 from zen_garden.preprocess.time_series_aggregation import TimeSeriesAggregation
 
-<<<<<<< HEAD
-from ..utils import ScenarioDict, IISConstraintParser, InputDataChecks
-=======
 from ..utils import ScenarioDict, IISConstraintParser, StringUtils
 
->>>>>>> 62200c07
 
 class OptimizationSetup(object):
     """setup optimization setup """
@@ -415,85 +411,6 @@
         :param elements: elements in base configuration """
         self.base_scenario = scenario
         self.base_configuration = elements
-
-    def restore_base_configuration(self, scenario, elements):
-        """restore default configuration
-
-        :param scenario: scenario name
-        :param elements: dictionary of scenario dependent elements and parameters"""
-        if not scenario == self.base_scenario:
-            # restore base configuration
-            self.overwrite_params(self.base_scenario, self.base_configuration)
-            # continuously update base_configuration so all parameters are reset to their base value after being changed
-            for element_name, params in elements.items():
-                if element_name not in self.base_configuration.keys():
-                    self.base_configuration[element_name] = params
-                else:
-                    for param in params:
-                        if param not in self.base_configuration[element_name]:
-                            self.base_configuration[element_name].append(param)
-
-    def overwrite_params(self, scenario, elements):
-        """overwrite scenario dependent parameters
-
-        :param scenario: scenario name
-        :param elements: dictionary of scenario dependent elements and parameters"""
-        if scenario != "":
-            scenario = "_" + scenario
-        # list of parameters with raw_time_series
-        conduct_tsa = False
-        # overwrite scenario dependent parameter values for all elements
-        for element_name, params in elements.items():
-            if element_name == "EnergySystem":
-                element = self.energy_system
-            else:
-                element = self.get_element(Element, element_name)
-            if element is None:
-                logging.warning(f"Cannot update params {params} of element {element_name} because element does not exist. Skipped.")
-                continue
-            # overwrite scenario dependent parameters
-            for param in params:
-                assert "pwa" not in param, "Scenarios are not implemented for piece-wise affine parameters."
-                file_name = param
-                if "yearly_variation" in param:
-                    param = param.replace("_yearly_variation", "")
-                    file_name = param
-                # get old param value
-                _old_param = getattr(element, param)
-                _index_names = _old_param.index.names
-                _index_sets = [index_set for index_set, index_name in element.data_input.index_names.items() if index_name in _index_names]
-                _time_steps = None
-                # if existing capacity is changed, set_technologies_existing, existing lifetime, and capexExistingCapacity have to be updated as well
-                if "set_technologies_existing" in _index_sets:
-                    # update set_technologies_existing and lifetime_existing
-                    _technologies_existing = element.data_input.extract_set_technologies_existing(scenario=scenario)
-                    setattr(element, "set_technologies_existing", _technologies_existing)
-                    _lifetime_existing = element.data_input.extract_lifetime_existing(param, index_sets=_index_sets, scenario=scenario)
-                    setattr(element, "lifetime_existing", _lifetime_existing)
-                # set new parameter value
-                if hasattr(element, "raw_time_series") and param in element.raw_time_series.keys():
-                    conduct_tsa = True
-                    _time_steps = self.energy_system.set_base_time_steps_yearly
-                    element.raw_time_series[param] = element.data_input.extract_input_data(file_name, index_sets=_index_sets, time_steps=_time_steps, scenario=scenario)
-                else:
-                    assert isinstance(_old_param, pd.Series) or isinstance(_old_param, pd.DataFrame), f"Param values of '{param}' have to be a pd.DataFrame or pd.Series."
-                    if "time" in _index_names:
-                        _time_steps = self.energy_system.set_base_time_steps_yearly
-                    elif "year" in _index_names:
-                        _time_steps = self.energy_system.set_time_steps_yearly_entire_horizon
-                    _new_param = element.data_input.extract_input_data(file_name, index_sets=_index_sets, time_steps=_time_steps, scenario=scenario)
-                    setattr(element, param, _new_param)
-                    # if existing capacity is changed, capex_capacity_existing also has to be updated
-                    if "capacity_existing" in param:
-                        storage_energy = False
-                        if element in self.energy_system.system["set_storage_technologies"]:
-                            storage_energy = True
-                        _capex_capacities_existing = element.calculate_capex_of_capacities_existing(storage_energy=storage_energy)
-                        setattr(element, "capex_capacity_existing", _capex_capacities_existing)
-        # if scenario contains timeSeries dependent params conduct tsa
-        if conduct_tsa:
-            # we need to reset the Aggregation because the energy system might have changed
-            self.time_series_aggregation = TimeSeriesAggregation(energy_system=self.energy_system)
 
     def overwrite_time_indices(self, step_horizon):
         """ select subset of time indices, matching the step horizon
@@ -540,7 +457,7 @@
                 # get smallest coeff and corresponding variable
                 coeffs = np.abs(cons.lhs.coeffs.data)
                 coeffs_flat = coeffs.ravel()
-                coeffs_reshaped = coeffs.reshape(-1, coeffs.shape[-1])
+                # coeffs_reshaped = coeffs.reshape(-1, coeffs.shape[-1])
                 # filter
                 sorted_args = np.argsort(coeffs_flat)
                 coeffs_sorted = coeffs_flat[sorted_args]
@@ -601,32 +518,21 @@
             logging.info(
                 f"Numeric Range Statistics:\nLargest Matrix Coefficient: {largest_coeff[1]} in {largest_coeff[0]}\nSmallest Matrix Coefficient: {smallest_coeff[1]} in {smallest_coeff[0]}\nLargest RHS: {largest_rhs[1]} in {largest_rhs[0]}\nSmallest RHS: {smallest_rhs[1]} in {smallest_rhs[0]}")
 
-    def solve(self, solver):
-        """Create model instance by assigning parameter values and instantiating the sets
-
-        :param solver: dictionary containing the solver settings """
-        solver_name = solver["name"]
+    def solve(self):
+        """Create model instance by assigning parameter values and instantiating the sets """
+        solver_name = self.solver["name"]
         # remove options that are None
-        solver_options = {key: solver["solver_options"][key] for key in solver["solver_options"] if solver["solver_options"][key] is not None}
+        solver_options = {key: self.solver["solver_options"][key] for key in self.solver["solver_options"] if self.solver["solver_options"][key] is not None}
 
         logging.info(f"\n--- Solve model instance using {solver_name} ---\n")
         # disable logger temporarily
         logging.disable(logging.WARNING)
 
         if solver_name == "gurobi":
-            ilp_file = f"{os.path.dirname(solver['solver_options']['logfile'])}//infeasible_model_IIS.ilp"
             self.model.solve(solver_name=solver_name, io_api=self.solver["io_api"],
                              keep_files=self.solver["keep_files"], sanitize_zeros=True,
                              # remaining kwargs are passed to the solver
                              **solver_options)
-            # write an ILP file to print the IIS if infeasible
-            if self.model.termination_condition == 'infeasible':
-                logging.info("The optimization is infeasible")
-                parser = IISConstraintParser(ilp_file, self.model)
-                fname, _ = os.path.splitext(ilp_file)
-                outfile = fname + "_linopy.ilp"
-                logging.info(f"Writing parsed IIS to {outfile}")
-                parser.write_parsed_output(outfile)
         else:
             self.model.solve(solver_name=solver_name, io_api=self.solver["io_api"],
                              keep_files=self.solver["keep_files"], sanitize_zeros=True)
@@ -638,12 +544,13 @@
         elif self.model.termination_condition == "suboptimal":
             logging.info("The optimization is suboptimal")
             self.optimality = True
+        elif self.model.termination_condition == "infeasible":
+            logging.info("The optimization is infeasible")
+            self.optimality = False
         else:
             logging.info("The optimization is infeasible or unbounded, or finished with an error")
             self.optimality = False
 
-<<<<<<< HEAD
-=======
     def write_IIS(self):
         """ write an ILP file to print the IIS if infeasible. Only possible for gurobi
         """
@@ -664,10 +571,8 @@
         # add cumulative carbon emissions to previous carbon emissions
         self.add_carbon_emission_cumulative(step_horizon)
 
->>>>>>> 62200c07
     def add_new_capacity_addition(self, step_horizon):
         """ adds the newly built capacity to the existing capacity
-
         :param step_horizon: step of the rolling horizon """
         if self.system["use_rolling_horizon"]:
             if step_horizon != self.energy_system.set_time_steps_yearly_entire_horizon[-1]:
@@ -718,9 +623,9 @@
             if step_horizon != self.energy_system.set_time_steps_yearly_entire_horizon[-1]:
                 interval_between_years = self.energy_system.system["interval_between_years"]
                 _carbon_emissions_cumulative = self.model.solution["carbon_emissions_cumulative"].loc[step_horizon].item()
-                carbon_emissions = self.model.solution["carbon_emissions_total"].loc[step_horizon].item()
+                carbon_emissions_annual = self.model.solution["carbon_emissions_annual"].loc[step_horizon].item()
                 # carbon_emissions_overshoot = self.model.solution["carbon_emissions_overshoot"].loc[step_horizon].item()
-                self.energy_system.carbon_emissions_cumulative_existing = _carbon_emissions_cumulative + carbon_emissions * (interval_between_years - 1)
+                self.energy_system.carbon_emissions_cumulative_existing = _carbon_emissions_cumulative + carbon_emissions_annual * (interval_between_years - 1)
             else:
                 self.energy_system.carbon_emissions_cumulative_existing = self.energy_system.data_input.extract_input_data(
                     "carbon_emissions_cumulative_existing", index_sets=[], unit_category={"emissions": 1})
