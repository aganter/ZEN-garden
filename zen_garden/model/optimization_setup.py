"""
:Title:        ZEN-GARDEN
:Created:      October-2021
:Authors:      Jacob Mannhardt (jmannhardt@ethz.ch),
               Alissa Ganter (aganter@ethz.ch)
:Organization: Laboratory of Reliability and Risk Engineering, ETH Zurich

Class defining the optimization model.
The class takes as inputs the properties of the optimization problem. The properties are saved in the
dictionaries analysis and system which are passed to the class. After initializing the model, the
class adds carriers and technologies to the model and returns it.
The class also includes a method to solve the optimization problem.
"""

import copy
import logging
import os
from collections import defaultdict

import linopy as lp
import numpy as np
import pandas as pd

from .objects.component import Parameter, Variable, Constraint, IndexSet
from .objects.element import Element
from .objects.energy_system import EnergySystem
from .objects.technology.technology import Technology
from zen_garden.preprocess.time_series_aggregation import TimeSeriesAggregation
from zen_garden.postprocess.postprocess import Postprocess

from ..utils import ScenarioDict, IISConstraintParser, StringUtils


class OptimizationSetup(object):
    """setup optimization setup"""

    # dict of element classes, this dict is filled in the __init__ of the package
    dict_element_classes = {}

    def __init__(
        self,
        config,
        model_name,
        scenario_name: str,
        scenario_dict: dict,
        input_data_checks,
    ):
        """setup Pyomo Concrete Model

        :param config: config object used to extract the analysis, system and solver dictionaries
        :param scenario_dict: dictionary defining the scenario
        :param input_data_checks: input data checks object
        """
        self.config = config
        self.model_name = model_name
        self.analysis = config.analysis
        self.system = config.system
        self.solver = config.solver
        self.scenarios_config = config.scenarios
        self.input_data_checks = input_data_checks
        self.input_data_checks.optimization_setup = self
        # create a dictionary with the paths to access the model inputs and check if input data exists
        self.create_paths()
        # dict to update elements according to scenario
        self.scenario_name = scenario_name
        self.scenario_dict = ScenarioDict(scenario_dict, self.system, self.analysis, self.paths)
        # check if all needed data inputs for the chosen technologies exist and remove non-existent
        self.input_data_checks.check_existing_technology_data()
        # empty dict of elements (will be filled with class_name: instance_list)
        self.dict_elements = defaultdict(list)
        # optimization model
        self.model = None
        # the components
        self.variables = None
        self.parameters = None
        self.constraints = None
        self.sets = None
        # Add these parameters for the MGA iterations, so default is none
        self.mga_weights = None
        self.mga_objective_coords: list = []

        # sorted list of class names
        element_classes = self.dict_element_classes.keys()
        carrier_classes = [element_name for element_name in element_classes if "Carrier" in element_name]
        technology_classes = [element_name for element_name in element_classes if "Technology" in element_name]
        self.element_list = technology_classes + carrier_classes

        # step of optimization horizon
        self.step_horizon = 0

        # Init the energy system
        self.energy_system = EnergySystem(optimization_setup=self)

        # add Elements to optimization
        self.add_elements()

        # The time series aggregation
        self.time_series_aggregation = None

        # set base scenario
        self.set_base_configuration()

        # read input data into elements
        self.read_input_csv()

        # conduct consistency checks of input units
        self.energy_system.unit_handling.consistency_checks_input_units(optimization_setup=self)

        # conduct time series aggregation
        self.time_series_aggregation = TimeSeriesAggregation(energy_system=self.energy_system)

    def create_paths(self):
        """
        This method creates a dictionary with the paths of the data split
        by carriers, networks, technologies
        """
        ## General Paths
        # define path to access dataset related to the current analysis
        self.path_data = self.analysis["dataset"]
        assert os.path.exists(self.path_data), f"Folder for input data {self.analysis['dataset']} does not exist!"
        self.input_data_checks.check_primary_folder_structure()
        self.paths = dict()
        # create a dictionary with the keys based on the folders in path_data
        for folder_name in next(os.walk(self.path_data))[1]:
            self.paths[folder_name] = dict()
            self.paths[folder_name]["folder"] = os.path.join(self.path_data, folder_name)
        # add element paths and their file paths
        stack = [self.analysis["subsets"]]
        while stack:
            cur_dict = stack.pop()
            for set_name, subsets in cur_dict.items():
                path = self.paths[set_name]["folder"]
                if isinstance(subsets, dict):
                    stack.append(subsets)
                    self.add_folder_paths(set_name, path, list(subsets.keys()))
                else:
                    self.add_folder_paths(set_name, path, subsets)
                    for element in subsets:
                        if self.system[element]:
                            self.add_folder_paths(element, self.paths[element]["folder"])

    def add_folder_paths(self, set_name, path, subsets=[]):
        """add file paths of element to paths dictionary
        :param set_name: name of set
        :param path: path to folder
        :param subsets: list of subsets
        """
        for element in next(os.walk(path))[1]:
            if element not in subsets:
                self.paths[set_name][element] = dict()
                self.paths[set_name][element]["folder"] = os.path.join(path, element)
                sub_path = os.path.join(path, element)
                for file in next(os.walk(sub_path))[2]:
                    self.paths[set_name][element][file] = os.path.join(sub_path, file)
                # add element paths to parent sets
                parent_sets = self._find_parent_set(self.analysis["subsets"], set_name)
                for parent_set in parent_sets:
                    self.paths[parent_set][element] = self.paths[set_name][element]
            else:
                self.paths[element] = dict()
                self.paths[element]["folder"] = os.path.join(path, element)

    def _find_parent_set(self, dictionary, subset, path=None):
        """
        This method finds the parent sets of a subset
        :param dictionary: dictionary of subsets
        :param subset: subset to find parent sets of
        :param path: path to subset
        :return: list of parent sets
        """
        if path is None:
            path = []
        for key, value in dictionary.items():
            current_path = path + [key]
            if subset in dictionary[key]:
                return current_path
            elif isinstance(value, dict):
                result = self._find_parent_set(value, subset, current_path)
                if result:
                    return result
        return []

    def add_elements(self):
        """This method sets up the parameters, variables and constraints of the carriers of the optimization problem."""
        logging.info("\n--- Add elements to model--- \n")
        for element_name in self.element_list:
            element_class = self.dict_element_classes[element_name]
            element_name = element_class.label
            element_set = self.system[element_name]

            # before adding the carriers, get set_carriers and check if carrier data exists
            if element_name == "set_carriers":
                element_set = self.energy_system.set_carriers
                self.system["set_carriers"] = element_set
                self.input_data_checks.check_existing_carrier_data()

            # check if element_set has a subset and remove subset from element_set
            if element_name in self.analysis["subsets"].keys():
                if isinstance(self.analysis["subsets"][element_name], list):
                    subset_names = self.analysis["subsets"][element_name]
                elif isinstance(self.analysis["subsets"][element_name], dict):
                    subset_names = self.analysis["subsets"][element_name].keys()
                else:
                    raise ValueError(f"Subset {element_name} has to be either a list or a dict")
                element_subset = [item for subset in subset_names for item in self.system[subset]]
            else:
                stack = [_dict for _dict in copy.deepcopy(self.analysis["subsets"]).values() if isinstance(_dict, dict)]
                while stack:  # check if element_set is a subset of a subset
                    cur_dict = stack.pop()
                    element_subset = []
                    for set_name, subsets in cur_dict.items():
                        if element_name == set_name:
                            if isinstance(subsets, list):
                                element_subset += [item for subset_name in subsets for item in self.system[subset_name]]
                        if isinstance(subsets, dict):
                            stack.append(subsets)
            element_set = list(set(element_set) - set(element_subset))

            element_set.sort()
            # add element class
            for item in element_set:
                self.add_element(element_class, item)

    def read_input_csv(self):
        """reads the input data of the energy system and elements and conducts the time series aggregation"""
        logging.info("\n--- Read input data of elements --- \n")
        self.energy_system.store_input_data()
        for element in self.dict_elements["Element"]:
            element_class = [k for k, v in self.dict_element_classes.items() if v == element.__class__][0]
            logging.info(f"Create {element_class} {element.name}")
            element.store_input_data()
        if self.solver["recommend_base_units"]:
            self.energy_system.unit_handling.recommend_base_units(
                immutable_unit=self.solver["immutable_unit"],
                unit_exps=self.solver["range_unit_exponents"],
            )

    def add_element(self, element_class, name):
        """
        Adds an element to the element_dict with the class labels as key

        :param element_class: Class of the element
        :param name: Name of the element
        """
        # get the instance
        instance = element_class(name, self)
        # add to class specific list
        self.dict_elements[element_class.__name__].append(instance)
        # Add the instance to all parents as well
        for cls in element_class.__mro__:
            if not cls == element_class:
                self.dict_elements[cls.__name__].append(instance)

    def get_all_elements(self, cls):
        """get all elements of the class in the enrgysystem.

        :param cls: class of the elements to return
        :return list of elements in this class"""
        return self.dict_elements[cls.__name__]

    def get_all_names_of_elements(self, cls):
        """get all names of elements in class.

        :param cls: class of the elements to return
        :return names_of_elements: list of names of elements in this class"""
        _elements_in_class = self.get_all_elements(cls=cls)
        names_of_elements = []
        for _element in _elements_in_class:
            names_of_elements.append(_element.name)
        return names_of_elements

    def get_element(self, cls, name: str):
        """get single element in class by name.

        :param name: name of element
        :param cls: class of the elements to return
        :return element: return element whose name is matched"""
        for element in self.get_all_elements(cls=cls):
            if element.name == name:
                return element
        return None

    def get_element_class(self, name: str):
        """get element class by name. If not an element class, return None

        :param name: name of element class
        :return element_class: return element whose name is matched"""
        element_classes = {
            self.dict_element_classes[class_name].label: self.dict_element_classes[class_name]
            for class_name in self.dict_element_classes
        }
        if name in element_classes.keys():
            return element_classes[name]
        else:
            return None

<<<<<<< HEAD
    def get_attribute_of_all_elements(
        self,
        cls,
        attribute_name: str,
        capacity_types=False,
        return_attribute_is_series=False,
    ):
        """get attribute values of all elements in a class
=======
    def get_class_set_of_element(self, element_name: str, klass):
        """ returns the set of all elements in the class of the element

        :param element_name: name of element
        :param klass: class of the elements to return
        :return class_set: set of all elements in the class of the element """
        class_name = self.get_element(klass,element_name).__class__.label
        class_set = self.sets[class_name]
        return class_set

    def get_attribute_of_all_elements(self, cls, attribute_name: str, capacity_types=False,
                                      return_attribute_is_series=False):
        """ get attribute values of all elements in a class
>>>>>>> 16b74dae

        :param cls: class of the elements to return
        :param attribute_name: str name of attribute
        :param capacity_types: boolean if attributes extracted for all capacity types
        :param return_attribute_is_series: boolean if information on attribute type is returned
        :return dict_of_attributes: returns dict of attribute values
        :return attribute_is_series: return information on attribute type"""

        class_elements = self.get_all_elements(cls=cls)
        dict_of_attributes = {}
        dict_of_units = {}
        attribute_is_series = False
        for element in class_elements:
            if not capacity_types:
                dict_of_attributes, attribute_is_series_temp, dict_of_units = self.append_attribute_of_element_to_dict(
                    element, attribute_name, dict_of_attributes, dict_of_units
                )
                if attribute_is_series_temp:
                    attribute_is_series = attribute_is_series_temp
            # if extracted for both capacity types
            else:
                for capacity_type in self.system["set_capacity_types"]:
                    # append energy only for storage technologies
                    if (
                        capacity_type == self.system["set_capacity_types"][0]
                        or element.name in self.system["set_storage_technologies"]
                    ):
                        dict_of_attributes, attribute_is_series_temp, dict_of_units = (
                            self.append_attribute_of_element_to_dict(
                                element,
                                attribute_name,
                                dict_of_attributes,
                                dict_of_units,
                                capacity_type,
                            )
                        )
                        if attribute_is_series_temp:
                            attribute_is_series = attribute_is_series_temp
        if return_attribute_is_series:
            return dict_of_attributes, dict_of_units, attribute_is_series
        else:
            return dict_of_attributes

    def append_attribute_of_element_to_dict(
        self,
        element,
        attribute_name,
        dict_of_attributes,
        dict_of_units,
        capacity_type=None,
    ):
        """get attribute values of all elements in this class

        :param element: element of class
        :param attribute_name: str name of attribute
        :param dict_of_attributes: dict of attribute values
        :param capacity_type: capacity type for which attribute extracted. If None, not listed in key
        :return dict_of_attributes: returns dict of attribute values"""

        attribute_is_series = False
        # add Energy for energy capacity type
        if capacity_type == self.system["set_capacity_types"][1]:
            attribute_name += "_energy"
        # if element does not have attribute
        if not hasattr(element, attribute_name):
            # if attribute is time series that does not exist
            if attribute_name in element.raw_time_series and element.raw_time_series[attribute_name] is None:
                return dict_of_attributes, None, dict_of_units
            else:
                raise AssertionError(f"Element {element.name} does not have attribute {attribute_name}")
        attribute = getattr(element, attribute_name)
        assert not isinstance(
            attribute, pd.DataFrame
        ), f"Not yet implemented for pd.DataFrames. Wrong format for element {element.name}"
        # add attribute to dict_of_attributes
        if attribute is None:
            return dict_of_attributes, False, dict_of_units
        elif isinstance(attribute, dict):
            dict_of_attributes.update({(element.name,) + (key,): val for key, val in attribute.items()})
        elif isinstance(attribute, pd.Series) and "pwa" not in attribute_name:
            if capacity_type:
                combined_key = (element.name, capacity_type)
            else:
                combined_key = element.name
            if attribute_name in element.units:
                if attribute_name in [
                    "conversion_factor",
                    "retrofit_flow_coupling_factor",
                ]:
                    dict_of_units[combined_key] = element.units[attribute_name]
                else:
                    dict_of_units[combined_key] = element.units[attribute_name]["unit_in_base_units"].units
            else:
                # needed since these
                if attribute_name == "capex_capacity_existing":
                    dict_of_units[combined_key] = element.units["opex_specific_fixed"]["unit_in_base_units"].units
                elif attribute_name == "capex_capacity_existing_energy":
                    dict_of_units[combined_key] = element.units["opex_specific_fixed_energy"][
                        "unit_in_base_units"
                    ].units
                elif attribute_name == "capex_specific_transport":
                    dict_of_units[combined_key] = element.units["opex_specific_fixed"]["unit_in_base_units"].units
                elif attribute_name == "capex_per_distance_transport":
                    length_base_unit = [
                        key for key, value in self.energy_system.unit_handling.base_units.items() if value == "[length]"
                    ][0]
                    dict_of_units[combined_key] = element.units["opex_specific_fixed"][
                        "unit_in_base_units"
                    ].units / self.energy_system.unit_handling.ureg(length_base_unit)
            if len(attribute) > 1:
                dict_of_attributes[combined_key] = attribute
                attribute_is_series = True
            else:
                if attribute.index == 0:
                    dict_of_attributes[combined_key] = attribute.squeeze()
                    attribute_is_series = False
                # since single-directed edges are allowed to exist (e.g. CH-DE exists, DE-CH doesn't), TransportTechnology attributes shared with other technologies (such as capacity existing)
                # mustn't be squeezed even-though the attributes length is smaller than 1. Otherwise, pd.concat(dict_of_attributes) messes up in initialize_component(), leading to an error further on in the code.
                else:
                    dict_of_attributes[combined_key] = attribute
                    attribute_is_series = True
        elif isinstance(attribute, int):
            if capacity_type:
                dict_of_attributes[(element.name, capacity_type)] = [attribute]
            else:
                dict_of_attributes[element.name] = [attribute]
        else:
            if capacity_type:
                dict_of_attributes[(element.name, capacity_type)] = attribute
            else:
                dict_of_attributes[element.name] = attribute
        return dict_of_attributes, attribute_is_series, dict_of_units

    def get_attribute_of_specific_element(self, cls, element_name: str, attribute_name: str):
        """get attribute of specific element in class

        :param cls: class of the elements to return
        :param element_name: str name of element
        :param attribute_name: str name of attribute
        :return attribute_value: value of attribute"""
        # get element
        _element = self.get_element(cls, element_name)
        # assert that _element exists and has attribute
        assert _element, f"Element {element_name} not in class {cls.__name__}"
        assert hasattr(_element, attribute_name), f"Element {element_name} does not have attribute {attribute_name}"
        attribute_value = getattr(_element, attribute_name)
        return attribute_value

    def construct_optimization_problem(self):
        """constructs the optimization problem"""
        # create empty ConcreteModel
        if self.solver["solver_dir"] is not None and not os.path.exists(self.solver["solver_dir"]):
            os.makedirs(self.solver["solver_dir"])
        self.model = lp.Model(solver_dir=self.solver["solver_dir"])
        # we need to reset the components to not carry them over
        self.sets = IndexSet()
        self.variables = Variable(self)
        self.parameters = Parameter(self)
        self.constraints = Constraint(self.sets,self.model)
        # define and construct components of self.model
        Element.construct_model_components(self)
        # find smallest and largest coefficient and RHS
        self.analyze_numerics()

    def get_optimization_horizon(self):
        """returns list of optimization horizon steps"""
        # if using rolling horizon
        if self.system["use_rolling_horizon"]:
            self.years_in_horizon = self.system["years_in_rolling_horizon"]
            time_steps_yearly = self.energy_system.set_time_steps_yearly
            self.steps_horizon = {
                year: list(
                    range(
                        year,
                        min(year + self.years_in_horizon, max(time_steps_yearly) + 1),
                    )
                )
                for year in time_steps_yearly
            }
        # if no rolling horizon
        else:
            self.years_in_horizon = len(self.energy_system.set_time_steps_yearly)
            self.steps_horizon = {0: self.energy_system.set_time_steps_yearly}
        return list(self.steps_horizon.keys())

    def set_base_configuration(self, scenario="", elements={}):
        """set base configuration

        :param scenario: name of base scenario
        :param elements: elements in base configuration"""
        self.base_scenario = scenario
        self.base_configuration = elements

    def overwrite_time_indices(self, step_horizon):
        """select subset of time indices, matching the step horizon

        :param step_horizon: step of the rolling horizon"""

        if self.system["use_rolling_horizon"]:
            time_steps_yearly_horizon = self.steps_horizon[step_horizon]
            base_time_steps_horizon = self.energy_system.time_steps.decode_yearly_time_steps(time_steps_yearly_horizon)
            # # overwrite time steps of each element
            # for element in self.get_all_elements(Element):
            #     element.overwrite_time_steps(base_time_steps_horizon)
            # overwrite aggregated time steps - operation
            set_time_steps_operation = self.energy_system.time_steps.encode_time_step(
                base_time_steps=base_time_steps_horizon, time_step_type="operation"
            )
            # overwrite aggregated time steps - storage
            set_time_steps_storage = self.energy_system.time_steps.encode_time_step(
                base_time_steps=base_time_steps_horizon, time_step_type="storage"
            )
            # copy invest time steps
            time_steps_operation = set_time_steps_operation.squeeze().tolist()
            time_steps_storage = set_time_steps_storage.squeeze().tolist()
            if isinstance(time_steps_operation, int):
                time_steps_operation = [time_steps_operation]
                time_steps_storage = [time_steps_storage]
            self.energy_system.time_steps.time_steps_operation = time_steps_operation
            self.energy_system.time_steps.time_steps_storage = time_steps_storage
            # overwrite base time steps and yearly base time steps
            new_base_time_steps_horizon = base_time_steps_horizon.squeeze().tolist()
            if not isinstance(new_base_time_steps_horizon, list):
                new_base_time_steps_horizon = [new_base_time_steps_horizon]
            self.energy_system.set_base_time_steps = new_base_time_steps_horizon
            self.energy_system.set_time_steps_yearly = time_steps_yearly_horizon

<<<<<<< HEAD
    def analyze_numerics(self):
        """get largest and smallest matrix coefficients and RHS"""
        if self.solver["analyze_numerics"]:
            largest_rhs = [None, 0]
            smallest_rhs = [None, np.inf]
            largest_coeff = [None, 0]
            smallest_coeff = [None, np.inf]

            for cname in self.model.constraints:
                cons = self.model.constraints[cname]
                # get smallest coeff and corresponding variable
                coeffs = np.abs(cons.lhs.coeffs.data)
                coeffs_flat = coeffs.ravel()
                # coeffs_reshaped = coeffs.reshape(-1, coeffs.shape[-1])
                # filter
                sorted_args = np.argsort(coeffs_flat)
                coeffs_sorted = coeffs_flat[sorted_args]
                mask = np.isfinite(coeffs_sorted) & (coeffs_sorted != 0.0)
                coeffs_sorted = coeffs_sorted[mask]

                # check if there is something left
                if coeffs_sorted.size == 0:
                    continue

                # get min max
                coeff_min = coeffs_sorted[0]
                coeff_max = coeffs_sorted[-1]
                # same for variables
                variables = cons.lhs.vars.data
                variables_flat = variables.ravel()
                variables_reshaped = variables.reshape(-1, variables.shape[-1])
                variables_sorted = variables_flat[sorted_args]
                variables_sorted = variables_sorted[mask]
                var_min = variables_sorted[0]
                var_max = variables_sorted[-1]

                # extract the coords, note that the ordering of cons.coords and cons.lhs.coords can be different
                coords_idx_min = np.where((variables == var_min) & (coeffs == coeff_min))
                coords_min = [
                    cons.lhs.coords.indexes[dim][idx[0]] for dim, idx in zip(cons.lhs.coords.dims, coords_idx_min[:-1])
                ]
                coords_idx_max = np.where((variables == var_max) & (coeffs == coeff_max))
                coords_max = [
                    cons.lhs.coords.indexes[dim][idx[0]] for dim, idx in zip(cons.lhs.coords.dims, coords_idx_max[:-1])
                ]
                if 0.0 < coeff_min < smallest_coeff[1]:
                    smallest_coeff[0] = (
                        f"{cons.name}{coords_min}",
                        lp.constraints.print_single_expression([coeff_min], [var_min], self.model),
                    )
                    smallest_coeff[1] = coeff_min
                if coeff_max > largest_coeff[1]:
                    largest_coeff[0] = (
                        f"{cons.name}{coords_max}",
                        lp.constraints.print_single_expression([coeff_max], [var_max], self.model),
                    )
                    largest_coeff[1] = coeff_max

                # smallest and largest rhs
                rhs = cons.rhs.data.ravel()
                # get first argument for non nan non zero element
                rhs_sorted = np.sort(rhs)
                rhs_sorted = rhs_sorted[np.isfinite(rhs_sorted) & (rhs_sorted > 0)]
                if rhs_sorted.size == 0:
                    continue
                rhs_min = rhs_sorted[0]
                rhs_max = rhs_sorted[-1]

                # get coords for rhs_min and rhs_max
                coords_idx_min = np.atleast_1d(cons.rhs.data == rhs_min).nonzero()
                coords_min = [
                    cons.rhs.coords.indexes[dim][idx[0]] for dim, idx in zip(cons.rhs.coords.dims, coords_idx_min)
                ]
                coords_idx_max = np.atleast_1d(cons.rhs.data == rhs_max).nonzero()
                coords_max = [
                    cons.rhs.coords.indexes[dim][idx[0]] for dim, idx in zip(cons.rhs.coords.dims, coords_idx_max)
                ]

                if 0.0 < rhs_min < smallest_rhs[1]:
                    smallest_rhs[0] = f"{cons.name}{coords_min}"
                    smallest_rhs[1] = rhs_min
                if np.inf > rhs_max > largest_rhs[1]:
                    largest_rhs[0] = f"{cons.name}{coords_max}"
                    largest_rhs[1] = rhs_max

            logging.info(
                f"Numeric Range Statistics:\nLargest Matrix Coefficient: {largest_coeff[1]} in {largest_coeff[0]}\nSmallest Matrix Coefficient: {smallest_coeff[1]} in {smallest_coeff[0]}\nLargest RHS: {largest_rhs[1]} in {largest_rhs[0]}\nSmallest RHS: {smallest_rhs[1]} in {smallest_rhs[0]}"
            )

=======
>>>>>>> 16b74dae
    def solve(self):
        """Create model instance by assigning parameter values and instantiating the sets"""
        solver_name = self.solver["name"]
        # remove options that are None
        solver_options = {
            key: self.solver.solver_options[key]
            for key in self.solver.solver_options
            if self.solver.solver_options[key] is not None
        }

        logging.info(f"\n--- Solve model instance using {solver_name} ---\n")
        # disable logger temporarily
        logging.disable(logging.WARNING)

        if solver_name == "gurobi":
            self.model.solve(
                solver_name=solver_name,
                io_api=self.solver["io_api"],
                keep_files=self.solver["keep_files"],
                sanitize_zeros=True,
                # remaining kwargs are passed to the solver
                **solver_options,
            )
        else:
            self.model.solve(
                solver_name=solver_name,
                io_api=self.solver["io_api"],
                keep_files=self.solver["keep_files"],
                sanitize_zeros=True,
            )
        # enable logger
        logging.disable(logging.NOTSET)
<<<<<<< HEAD
        # write IIS
        if self.model.termination_condition == "optimal":
=======
        if self.model.termination_condition == 'optimal':
>>>>>>> 16b74dae
            self.optimality = True
        elif self.model.termination_condition == "suboptimal":
            logging.info("The optimization is suboptimal")
            self.optimality = True
        elif self.model.termination_condition == "infeasible":
            logging.info("The optimization is infeasible")
            self.optimality = False
        else:
            logging.info("The optimization is infeasible or unbounded, or finished with an error")
            self.optimality = False

    def write_IIS(self):
<<<<<<< HEAD
        """write an ILP file to print the IIS if infeasible. Only possible for gurobi"""
        if self.model.termination_condition == "infeasible" and self.solver["name"] == "gurobi":
            logging.info("The optimization is infeasible")
            # ilp_file = f"{os.path.dirname(solver['solver_options']['logfile'])}//infeasible_model_IIS.ilp"
            output_folder = StringUtils.get_output_folder(self.analysis, self.system)
            ilp_file = os.path.join(output_folder, "infeasible_model_IIS.ilp")
=======
        """ write an ILP file to print the IIS if infeasible. Only possible for gurobi
        """
        if self.model.termination_condition == 'infeasible' and self.solver["name"] == "gurobi":

            output_folder = StringUtils.get_output_folder(self.analysis,self.system)
            ilp_file = os.path.join(output_folder,"infeasible_model_IIS.ilp")
>>>>>>> 16b74dae
            logging.info(f"Writing parsed IIS to {ilp_file}")
            parser = IISConstraintParser(ilp_file, self.model)
            parser.write_parsed_output()

    def add_results_of_optimization_step(self, step_horizon):
        """adds the new capacity additions and the cumulative carbon emissions for next
        :param step_horizon: step of the rolling horizon"""
        # add newly capacity_addition of first year to existing capacity
        self.add_new_capacity_addition(step_horizon)
        # add cumulative carbon emissions to previous carbon emissions
        self.add_carbon_emission_cumulative(step_horizon)

    def add_new_capacity_addition(self, step_horizon):
        """adds the newly built capacity to the existing capacity
        :param step_horizon: step of the rolling horizon"""
        if self.system["use_rolling_horizon"]:
            if step_horizon != self.energy_system.set_time_steps_yearly_entire_horizon[-1]:
                capacity_addition = self.model.solution["capacity_addition"].to_series().dropna()
                invest_capacity = self.model.solution["capacity_investment"].to_series().dropna()
                cost_capex = self.model.solution["cost_capex"].to_series().dropna()
                if self.solver["round_parameters"]:
                    rounding_value = 10 ** (-self.solver["rounding_decimal_points_capacity"])
                else:
                    rounding_value = 0
                capacity_addition[capacity_addition <= rounding_value] = 0
                invest_capacity[invest_capacity <= rounding_value] = 0
                cost_capex[cost_capex <= rounding_value] = 0
                for tech in self.get_all_elements(Technology):
                    # new capacity
                    capacity_addition_tech = capacity_addition.loc[tech.name].unstack()
                    capacity_investment = invest_capacity.loc[tech.name].unstack()
                    cost_capex_tech = cost_capex.loc[tech.name].unstack()
                    tech.add_new_capacity_addition_tech(capacity_addition_tech, cost_capex_tech, step_horizon)
                    tech.add_new_capacity_investment(capacity_investment, step_horizon)
            else:
                # TODO clean up
                # reset to initial values
                for tech in self.get_all_elements(Technology):
                    # extract existing capacity
                    set_location = tech.location_type
                    set_time_steps_yearly = self.energy_system.set_time_steps_yearly_entire_horizon
                    self.energy_system.set_time_steps_yearly = copy.deepcopy(set_time_steps_yearly)
                    tech.set_technologies_existing = tech.data_input.extract_set_technologies_existing()
                    tech.capacity_existing = tech.data_input.extract_input_data(
                        "capacity_existing",
                        index_sets=[set_location, "set_technologies_existing"],
                        unit_category={"energy_quantity": 1, "time": -1},
                    )
                    tech.capacity_investment_existing = tech.data_input.extract_input_data(
                        "capacity_investment_existing",
                        index_sets=[set_location, "set_time_steps_yearly"],
                        time_steps="set_time_steps_yearly",
                        unit_category={"energy_quantity": 1, "time": -1},
                    )
                    tech.lifetime_existing = tech.data_input.extract_lifetime_existing(
                        "capacity_existing",
                        index_sets=[set_location, "set_technologies_existing"],
                    )
                    # calculate capex of existing capacity
                    tech.capex_capacity_existing = tech.calculate_capex_of_capacities_existing()
                    if tech.__class__.__name__ == "StorageTechnology":
                        tech.capacity_existing_energy = tech.data_input.extract_input_data(
                            "capacity_existing_energy",
                            index_sets=["set_nodes", "set_technologies_existing"],
                            unit_category={"energy_quantity": 1},
                        )
                        tech.capacity_investment_existing_energy = tech.data_input.extract_input_data(
                            "capacity_investment_existing_energy",
                            index_sets=["set_nodes", "set_time_steps_yearly"],
                            time_steps="set_time_steps_yearly",
                            unit_category={"energy_quantity": 1},
                        )
                        tech.capex_capacity_existing_energy = tech.calculate_capex_of_capacities_existing(
                            storage_energy=True
                        )

    def add_carbon_emission_cumulative(self, step_horizon):
        """overwrite previous carbon emissions with cumulative carbon emissions

        :param step_horizon: step of the rolling horizon"""
        if self.system["use_rolling_horizon"]:
            if step_horizon != self.energy_system.set_time_steps_yearly_entire_horizon[-1]:
                interval_between_years = self.energy_system.system["interval_between_years"]
                _carbon_emissions_cumulative = (
                    self.model.solution["carbon_emissions_cumulative"].loc[step_horizon].item()
                )
                carbon_emissions_annual = self.model.solution["carbon_emissions_annual"].loc[step_horizon].item()
                # carbon_emissions_overshoot = self.model.solution["carbon_emissions_overshoot"].loc[step_horizon].item()
                self.energy_system.carbon_emissions_cumulative_existing = (
                    _carbon_emissions_cumulative + carbon_emissions_annual * (interval_between_years - 1)
                )
            else:
                self.energy_system.carbon_emissions_cumulative_existing = (
                    self.energy_system.data_input.extract_input_data(
                        "carbon_emissions_cumulative_existing",
                        index_sets=[],
                        unit_category={"emissions": 1},
                    )
                )

    def initialize_component(
        self,
        calling_class,
        component_name,
        index_names=None,
        set_time_steps=None,
        capacity_types=False,
    ):
        """this method initializes a modeling component by extracting the stored input data.

        :param calling_class: class from where the method is called
        :param component_name: name of modeling component
        :param index_names: names of index sets, only if calling_class is not EnergySystem
        :param set_time_steps: time steps, only if calling_class is EnergySystem
        :param capacity_types: boolean if extracted for capacities
        :return component_data: data to initialize the component"""
        # if calling class is EnergySystem
        if calling_class == EnergySystem:
            component = getattr(self.energy_system, component_name)
            dict_of_units = {}
            if component_name in self.energy_system.units:
                dict_of_units = self.energy_system.units[component_name]
            if index_names is not None:
                index_list = index_names
            elif set_time_steps is not None:
                index_list = [set_time_steps]
            else:
                index_list = []
            if set_time_steps:
                component_data = component[self.sets[set_time_steps]]
            elif type(component) == float:
                component_data = component
            else:
                component_data = component.squeeze()
        else:
            if index_names is None:
                raise ValueError(f"Index names for {component_name} not specified")
            custom_set, index_list = calling_class.create_custom_set(index_names, self)
            component_data, dict_of_units, attribute_is_series = self.get_attribute_of_all_elements(
                calling_class,
                component_name,
                capacity_types=capacity_types,
                return_attribute_is_series=True,
            )
            if np.size(custom_set):
                if attribute_is_series:
                    component_data = pd.concat(component_data, keys=component_data.keys())
                else:
                    component_data = pd.Series(component_data)
                component_data = self.check_for_subindex(component_data, custom_set)
        if isinstance(component_data, pd.Series) and not isinstance(component_data.index, pd.MultiIndex):
            component_data.index = pd.MultiIndex.from_product([component_data.index.to_list()])
        return component_data, index_list, dict_of_units

    def check_for_subindex(self, component_data, custom_set):
        """this method checks if the custom_set can be a subindex of component_data and returns subindexed component_data

        :param component_data: extracted data as pd.Series
        :param custom_set: custom set as subindex of component_data
        :return component_data: extracted subindexed data as pd.Series"""
        # if custom_set is subindex of component_data, return subset of component_data
        try:
            if len(component_data) == len(custom_set) and len(custom_set[0]) == len(component_data.index[0]):
                return component_data
            else:
                return component_data[custom_set]
        # else delete trivial index levels (that have a single value) and try again
        except:
            _custom_index = pd.Index(custom_set)
            _reduced_custom_index = _custom_index.copy()
            for _level, _shape in enumerate(_custom_index.levshape):
                if _shape == 1:
                    _reduced_custom_index = _reduced_custom_index.droplevel(_level)
            try:
                component_data = component_data[_reduced_custom_index]
                component_data.index = _custom_index
                return component_data
            except KeyError:
                raise KeyError(f"the custom set {custom_set} cannot be used as a subindex of {component_data.index}")

<<<<<<< HEAD
    def fit_and_save(self):
        """
        Run optimization for a single scenario.
        """
        # get rolling horizon years
        steps_horizon = self.get_optimization_horizon()

        # iterate through horizon steps
        for step in steps_horizon:
            StringUtils.print_optimization_progress(self.scenario_name, steps_horizon, step)
            self.overwrite_time_indices(step)
            self.construct_optimization_problem()
            self.solve()

            if not self.optimality:
                self.write_IIS()
                break

            self.add_results_of_optimization_step(step)
            scenario_name, subfolder, param_map = self.generate_output_paths(
                config_system=self.system, step=step, steps_horizon=steps_horizon
            )
            Postprocess(
                model=self,
                scenarios=self.scenarios_config,
                model_name=self.model_name,
                subfolder=subfolder,
                scenario_name=scenario_name,
                param_map=param_map,
            )

    def generate_output_paths(self, config_system, step, steps_horizon):
        """
        This method creates a dictionary with the paths of the data split

        :param config: configuration of the energy system
        :param step: step of the rolling horizon
        :param step_horizon: steps of the rolling horizon

        :return scenario_name: name of the scenario
        :return subfolder: subfolder of the scenario
        :return param_map: dictionary with the paths of the data split
        """
        scenario_name, subfolder, param_map = StringUtils.generate_folder_path(
            config_system=config_system,
            scenario=self.scenario_name,
            scenario_dict=self.scenario_dict,
            steps_horizon=steps_horizon,
            step=step,
        )
        return scenario_name, subfolder, param_map
=======
    def analyze_numerics(self):
        """ get largest and smallest matrix coefficients and RHS """
        if self.solver["analyze_numerics"]:
            logging.info("\n--- Analyze Matrix Ranges ---\n")
            flat = self.model.constraints.flat
            # coeffs
            coeffs = flat["coeffs"].abs()
            coeffs = coeffs[coeffs > 0]
            rhs = flat["rhs"].abs()
            rhs = rhs[rhs > 0]
            min_coeff = flat.loc[coeffs.idxmin()]
            max_coeff = flat.loc[coeffs.idxmax()]
            min_rhs = flat.loc[rhs.idxmin()]
            max_rhs = flat.loc[rhs.idxmax()]
            # print coeffs
            max_coeff_str = f"Largest Matrix Coefficient: {self.create_cons_var_string(max_coeff)}"
            min_coeff_str = f"Smallest Matrix Coefficient: {self.create_cons_var_string(min_coeff)}"
            # print rhs
            max_rhs_str = f"Largest RHS: {self.create_cons_var_string(max_rhs,is_coeff=False)}"
            min_rhs_str = f"Smallest RHS: {self.create_cons_var_string(min_rhs,is_coeff=False)}"
            logging.info(f"Numeric Range Statistics:\n{max_coeff_str}\n{min_coeff_str}\n{max_rhs_str}\n{min_rhs_str}")

    def create_cons_var_string(self, cons_series, is_coeff=True):
        """ create a string of constraints or variables

        :param cons_series: pd.Series of constraints or variables
        :param is_coeff: boolean if coefficients, else rhs
        :return cons_str: string of maximum coefficient or rhs"""
        cons_str = self.model.constraints.get_label_position(cons_series["labels"])
        cons_str = cons_str[0] + str(list(cons_str[1].values()))

        if is_coeff:
            var_str = self.model.variables.get_label_position(cons_series["vars"])
            var_str = var_str[0] + str(list(var_str[1].values()))
            coeff_str = abs(cons_series["coeffs"])
            cons_str = f"{coeff_str} {var_str} in {cons_str}"
        else:
            cons_str = f"{abs(cons_series['rhs'])} in {cons_str}"
        return cons_str
>>>>>>> 16b74dae
<|MERGE_RESOLUTION|>--- conflicted
+++ resolved
@@ -294,30 +294,20 @@
         else:
             return None
 
-<<<<<<< HEAD
+    def get_class_set_of_element(self, element_name: str, klass):
+        """returns the set of all elements in the class of the element
+
+        :param element_name: name of element
+        :param klass: class of the elements to return
+        :return class_set: set of all elements in the class of the element"""
+        class_name = self.get_element(klass, element_name).__class__.label
+        class_set = self.sets[class_name]
+        return class_set
+
     def get_attribute_of_all_elements(
-        self,
-        cls,
-        attribute_name: str,
-        capacity_types=False,
-        return_attribute_is_series=False,
+        self, cls, attribute_name: str, capacity_types=False, return_attribute_is_series=False
     ):
         """get attribute values of all elements in a class
-=======
-    def get_class_set_of_element(self, element_name: str, klass):
-        """ returns the set of all elements in the class of the element
-
-        :param element_name: name of element
-        :param klass: class of the elements to return
-        :return class_set: set of all elements in the class of the element """
-        class_name = self.get_element(klass,element_name).__class__.label
-        class_set = self.sets[class_name]
-        return class_set
-
-    def get_attribute_of_all_elements(self, cls, attribute_name: str, capacity_types=False,
-                                      return_attribute_is_series=False):
-        """ get attribute values of all elements in a class
->>>>>>> 16b74dae
 
         :param cls: class of the elements to return
         :param attribute_name: str name of attribute
@@ -476,7 +466,7 @@
         self.sets = IndexSet()
         self.variables = Variable(self)
         self.parameters = Parameter(self)
-        self.constraints = Constraint(self.sets,self.model)
+        self.constraints = Constraint(self.sets, self.model)
         # define and construct components of self.model
         Element.construct_model_components(self)
         # find smallest and largest coefficient and RHS
@@ -545,98 +535,6 @@
             self.energy_system.set_base_time_steps = new_base_time_steps_horizon
             self.energy_system.set_time_steps_yearly = time_steps_yearly_horizon
 
-<<<<<<< HEAD
-    def analyze_numerics(self):
-        """get largest and smallest matrix coefficients and RHS"""
-        if self.solver["analyze_numerics"]:
-            largest_rhs = [None, 0]
-            smallest_rhs = [None, np.inf]
-            largest_coeff = [None, 0]
-            smallest_coeff = [None, np.inf]
-
-            for cname in self.model.constraints:
-                cons = self.model.constraints[cname]
-                # get smallest coeff and corresponding variable
-                coeffs = np.abs(cons.lhs.coeffs.data)
-                coeffs_flat = coeffs.ravel()
-                # coeffs_reshaped = coeffs.reshape(-1, coeffs.shape[-1])
-                # filter
-                sorted_args = np.argsort(coeffs_flat)
-                coeffs_sorted = coeffs_flat[sorted_args]
-                mask = np.isfinite(coeffs_sorted) & (coeffs_sorted != 0.0)
-                coeffs_sorted = coeffs_sorted[mask]
-
-                # check if there is something left
-                if coeffs_sorted.size == 0:
-                    continue
-
-                # get min max
-                coeff_min = coeffs_sorted[0]
-                coeff_max = coeffs_sorted[-1]
-                # same for variables
-                variables = cons.lhs.vars.data
-                variables_flat = variables.ravel()
-                variables_reshaped = variables.reshape(-1, variables.shape[-1])
-                variables_sorted = variables_flat[sorted_args]
-                variables_sorted = variables_sorted[mask]
-                var_min = variables_sorted[0]
-                var_max = variables_sorted[-1]
-
-                # extract the coords, note that the ordering of cons.coords and cons.lhs.coords can be different
-                coords_idx_min = np.where((variables == var_min) & (coeffs == coeff_min))
-                coords_min = [
-                    cons.lhs.coords.indexes[dim][idx[0]] for dim, idx in zip(cons.lhs.coords.dims, coords_idx_min[:-1])
-                ]
-                coords_idx_max = np.where((variables == var_max) & (coeffs == coeff_max))
-                coords_max = [
-                    cons.lhs.coords.indexes[dim][idx[0]] for dim, idx in zip(cons.lhs.coords.dims, coords_idx_max[:-1])
-                ]
-                if 0.0 < coeff_min < smallest_coeff[1]:
-                    smallest_coeff[0] = (
-                        f"{cons.name}{coords_min}",
-                        lp.constraints.print_single_expression([coeff_min], [var_min], self.model),
-                    )
-                    smallest_coeff[1] = coeff_min
-                if coeff_max > largest_coeff[1]:
-                    largest_coeff[0] = (
-                        f"{cons.name}{coords_max}",
-                        lp.constraints.print_single_expression([coeff_max], [var_max], self.model),
-                    )
-                    largest_coeff[1] = coeff_max
-
-                # smallest and largest rhs
-                rhs = cons.rhs.data.ravel()
-                # get first argument for non nan non zero element
-                rhs_sorted = np.sort(rhs)
-                rhs_sorted = rhs_sorted[np.isfinite(rhs_sorted) & (rhs_sorted > 0)]
-                if rhs_sorted.size == 0:
-                    continue
-                rhs_min = rhs_sorted[0]
-                rhs_max = rhs_sorted[-1]
-
-                # get coords for rhs_min and rhs_max
-                coords_idx_min = np.atleast_1d(cons.rhs.data == rhs_min).nonzero()
-                coords_min = [
-                    cons.rhs.coords.indexes[dim][idx[0]] for dim, idx in zip(cons.rhs.coords.dims, coords_idx_min)
-                ]
-                coords_idx_max = np.atleast_1d(cons.rhs.data == rhs_max).nonzero()
-                coords_max = [
-                    cons.rhs.coords.indexes[dim][idx[0]] for dim, idx in zip(cons.rhs.coords.dims, coords_idx_max)
-                ]
-
-                if 0.0 < rhs_min < smallest_rhs[1]:
-                    smallest_rhs[0] = f"{cons.name}{coords_min}"
-                    smallest_rhs[1] = rhs_min
-                if np.inf > rhs_max > largest_rhs[1]:
-                    largest_rhs[0] = f"{cons.name}{coords_max}"
-                    largest_rhs[1] = rhs_max
-
-            logging.info(
-                f"Numeric Range Statistics:\nLargest Matrix Coefficient: {largest_coeff[1]} in {largest_coeff[0]}\nSmallest Matrix Coefficient: {smallest_coeff[1]} in {smallest_coeff[0]}\nLargest RHS: {largest_rhs[1]} in {largest_rhs[0]}\nSmallest RHS: {smallest_rhs[1]} in {smallest_rhs[0]}"
-            )
-
-=======
->>>>>>> 16b74dae
     def solve(self):
         """Create model instance by assigning parameter values and instantiating the sets"""
         solver_name = self.solver["name"]
@@ -669,12 +567,7 @@
             )
         # enable logger
         logging.disable(logging.NOTSET)
-<<<<<<< HEAD
-        # write IIS
         if self.model.termination_condition == "optimal":
-=======
-        if self.model.termination_condition == 'optimal':
->>>>>>> 16b74dae
             self.optimality = True
         elif self.model.termination_condition == "suboptimal":
             logging.info("The optimization is suboptimal")
@@ -687,21 +580,11 @@
             self.optimality = False
 
     def write_IIS(self):
-<<<<<<< HEAD
         """write an ILP file to print the IIS if infeasible. Only possible for gurobi"""
         if self.model.termination_condition == "infeasible" and self.solver["name"] == "gurobi":
-            logging.info("The optimization is infeasible")
-            # ilp_file = f"{os.path.dirname(solver['solver_options']['logfile'])}//infeasible_model_IIS.ilp"
+
             output_folder = StringUtils.get_output_folder(self.analysis, self.system)
             ilp_file = os.path.join(output_folder, "infeasible_model_IIS.ilp")
-=======
-        """ write an ILP file to print the IIS if infeasible. Only possible for gurobi
-        """
-        if self.model.termination_condition == 'infeasible' and self.solver["name"] == "gurobi":
-
-            output_folder = StringUtils.get_output_folder(self.analysis,self.system)
-            ilp_file = os.path.join(output_folder,"infeasible_model_IIS.ilp")
->>>>>>> 16b74dae
             logging.info(f"Writing parsed IIS to {ilp_file}")
             parser = IISConstraintParser(ilp_file, self.model)
             parser.write_parsed_output()
@@ -882,61 +765,8 @@
             except KeyError:
                 raise KeyError(f"the custom set {custom_set} cannot be used as a subindex of {component_data.index}")
 
-<<<<<<< HEAD
-    def fit_and_save(self):
-        """
-        Run optimization for a single scenario.
-        """
-        # get rolling horizon years
-        steps_horizon = self.get_optimization_horizon()
-
-        # iterate through horizon steps
-        for step in steps_horizon:
-            StringUtils.print_optimization_progress(self.scenario_name, steps_horizon, step)
-            self.overwrite_time_indices(step)
-            self.construct_optimization_problem()
-            self.solve()
-
-            if not self.optimality:
-                self.write_IIS()
-                break
-
-            self.add_results_of_optimization_step(step)
-            scenario_name, subfolder, param_map = self.generate_output_paths(
-                config_system=self.system, step=step, steps_horizon=steps_horizon
-            )
-            Postprocess(
-                model=self,
-                scenarios=self.scenarios_config,
-                model_name=self.model_name,
-                subfolder=subfolder,
-                scenario_name=scenario_name,
-                param_map=param_map,
-            )
-
-    def generate_output_paths(self, config_system, step, steps_horizon):
-        """
-        This method creates a dictionary with the paths of the data split
-
-        :param config: configuration of the energy system
-        :param step: step of the rolling horizon
-        :param step_horizon: steps of the rolling horizon
-
-        :return scenario_name: name of the scenario
-        :return subfolder: subfolder of the scenario
-        :return param_map: dictionary with the paths of the data split
-        """
-        scenario_name, subfolder, param_map = StringUtils.generate_folder_path(
-            config_system=config_system,
-            scenario=self.scenario_name,
-            scenario_dict=self.scenario_dict,
-            steps_horizon=steps_horizon,
-            step=step,
-        )
-        return scenario_name, subfolder, param_map
-=======
     def analyze_numerics(self):
-        """ get largest and smallest matrix coefficients and RHS """
+        """get largest and smallest matrix coefficients and RHS"""
         if self.solver["analyze_numerics"]:
             logging.info("\n--- Analyze Matrix Ranges ---\n")
             flat = self.model.constraints.flat
@@ -958,7 +788,7 @@
             logging.info(f"Numeric Range Statistics:\n{max_coeff_str}\n{min_coeff_str}\n{max_rhs_str}\n{min_rhs_str}")
 
     def create_cons_var_string(self, cons_series, is_coeff=True):
-        """ create a string of constraints or variables
+        """create a string of constraints or variables
 
         :param cons_series: pd.Series of constraints or variables
         :param is_coeff: boolean if coefficients, else rhs
@@ -974,4 +804,55 @@
         else:
             cons_str = f"{abs(cons_series['rhs'])} in {cons_str}"
         return cons_str
->>>>>>> 16b74dae
+
+    def fit_and_save(self):
+        """
+        Run optimization for a single scenario.
+        """
+        # get rolling horizon years
+        steps_horizon = self.get_optimization_horizon()
+
+        # iterate through horizon steps
+        for step in steps_horizon:
+            StringUtils.print_optimization_progress(self.scenario_name, steps_horizon, step)
+            self.overwrite_time_indices(step)
+            self.construct_optimization_problem()
+            self.solve()
+
+            if not self.optimality:
+                self.write_IIS()
+                break
+
+            self.add_results_of_optimization_step(step)
+            scenario_name, subfolder, param_map = self.generate_output_paths(
+                config_system=self.system, step=step, steps_horizon=steps_horizon
+            )
+            Postprocess(
+                model=self,
+                scenarios=self.scenarios_config,
+                model_name=self.model_name,
+                subfolder=subfolder,
+                scenario_name=scenario_name,
+                param_map=param_map,
+            )
+
+    def generate_output_paths(self, config_system, step, steps_horizon):
+        """
+        This method creates a dictionary with the paths of the data split
+
+        :param config: configuration of the energy system
+        :param step: step of the rolling horizon
+        :param step_horizon: steps of the rolling horizon
+
+        :return scenario_name: name of the scenario
+        :return subfolder: subfolder of the scenario
+        :return param_map: dictionary with the paths of the data split
+        """
+        scenario_name, subfolder, param_map = StringUtils.generate_folder_path(
+            config_system=config_system,
+            scenario=self.scenario_name,
+            scenario_dict=self.scenario_dict,
+            steps_horizon=steps_horizon,
+            step=step,
+        )
+        return scenario_name, subfolder, param_map