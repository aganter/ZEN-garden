--- conflicted
+++ resolved
@@ -476,24 +476,21 @@
         """returns list of optimization horizon steps"""
         # if using rolling horizon
         if self.system.use_rolling_horizon:
-            assert self.system.years_in_rolling_horizon >= self.system.interval_between_optimizations, f"There must be more years in the rolling horizon than the interval between optimizations. years_in_rolling_horizon ({self.system.years_in_rolling_horizon}) < interval_between_optimizations ({self.system.interval_between_optimizations})"
+            assert (
+                self.system.years_in_rolling_horizon >= self.system.interval_between_optimizations
+            ), f"There must be more years in the rolling horizon than the interval between optimizations. years_in_rolling_horizon ({self.system.years_in_rolling_horizon}) < interval_between_optimizations ({self.system.interval_between_optimizations})"
             self.years_in_horizon = self.system.years_in_rolling_horizon
             time_steps_yearly = self.energy_system.set_time_steps_yearly
-<<<<<<< HEAD
+            # skip interval_between_optimizations years
+            self.optimized_time_steps = [
+                year
+                for year in time_steps_yearly
+                if (year % self.system.interval_between_optimizations == 0 or year == time_steps_yearly[-1])
+            ]
             self.steps_horizon = {
-                year: list(
-                    range(
-                        year,
-                        min(year + self.years_in_horizon, max(time_steps_yearly) + 1),
-                    )
-                )
-                for year in time_steps_yearly
+                year: list(range(year, min(year + self.years_in_horizon, max(time_steps_yearly) + 1)))
+                for year in self.optimized_time_steps
             }
-=======
-            # skip interval_between_optimizations years
-            self.optimized_time_steps = [year for year in time_steps_yearly if (year % self.system.interval_between_optimizations == 0 or year == time_steps_yearly[-1])]
-            self.steps_horizon = {year: list(range(year, min(year + self.years_in_horizon, max(time_steps_yearly) + 1))) for year in self.optimized_time_steps}
->>>>>>> a9234410
         # if no rolling horizon
         else:
             self.years_in_horizon = len(self.energy_system.set_time_steps_yearly)
@@ -501,11 +498,11 @@
             self.steps_horizon = {0: self.energy_system.set_time_steps_yearly}
         return list(self.steps_horizon.keys())
 
-    def get_decision_horizon(self,step_horizon):
-        """ returns the decision horizon for the optimization step, i.e., the time steps for which the decisions are saved
+    def get_decision_horizon(self, step_horizon):
+        """returns the decision horizon for the optimization step, i.e., the time steps for which the decisions are saved
 
         :param step_horizon: step of the rolling horizon
-        :return decision_horizon: list of time steps in the decision horizon """
+        :return decision_horizon: list of time steps in the decision horizon"""
         if step_horizon == self.optimized_time_steps[-1]:
             decision_horizon = [step_horizon]
         else:
@@ -683,22 +680,13 @@
         if self.system["use_rolling_horizon"]:
             if step_horizon != self.energy_system.set_time_steps_yearly_entire_horizon[-1]:
                 interval_between_years = self.energy_system.system["interval_between_years"]
-<<<<<<< HEAD
-                _carbon_emissions_cumulative = (
-                    self.model.solution["carbon_emissions_cumulative"].loc[step_horizon].item()
-                )
-                carbon_emissions_annual = self.model.solution["carbon_emissions_annual"].loc[step_horizon].item()
-                # carbon_emissions_overshoot = self.model.solution["carbon_emissions_overshoot"].loc[step_horizon].item()
-                self.energy_system.carbon_emissions_cumulative_existing = (
-                    _carbon_emissions_cumulative + carbon_emissions_annual * (interval_between_years - 1)
-                )
-=======
                 decision_horizon = self.get_decision_horizon(step_horizon)
                 last_year = decision_horizon[-1]
                 carbon_emissions_cumulative = self.model.solution["carbon_emissions_cumulative"].loc[last_year].item()
                 carbon_emissions_annual = self.model.solution["carbon_emissions_annual"].loc[last_year].item()
-                self.energy_system.carbon_emissions_cumulative_existing = carbon_emissions_cumulative + carbon_emissions_annual * (interval_between_years - 1)
->>>>>>> a9234410
+                self.energy_system.carbon_emissions_cumulative_existing = (
+                    carbon_emissions_cumulative + carbon_emissions_annual * (interval_between_years - 1)
+                )
             else:
                 self.energy_system.carbon_emissions_cumulative_existing = (
                     self.energy_system.data_input.extract_input_data(
