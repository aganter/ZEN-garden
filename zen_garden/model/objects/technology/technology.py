"""
:Title:          ZEN-GARDEN
:Created:        October-2021
:Authors:        Alissa Ganter (aganter@ethz.ch),
                Jacob Mannhardt (jmannhardt@ethz.ch)
:Organization:   Laboratory of Reliability and Risk Engineering, ETH Zurich

Class defining the parameters, variables and constraints that hold for all technologies.
The class takes the abstract optimization model as an input, and returns the parameters, variables and
constraints that hold for all technologies.
"""
import logging
import time

import linopy as lp
import numpy as np
import pandas as pd
import xarray as xr
from linopy.constraints import AnonymousConstraint

from zen_garden.utils import lp_sum
from ..component import ZenIndex, IndexSet
from ..element import Element, GenericRule


class Technology(Element):
    """
    Class defining the parameters, variables and constraints that hold for all technologies.
    """
    # set label
    label = "set_technologies"
    location_type = None

    def __init__(self, technology: str, optimization_setup):
        """init generic technology object

        :param technology: technology that is added to the model
        :param optimization_setup: The OptimizationSetup the element is part of """

        super().__init__(technology, optimization_setup)

    def store_carriers(self):
        """ retrieves and stores information on reference """
        self.reference_carrier = [self.data_input.extract_attribute("reference_carrier", skip_warning=True)]
        self.energy_system.set_technology_of_carrier(self.name, self.reference_carrier)

    def store_input_data(self):
        """ retrieves and stores input data for element as attributes. Each Child class overwrites method to store different attributes """
        # store scenario dict
        super().store_scenario_dict()
        # set attributes of technology
        set_location = self.location_type
<<<<<<< HEAD
        set_base_time_steps_yearly = self.energy_system.set_base_time_steps_yearly
        set_time_steps_yearly = self.energy_system.set_time_steps_yearly
        self.capacity_addition_min = self.data_input.extract_input_data("capacity_addition_min", index_sets=[])
        self.capacity_addition_max = self.data_input.extract_input_data("capacity_addition_max", index_sets=[])
        self.capacity_addition_unbounded = self.data_input.extract_input_data("capacity_addition_unbounded", index_sets=[])
        self.lifetime = self.data_input.extract_input_data("lifetime", index_sets=[])
        self.construction_time = self.data_input.extract_input_data("construction_time", index_sets=[])
=======
        self.capacity_addition_min = self.data_input.extract_attribute("capacity_addition_min")["value"]
        self.capacity_addition_max = self.data_input.extract_attribute("capacity_addition_max")["value"]
        self.capacity_addition_unbounded = self.data_input.extract_attribute("capacity_addition_unbounded")["value"]
        self.lifetime = self.data_input.extract_attribute("lifetime")["value"]
        self.construction_time = self.data_input.extract_attribute("construction_time")["value"]
>>>>>>> 44da7d47
        # maximum diffusion rate
        self.max_diffusion_rate = self.data_input.extract_input_data("max_diffusion_rate", index_sets=["set_time_steps_yearly"], time_steps="set_time_steps_yearly")

        # add all raw time series to dict
        self.raw_time_series = {}
        self.raw_time_series["min_load"] = self.data_input.extract_input_data("min_load", index_sets=[set_location, "set_time_steps"], time_steps="set_base_time_steps_yearly")
        self.raw_time_series["max_load"] = self.data_input.extract_input_data("max_load", index_sets=[set_location, "set_time_steps"], time_steps="set_base_time_steps_yearly")
        self.raw_time_series["opex_specific_variable"] = self.data_input.extract_input_data("opex_specific_variable", index_sets=[set_location, "set_time_steps"], time_steps="set_base_time_steps_yearly")
        # non-time series input data
        self.opex_specific_fixed = self.data_input.extract_input_data("opex_specific_fixed", index_sets=[set_location, "set_time_steps_yearly"], time_steps="set_time_steps_yearly")
        self.capacity_limit = self.data_input.extract_input_data("capacity_limit", index_sets=[set_location])
        self.carbon_intensity_technology = self.data_input.extract_input_data("carbon_intensity", index_sets=[set_location])
        # extract existing capacity
        self.set_technologies_existing = self.data_input.extract_set_technologies_existing()
        self.capacity_existing = self.data_input.extract_input_data("capacity_existing", index_sets=[set_location, "set_technologies_existing"])
        self.capacity_investment_existing = self.data_input.extract_input_data("capacity_investment_existing", index_sets=[set_location, "set_time_steps_yearly"], time_steps="set_time_steps_yearly")
        self.lifetime_existing = self.data_input.extract_lifetime_existing("capacity_existing", index_sets=[set_location, "set_technologies_existing"])

    def calculate_capex_of_capacities_existing(self, storage_energy=False):
        """ this method calculates the annualized capex of the existing capacities

        :param storage_energy: #TODO describe parameter/return
        :return: #TODO describe parameter/return
        """
        if self.__class__.__name__ == "StorageTechnology":
            if storage_energy:
                capacities_existing = self.capacity_existing_energy
            else:
                capacities_existing = self.capacity_existing
            capex_capacity_existing = capacities_existing.to_frame().apply(
                lambda _capacity_existing: self.calculate_capex_of_single_capacity(_capacity_existing.squeeze(), _capacity_existing.name, storage_energy), axis=1)
        else:
            capacities_existing = self.capacity_existing
            capex_capacity_existing = capacities_existing.to_frame().apply(lambda _capacity_existing: self.calculate_capex_of_single_capacity(_capacity_existing.squeeze(), _capacity_existing.name), axis=1)
        return capex_capacity_existing

    def calculate_capex_of_single_capacity(self, *args):
        """ this method calculates the annualized capex of the existing capacities. Is implemented in child class

        :param args: #TODO describe parameter/return
        """
        raise NotImplementedError

    def calculate_fraction_of_year(self):
        """calculate fraction of year"""
        # only account for fraction of year
        _fraction_year = self.optimization_setup.system["unaggregated_time_steps_per_year"] / self.optimization_setup.system["total_hours_per_year"]
        return _fraction_year

    def overwrite_time_steps(self, base_time_steps: int):
        """ overwrites set_time_steps_operation

        :param base_time_steps: #TODO describe parameter/return
        """
        set_time_steps_operation = self.energy_system.time_steps.encode_time_step(self.name, base_time_steps=base_time_steps, time_step_type="operation", yearly=True)

        # copy invest time steps
        self.set_time_steps_operation = set_time_steps_operation.squeeze().tolist()

    def add_new_capacity_addition_tech(self, capacity_addition: pd.Series, capex: pd.Series, base_time_steps: int):
        """ adds the newly built capacity to the existing capacity

        :param capacity_addition: pd.Series of newly built capacity of technology
        :param capex: pd.Series of capex of newly built capacity of technology
        :param base_time_steps: base time steps of current horizon step """
        system = self.optimization_setup.system
        # reduce lifetime of existing capacities and add new remaining lifetime
        self.lifetime_existing = (self.lifetime_existing - system["interval_between_years"]).clip(lower=0)
        # new capacity
        _time_step_years = self.energy_system.time_steps.encode_time_step(self.name, base_time_steps, "yearly", yearly=True)
        _new_capacity_addition = capacity_addition[_time_step_years].sum(axis=1)
        _capex = capex[_time_step_years].sum(axis=1)
        # if at least one value unequal to zero
        if not (_new_capacity_addition == 0).all():
            # add new index to set_technologies_existing
            index_new_technology = max(self.set_technologies_existing) + 1
            self.set_technologies_existing = np.append(self.set_technologies_existing, index_new_technology)
            # add new remaining lifetime
            _lifetime = self.lifetime_existing.unstack()
            _lifetime[index_new_technology] = self.lifetime[0]
            self.lifetime_existing = _lifetime.stack()

            for type_capacity in list(set(_new_capacity_addition.index.get_level_values(0))):
                # if power
                if type_capacity == system["set_capacity_types"][0]:
                    _energy_string = ""
                # if energy
                else:
                    _energy_string = "_energy"
                _capacity_existing = getattr(self, "capacity_existing" + _energy_string)
                _capex_capacity_existing = getattr(self, "capex_capacity_existing" + _energy_string)
                # add new existing capacity
                _capacity_existing = _capacity_existing.unstack()
                _capacity_existing[index_new_technology] = _new_capacity_addition.loc[type_capacity]
                setattr(self, "capacity_existing" + _energy_string, _capacity_existing.stack())
                # calculate capex of existing capacity
                _capex_capacity_existing = _capex_capacity_existing.unstack()
                _capex_capacity_existing[index_new_technology] = _capex.loc[type_capacity]
                setattr(self, "capex_capacity_existing" + _energy_string, _capex_capacity_existing.stack())

    def add_new_capacity_investment(self, capacity_investment: pd.Series, step_horizon):
        """ adds the newly invested capacity to the list of invested capacity

        :param capacity_investment: pd.Series of newly built capacity of technology
        :param step_horizon: optimization time step """
        system = self.optimization_setup.system
        _new_capacity_investment = capacity_investment[step_horizon]
        _new_capacity_investment = _new_capacity_investment.fillna(0)
        if not (_new_capacity_investment == 0).all():
            for type_capacity in list(set(_new_capacity_investment.index.get_level_values(0))):
                # if power
                if type_capacity == system["set_capacity_types"][0]:
                    _energy_string = ""
                # if energy
                else:
                    _energy_string = "_energy"
                _capacity_investment_existing = getattr(self, "capacity_investment_existing" + _energy_string)
                # add new existing invested capacity
                _capacity_investment_existing = _capacity_investment_existing.unstack()
                _capacity_investment_existing[step_horizon] = _new_capacity_investment.loc[type_capacity]
                setattr(self, "capacity_investment_existing" + _energy_string, _capacity_investment_existing.stack())

    ### --- classmethods
    @classmethod
    def get_lifetime_range(cls, optimization_setup, tech, time, time_step_type: str = None):
        """ returns lifetime range of technology. If time_step_type, then converts the yearly time step 'time' to time_step_type

        :param optimization_setup: OptimizationSetup the technology is part of
        :param tech: name of the technology
        :param time: #TODO describe parameter/return
        :param time_step_type: #TODO describe parameter/return
        :return: lifetime range of technology
        """
        if time_step_type:
            time_step_year = optimization_setup.energy_system.time_steps.convert_time_step_operation2year(tech,time)
        else:
            time_step_year = time
        t_start, t_end = cls.get_start_end_time_of_period(optimization_setup, tech, time_step_year)

        return range(t_start, t_end + 1)

    @classmethod
    def get_available_existing_quantity(cls, optimization_setup, tech, capacity_type, loc, time, type_existing_quantity, time_step_type: str = None):
        """ returns existing quantity of 'tech', that is still available at invest time step 'time'.
        Either capacity or capex.

        :param optimization_setup: The OptimizationSetup the element is part of
        :param tech: name of technology
        :param capacity_type: type of capacity
        :param loc: location (node or edge) of existing capacity
        :param time: current time
        :param type_existing_quantity: capex or capacity
        :param time_step_type: type of time steps
        :return existing_quantity: existing capacity or capex of existing capacity
        """
        params = optimization_setup.parameters.dict_parameters
        if time_step_type:
            time_step_year = optimization_setup.energy_system.time_steps.convert_time_step_operation2year(tech,time)
        else:
            time_step_year = time

        sets = optimization_setup.sets
        existing_quantity = 0
        if type_existing_quantity == "capacity":
            existing_variable = params.capacity_existing
        elif type_existing_quantity == "cost_capex":
            existing_variable = params.capex_capacity_existing
        else:
            raise KeyError(f"Wrong type of existing quantity {type_existing_quantity}")

        for id_capacity_existing in sets["set_technologies_existing"][tech]:
            t_start = cls.get_start_end_time_of_period(optimization_setup, tech, time_step_year, id_capacity_existing=id_capacity_existing, loc=loc)
            # if still available at first base time step, add to list
            if t_start == sets["set_base_time_steps"][0] or t_start == time_step_year:
                existing_quantity += existing_variable[tech, capacity_type, loc, id_capacity_existing]
        return existing_quantity

    @classmethod
    def get_start_end_time_of_period(cls, optimization_setup, tech, time_step_year, period_type="lifetime", clip_to_first_time_step=True, id_capacity_existing=None, loc=None):
        """ counts back the period (either lifetime of construction_time) back to get the start invest time step and returns start_time_step_year

        :param energy_system: The Energy system to add everything
        :param tech: name of technology
        :param time_step_year: current investment time step
        :param period_type: "lifetime" if lifetime is counted backwards, "construction_time" if construction time is counted backwards
        :param clip_to_first_time_step: boolean to clip the time step to first time step if time step too far in the past
        :param id_capacity_existing: id of existing capacity
        :param loc: location (node or edge) of existing capacity
        :return beganInPast: boolean if the period began before the first optimization step
        :return start_time_step_year,end_time_step_year: start and end of period in invest time step domain"""

        # get model and system
        energy_system = optimization_setup.energy_system
        params = optimization_setup.parameters.dict_parameters
        sets = optimization_setup.sets
        system = optimization_setup.system
        # get which period to count backwards
        if period_type == "lifetime":
            period_time = params.lifetime
        elif period_type == "construction_time":
            period_time = params.construction_time
        else:
            raise NotImplemented(f"get_start_end_time_of_period not yet implemented for {period_type}")
        # get end_time_step_year
        if not isinstance(time_step_year, np.ndarray):
            end_time_step_year = time_step_year
        elif len(time_step_year) == 1:
            end_time_step_year = time_step_year[0]
        # if more than one investment time step
        else:
            end_time_step_year = time_step_year[-1]
            time_step_year = time_step_year[0]
        # convert period to interval of base time steps
        if id_capacity_existing is None:
            period_yearly = period_time[tech]
        else:
            delta_lifetime = params.lifetime_existing[tech, loc, id_capacity_existing] - period_time[tech]
            if delta_lifetime >= 0:
                if delta_lifetime <= (time_step_year - sets["set_time_steps_yearly"][0]) * system["interval_between_years"]:
                    return time_step_year
                else:
                    return -1
            period_yearly = params.lifetime_existing[tech, loc, id_capacity_existing]
        base_period = period_yearly / system["interval_between_years"] * system["unaggregated_time_steps_per_year"]
        base_period = round(base_period, optimization_setup.solver["rounding_decimal_points"])
        if int(base_period) != base_period:
            logging.warning(f"The period {period_type} of {tech} does not translate to an integer time interval in the base time domain ({base_period})")
        # decode to base time steps
        base_time_steps = energy_system.time_steps.decode_time_step(tech, time_step_year, time_step_type="yearly")
        if len(base_time_steps) == 0:
            return sets["set_base_time_steps"][0], sets["set_base_time_steps"][0] - 1
        base_time_step = base_time_steps[0]

        # if start_base_time_step is further in the past than first base time step, use first base time step
        if clip_to_first_time_step:
            start_base_time_step = int(max(sets["set_base_time_steps"][0], base_time_step - base_period + 1))
        else:
            start_base_time_step = int(base_time_step - base_period + 1)
        start_base_time_step = min(start_base_time_step, sets["set_base_time_steps"][-1])
        # if period of existing capacity, then only return the start base time step
        if id_capacity_existing is not None:
            return start_base_time_step
        start_time_step_year = energy_system.time_steps.encode_time_step(tech, start_base_time_step, time_step_type="yearly", yearly=True)[0]

        return start_time_step_year, end_time_step_year

    ### --- classmethods to construct sets, parameters, variables, and constraints, that correspond to Technology --- ###
    @classmethod
    def construct_sets(cls, optimization_setup):
        """ constructs the pe.Sets of the class <Technology>

        :param optimization_setup: The OptimizationSetup the element is part of """
        # construct the pe.Sets of the class <Technology>
        energy_system = optimization_setup.energy_system

        # conversion technologies
        optimization_setup.sets.add_set(name="set_conversion_technologies", data=energy_system.set_conversion_technologies,
                                        doc="Set of conversion technologies. Subset: set_technologies")
        # transport technologies
        optimization_setup.sets.add_set(name="set_transport_technologies", data=energy_system.set_transport_technologies,
                                        doc="Set of transport technologies. Subset: set_technologies")
        # storage technologies
        optimization_setup.sets.add_set(name="set_storage_technologies", data=energy_system.set_storage_technologies,
                                        doc="Set of storage technologies. Subset: set_technologies")
        # existing installed technologies
        optimization_setup.sets.add_set(name="set_technologies_existing", data=optimization_setup.get_attribute_of_all_elements(cls, "set_technologies_existing"),
                                        doc="Set of existing technologies. Subset: set_technologies",
                                        index_set="set_technologies")
        # reference carriers
        optimization_setup.sets.add_set(name="set_reference_carriers", data=optimization_setup.get_attribute_of_all_elements(cls, "reference_carrier"),
                                        doc="set of all reference carriers correspondent to a technology. Dimensions: set_technologies",
                                        index_set="set_technologies")
        # add pe.Sets of the child classes
        for subclass in cls.__subclasses__():
            subclass.construct_sets(optimization_setup)

    @classmethod
    def construct_params(cls, optimization_setup):
        """ constructs the pe.Params of the class <Technology>

        :param optimization_setup: The OptimizationSetup the element is part of """
        # construct pe.Param of the class <Technology>

        # existing capacity
        optimization_setup.parameters.add_parameter(name="capacity_existing",
            data=optimization_setup.initialize_component(cls, "capacity_existing", index_names=["set_technologies", "set_capacity_types", "set_location", "set_technologies_existing"], capacity_types=True),
            doc='Parameter which specifies the existing technology size')
        # existing capacity
        optimization_setup.parameters.add_parameter(name="capacity_investment_existing",
            data=optimization_setup.initialize_component(cls, "capacity_investment_existing", index_names=["set_technologies", "set_capacity_types", "set_location", "set_time_steps_yearly_entire_horizon"],
                                                   capacity_types=True), doc='Parameter which specifies the size of the previously invested capacities')
        # minimum capacity addition
        optimization_setup.parameters.add_parameter(name="capacity_addition_min",
            data=optimization_setup.initialize_component(cls, "capacity_addition_min", index_names=["set_technologies", "set_capacity_types"], capacity_types=True),
            doc='Parameter which specifies the minimum capacity addition that can be installed')
        # maximum capacity addition
        optimization_setup.parameters.add_parameter(name="capacity_addition_max",
            data=optimization_setup.initialize_component(cls, "capacity_addition_max", index_names=["set_technologies", "set_capacity_types"], capacity_types=True),
            doc='Parameter which specifies the maximum capacity addition that can be installed')
        # unbounded capacity addition
        optimization_setup.parameters.add_parameter(name="capacity_addition_unbounded",
            data=optimization_setup.initialize_component(cls, "capacity_addition_unbounded", index_names=["set_technologies"]),
            doc='Parameter which specifies the unbounded capacity addition that can be added each year (only for delayed technology deployment)')
        # lifetime existing technologies
        optimization_setup.parameters.add_parameter(name="lifetime_existing",
            data=optimization_setup.initialize_component(cls, "lifetime_existing", index_names=["set_technologies", "set_location", "set_technologies_existing"]),
            doc='Parameter which specifies the remaining lifetime of an existing technology')
        # lifetime existing technologies
        optimization_setup.parameters.add_parameter(name="capex_capacity_existing",
            data=optimization_setup.initialize_component(cls, "capex_capacity_existing", index_names=["set_technologies", "set_capacity_types", "set_location", "set_technologies_existing"],
                                                   capacity_types=True), doc='Parameter which specifies the total capex of an existing technology which still has to be paid')
        # variable specific opex
        optimization_setup.parameters.add_parameter(name="opex_specific_variable",
            data=optimization_setup.initialize_component(cls, "opex_specific_variable",index_names=["set_technologies","set_location","set_time_steps_operation"]),
            doc='Parameter which specifies the variable specific opex')
        # fixed specific opex
        optimization_setup.parameters.add_parameter(name="opex_specific_fixed",
            data=optimization_setup.initialize_component(cls, "opex_specific_fixed",index_names=["set_technologies", "set_capacity_types","set_location","set_time_steps_yearly"], capacity_types=True),
            doc='Parameter which specifies the fixed annual specific opex')
        # lifetime newly built technologies
        optimization_setup.parameters.add_parameter(name="lifetime", data=optimization_setup.initialize_component(cls, "lifetime", index_names=["set_technologies"]),
            doc='Parameter which specifies the lifetime of a newly built technology')
        # construction_time newly built technologies
        optimization_setup.parameters.add_parameter(name="construction_time", data=optimization_setup.initialize_component(cls, "construction_time", index_names=["set_technologies"]),
            doc='Parameter which specifies the construction time of a newly built technology')
        # maximum diffusion rate, i.e., increase in capacity
        optimization_setup.parameters.add_parameter(name="max_diffusion_rate", data=optimization_setup.initialize_component(cls, "max_diffusion_rate", index_names=["set_technologies", "set_time_steps_yearly"]),
            doc="Parameter which specifies the maximum diffusion rate which is the maximum increase in capacity between investment steps")
        # capacity_limit of technologies
        optimization_setup.parameters.add_parameter(name="capacity_limit",
            data=optimization_setup.initialize_component(cls, "capacity_limit", index_names=["set_technologies", "set_capacity_types", "set_location"], capacity_types=True),
            doc='Parameter which specifies the capacity limit of technologies')
        # minimum load relative to capacity
        optimization_setup.parameters.add_parameter(name="min_load",
            data=optimization_setup.initialize_component(cls, "min_load", index_names=["set_technologies", "set_capacity_types", "set_location", "set_time_steps_operation"], capacity_types=True),
            doc='Parameter which specifies the minimum load of technology relative to installed capacity')
        # maximum load relative to capacity
        optimization_setup.parameters.add_parameter(name="max_load",
            data=optimization_setup.initialize_component(cls, "max_load", index_names=["set_technologies", "set_capacity_types", "set_location", "set_time_steps_operation"], capacity_types=True),
            doc='Parameter which specifies the maximum load of technology relative to installed capacity')
        # carbon intensity
        optimization_setup.parameters.add_parameter(name="carbon_intensity_technology", data=optimization_setup.initialize_component(cls, "carbon_intensity_technology", index_names=["set_technologies", "set_location"]),
            doc='Parameter which specifies the carbon intensity of each technology')

        # Helper params
        t0 = time.perf_counter()
        optimization_setup.parameters.add_helper_parameter(name="existing_capacities", data=cls.get_existing_quantity(optimization_setup, type_existing_quantity="capacity"))
        optimization_setup.parameters.add_helper_parameter(name="existing_capex", data=cls.get_existing_quantity(optimization_setup, type_existing_quantity="cost_capex", time_step_type="yearly"))
        t1 = time.perf_counter()
        logging.debug(f"Helper Params took {t1 - t0:.4f} seconds")

        # add pe.Param of the child classes
        for subclass in cls.__subclasses__():
            subclass.construct_params(optimization_setup)

    @classmethod
    def construct_vars(cls, optimization_setup):
        """ constructs the pe.Vars of the class <Technology>

        :param optimization_setup: The OptimizationSetup the element is part of """

        model = optimization_setup.model
        variables = optimization_setup.variables
        sets = optimization_setup.sets

        def capacity_bounds(tech, capacity_type, loc, time):
            """ 
            # TODO: This could be vectorized
            return bounds of capacity for bigM expression
            :param tech: tech index
            :param capacity_type: either power or energy
            :param loc: location of capacity
            :param time: investment time step
            :return bounds: bounds of capacity"""
            # bounds only needed for Big-M formulation, thus if any technology is modeled with on-off behavior
            if tech in techs_on_off:
                system = optimization_setup.system
                params = optimization_setup.parameters.dict_parameters
                if capacity_type == system["set_capacity_types"][0]:
                    _energy_string = ""
                else:
                    _energy_string = "_energy"
                _capacity_existing = getattr(params, "capacity_existing" + _energy_string)
                _capacity_addition_max = getattr(params, "capacity_addition_max" + _energy_string)
                _capacity_limit = getattr(params, "capacity_limit" + _energy_string)
                capacities_existing = 0
                for id_technology_existing in sets["set_technologies_existing"][tech]:
                    if params.lifetime_existing[tech, loc, id_technology_existing] > params.lifetime[tech]:
                        if time > params.lifetime_existing[tech, loc, id_technology_existing] - params.lifetime[tech]:
                            capacities_existing += _capacity_existing[tech, capacity_type, loc, id_technology_existing]
                    elif time <= params.lifetime_existing[tech, loc, id_technology_existing] + 1:
                        capacities_existing += _capacity_existing[tech, capacity_type, loc, id_technology_existing]

                capacity_addition_max = len(sets["set_time_steps_yearly"]) * _capacity_addition_max[tech, capacity_type]
                max_capacity_limit = _capacity_limit[tech, capacity_type, loc]
                bound_capacity = min(capacity_addition_max + capacities_existing, max_capacity_limit + capacities_existing)
                return 0, bound_capacity
            else:
                return 0, np.inf

        # bounds only needed for Big-M formulation, thus if any technology is modeled with on-off behavior
        techs_on_off = cls.create_custom_set(["set_technologies", "set_on_off"], optimization_setup)[0]
        # construct pe.Vars of the class <Technology>
        # capacity technology
        variables.add_variable(model, name="capacity", index_sets=cls.create_custom_set(["set_technologies", "set_capacity_types", "set_location", "set_time_steps_yearly"], optimization_setup),
            bounds=capacity_bounds, doc='size of installed technology at location l and time t')
        # built_capacity technology
        variables.add_variable(model, name="capacity_addition", index_sets=cls.create_custom_set(["set_technologies", "set_capacity_types", "set_location", "set_time_steps_yearly"], optimization_setup),
            bounds=(0,np.inf), doc='size of built technology (invested capacity after construction) at location l and time t')
        # invested_capacity technology
        variables.add_variable(model, name="capacity_investment", index_sets=cls.create_custom_set(["set_technologies", "set_capacity_types", "set_location", "set_time_steps_yearly"], optimization_setup),
            bounds=(0,np.inf), doc='size of invested technology at location l and time t')
        # capex of building capacity
        variables.add_variable(model, name="cost_capex", index_sets=cls.create_custom_set(["set_technologies", "set_capacity_types", "set_location", "set_time_steps_yearly"], optimization_setup),
            bounds=(0,np.inf), doc='capex for building technology at location l and time t')
        # annual capex of having capacity
        variables.add_variable(model, name="capex_yearly", index_sets=cls.create_custom_set(["set_technologies", "set_capacity_types", "set_location", "set_time_steps_yearly"], optimization_setup),
            bounds=(0,np.inf), doc='annual capex for having technology at location l')
        # total capex
        variables.add_variable(model, name="cost_capex_total", index_sets=sets["set_time_steps_yearly"],
            bounds=(0,np.inf), doc='total capex for installing all technologies in all locations at all times')
        # opex
        variables.add_variable(model, name="cost_opex", index_sets=cls.create_custom_set(["set_technologies", "set_location", "set_time_steps_operation"], optimization_setup),
            bounds=(0,np.inf), doc="opex for operating technology at location l and time t")
        # total opex
        variables.add_variable(model, name="cost_opex_total", index_sets=sets["set_time_steps_yearly"],
            bounds=(0,np.inf), doc="total opex all technologies and locations in year y")
        # yearly opex
        variables.add_variable(model, name="opex_yearly", index_sets=cls.create_custom_set(["set_technologies", "set_location", "set_time_steps_yearly"], optimization_setup),
            bounds=(0,np.inf), doc="yearly opex for operating technology at location l and year y")
        # carbon emissions
        variables.add_variable(model, name="carbon_emissions_technology", index_sets=cls.create_custom_set(["set_technologies", "set_location", "set_time_steps_operation"], optimization_setup),
            doc="carbon emissions for operating technology at location l and time t")
        # total carbon emissions technology
        variables.add_variable(model, name="carbon_emissions_technology_total", index_sets=sets["set_time_steps_yearly"],
            doc="total carbon emissions for operating technology at location l and time t")

        # install technology
        # Note: binary variables are written into the lp file by linopy even if they are not relevant for the optimization,
        # which makes all problems MIPs. Therefore, we only add binary variables, if really necessary. Gurobi can handle this
        # by noting that the binary variables are not part of the model, however, only if there are no binary variables at all,
        # it is possible to get the dual values of the constraints.
        mask = cls._technology_installation_mask(optimization_setup)
        if mask.any():
            variables.add_variable(model, name="technology_installation", index_sets=cls.create_custom_set(["set_technologies", "set_capacity_types", "set_location", "set_time_steps_yearly"], optimization_setup),
                                   binary=True, doc='installment of a technology at location l and time t', mask=mask)

        # add pe.Vars of the child classes
        for subclass in cls.__subclasses__():
            subclass.construct_vars(optimization_setup)

    @classmethod
    def construct_constraints(cls, optimization_setup):
        """ constructs the pe.Constraints of the class <Technology>

        :param optimization_setup: The OptimizationSetup the element is part of """
        model = optimization_setup.model
        constraints = optimization_setup.constraints
        sets = optimization_setup.sets
        # construct pe.Constraints of the class <Technology>
        rules = TechnologyRules(optimization_setup)
        #  technology capacity_limit
        constraints.add_constraint_block(model, name="constraint_technology_capacity_limit",
                                         constraint=rules.constraint_technology_capacity_limit_block(),
                                         doc='limited capacity of  technology depending on loc and time')
        # minimum capacity
        constraints.add_constraint_block(model, name="constraint_technology_min_capacity",
                                         constraint=rules.constraint_technology_min_capacity_block(),
                                         doc='min capacity of technology that can be installed')
        # maximum capacity
        constraints.add_constraint_block(model, name="constraint_technology_max_capacity",
                                         constraint=rules.constraint_technology_max_capacity_block(),
                                         doc='max capacity of technology that can be installed')
        # construction period
        constraints.add_constraint_block(model, name="constraint_technology_construction_time",
                                         constraint=rules.constraint_technology_construction_time_block(),
                                         doc='lead time in which invested technology is constructed')
        # lifetime
        constraints.add_constraint_block(model, name="constraint_technology_lifetime",
                                         constraint=rules.constraint_technology_lifetime_block(),
                                         doc='max capacity of  technology that can be installed')
        # limit diffusion rate
        constraints.add_constraint_block(model, name="constraint_technology_diffusion_limit",
                                         constraint=rules.constraint_technology_diffusion_limit_block(),
                                         doc="Limits the newly built capacity by the existing knowledge stock")
        # limit diffusion rate total
        constraints.add_constraint_block(model, name="constraint_technology_diffusion_limit_total",
                                         constraint=rules.constraint_technology_diffusion_limit_total_block(),
                                         doc="Limits the newly built capacity by the existing knowledge stock for the entire energy system")
        # limit max load by installed capacity
        constraints.add_constraint_block(model, name="constraint_capacity_factor",
                                         constraint=rules.constraint_capacity_factor_block(),
                                         doc='limit max load by installed capacity')
        # annual capex of having capacity
        constraints.add_constraint_block(model, name="constraint_capex_yearly",
                                         constraint=rules.constraint_capex_yearly_block(),
                                         doc='annual capex of having capacity of technology.')
        # total capex of all technologies
        constraints.add_constraint_rule(model, name="constraint_cost_capex_total", index_sets=sets["set_time_steps_yearly"], rule=rules.constraint_cost_capex_total_rule,
            doc='total capex of all technology that can be installed.')
        # calculate opex
        constraints.add_constraint_block(model, name="constraint_opex_technology",
                                         constraint=rules.constraint_opex_technology_block(),
                                         doc="opex for each technology at each location and time step")
        # yearly opex
        constraints.add_constraint_block(model, name="constraint_opex_yearly",
                                         constraint=rules.constraint_opex_yearly_block(),
                                         doc='total opex of all technology that are operated.')
        # total opex of all technologies
        constraints.add_constraint_rule(model, name="constraint_cost_opex_total", index_sets=sets["set_time_steps_yearly"], rule=rules.constraint_cost_opex_total_rule, doc='total opex of all technology that are operated.')
        # carbon emissions of technologies
        constraints.add_constraint_block(model, name="constraint_carbon_emissions_technology",
                                         constraint=rules.constraint_carbon_emissions_technology_block(),
                                         doc="carbon emissions for each technology at each location and time step")
        # total carbon emissions of technologies
        constraints.add_constraint_block(model, name="constraint_carbon_emissions_technology_total", constraint=rules.constraint_carbon_emissions_technology_total_block(),
                                         doc="total carbon emissions for each technology at each location and time step")

        # disjunct if technology is on
        # the disjunction variables
        variables = optimization_setup.variables
        index_vals, _ = cls.create_custom_set(["set_technologies", "set_on_off", "set_capacity_types", "set_location", "set_time_steps_operation"], optimization_setup)
        index_names = ["on_off_technologies", "on_off_capacity_types", "on_off_locations", "on_off_time_steps_operation"]
        variables.add_variable(model, name="tech_on_var",
                               index_sets=(index_vals, index_names),
                               doc="The tech on var", binary=True)
        variables.add_variable(model, name="tech_off_var",
                               index_sets=(index_vals, index_names),
                               doc="The tech off var", binary=True)
        model.add_constraints(model.variables["tech_on_var"] + model.variables["tech_off_var"] == 1, name="tech_on_off_cons")
        n_cons = model.constraints.ncons

        constraints.add_constraint_rule(model, name="disjunct_on_technology",
            index_sets=cls.create_custom_set(["set_technologies", "set_on_off", "set_capacity_types", "set_location", "set_time_steps_operation"], optimization_setup), rule=rules.disjunct_on_technology_rule,
            doc="disjunct to indicate that technology is on")
        # disjunct if technology is off
        constraints.add_constraint_rule(model, name="disjunct_off_technology",
            index_sets=cls.create_custom_set(["set_technologies", "set_on_off", "set_capacity_types", "set_location", "set_time_steps_operation"], optimization_setup), rule=rules.disjunct_off_technology_rule,
            doc="disjunct to indicate that technology is off")

        # if nothing was added we can remove the tech vars again
        if model.constraints.ncons == n_cons:
            model.constraints.remove("tech_on_off_cons")
            model.variables.remove("tech_on_var")
            model.variables.remove("tech_off_var")

        # add pe.Constraints of the child classes
        for subclass in cls.__subclasses__():
            logging.info(f"Construct pe.Constraints of {subclass.__name__}")
            subclass.construct_constraints(optimization_setup)

    @classmethod
    def _technology_installation_mask(cls, optimization_setup):
        """check if the binary variable is necessary

        :param optimization_setup: optimization setup object"""
        params = optimization_setup.parameters
        model = optimization_setup.model
        sets = optimization_setup.sets

        mask = xr.DataArray(False, coords=[model.variables.coords["set_time_steps_yearly"],
                                           model.variables.coords["set_technologies"],
                                           model.variables.coords["set_capacity_types"],
                                           model.variables.coords["set_location"], ])

        # used in transport technology
        techs = list(sets["set_transport_technologies"])
        techs = list(sets["set_transport_technologies"])
        if len(techs) > 0:
            edges = list(sets["set_edges"])
            sub_mask = (params.distance.loc[techs, edges] * params.capex_per_distance_transport.loc[techs, edges] != 0)
            sub_mask = sub_mask.rename({"set_transport_technologies": "set_technologies", "set_edges": "set_location"})
            mask.loc[:, techs, :, edges] |= sub_mask

        # used in constraint_technology_min_capacity
        mask = mask | (params.capacity_addition_min.notnull() & (params.capacity_addition_min != 0))

        # used in constraint_technology_max_capacity
        index_values, index_names = Element.create_custom_set(["set_technologies", "set_capacity_types", "set_location", "set_time_steps_yearly"], optimization_setup)
        index = ZenIndex(index_values, index_names)
        sub_mask = (params.capacity_addition_max.notnull() & (params.capacity_addition_max != np.inf) & (params.capacity_addition_max != 0))
        for tech, capacity_type in index.get_unique([0, 1]):
            locs = index.get_values(locs=[tech, capacity_type], levels=2, unique=True)
            mask.loc[:, tech, capacity_type, locs] |= sub_mask.loc[tech, capacity_type]

        return mask

    @classmethod
    def get_existing_quantity(cls, optimization_setup, type_existing_quantity, time_step_type=None):
        """
        get existing capacities of all technologies
        :return: The existing capacities
        """

        index_values, index_names = Element.create_custom_set(["set_technologies", "set_capacity_types", "set_location", "set_time_steps_yearly"], optimization_setup)
        # get all the capacities
        index_arrs = IndexSet.tuple_to_arr(index_values, index_names)
        coords = [optimization_setup.sets.get_coord(data, name) for data, name in zip(index_arrs, index_names)]
        existing_quantities = xr.DataArray(np.nan, coords=coords, dims=index_names)
        values = np.zeros(len(index_values))
        for i, (tech, capacity_type, loc, time) in enumerate(index_values):
            values[i] = Technology.get_available_existing_quantity(optimization_setup, tech, capacity_type, loc, time,
                                                                   type_existing_quantity=type_existing_quantity,
                                                                   time_step_type=time_step_type)
        existing_quantities.loc[index_arrs] = values
        return existing_quantities


class TechnologyRules(GenericRule):
    """
    Rules for the Technology class
    """

    def __init__(self, optimization_setup):
        """
        Inits the rules
        :param optimization_setup: OptimizationSetup of the element
        """

        super().__init__(optimization_setup)

    # Disjunctive Constraints
    # -----------------------

    def disjunct_on_technology_rule(self, tech, capacity_type, loc, time):
        """definition of disjunct constraints if technology is On
        iterate through all subclasses to find corresponding implementation of disjunct constraints

        :param tech: #TODO describe parameter/return
        :param capacity_type: #TODO describe parameter/return
        :param loc: #TODO describe parameter/return
        :param time:  #TODO describe parameter/return
        """
        for subclass in Technology.__subclasses__():
            if tech in self.optimization_setup.get_all_names_of_elements(subclass):
                # extract the relevant binary variable (not scalar, .loc is necessary)
                binary_var = self.optimization_setup.model.variables["tech_on_var"].loc[tech, capacity_type, loc, time]
                subclass.disjunct_on_technology_rule(self.optimization_setup, tech, capacity_type, loc, time, binary_var)
                return None

    def disjunct_off_technology_rule(self, tech, capacity_type, loc, time):
        """definition of disjunct constraints if technology is off
        iterate through all subclasses to find corresponding implementation of disjunct constraints

        :param disjunct: #TODO describe parameter/return
        :param tech: #TODO describe parameter/return
        :param capacity_type: #TODO describe parameter/return
        :param loc: #TODO describe parameter/return
        :param time: #TODO describe parameter/return
        """
        for subclass in Technology.__subclasses__():
            if tech in self.optimization_setup.get_all_names_of_elements(subclass):
                # extract the relevant binary variable (not scalar, .loc is necessary)
                binary_var = self.optimization_setup.model.variables["tech_off_var"].loc[tech, capacity_type, loc, time]
                subclass.disjunct_off_technology_rule(self.optimization_setup, tech, capacity_type, loc, time, binary_var)
                return None

    # Rule-based constraints
    # -----------------------

    def constraint_cost_capex_total_rule(self, year):
        """ sums over all technologies to calculate total capex

        .. math::
            CAPEX_y = \\sum_{h\\in\mathcal{H}}\\sum_{p\\in\mathcal{P}}A_{h,p,y}+\\sum_{k\\in\mathcal{K}}\\sum_{n\\in\mathcal{N}}A^\mathrm{e}_{k,n,y}

        :param year: #TODO describe parameter/return
        :return: #TODO describe parameter/return
        """

        ### index sets
        # skipped because rule-based constraint

        ### masks
        # skipped because rule-based constraint

        ### index loop
        # skipped because rule-based constraint

        ### auxiliary calculations
        term_sum_yearly = self.variables["capex_yearly"].loc[..., year].sum()

        ### formulate constraint
        lhs = (self.variables["cost_capex_total"].loc[year]
               - term_sum_yearly)
        rhs = 0
        constraints = lhs == rhs

        ### return
        return self.constraints.return_contraints(constraints)

    def constraint_cost_opex_total_rule(self, year):
        """ sums over all technologies to calculate total opex

        .. math::
            OPEX_y = \sum_{h\in\mathcal{H}}\sum_{p\in\mathcal{P}} OPEX_{h,p,y}

        :param year: #TODO describe parameter/return
        :return: #TODO describe parameter/return
        """

        ### index sets
        # skipped because rule-based constraint

        ### masks
        # skipped because rule-based constraint

        ### index loop
        # skipped because rule-based constraint

        ### auxiliary calculations
        term_sum_yearly = self.variables["opex_yearly"].loc[..., year].sum()

        ### formulate constraint
        lhs = (self.variables["cost_opex_total"].loc[year]
               - term_sum_yearly)
        rhs = 0
        constraints = lhs == rhs

        ### return
        return self.constraints.return_contraints(constraints)

    # Block-based constraints
    # -----------------------

    def constraint_technology_capacity_limit_block(self):
        """limited capacity_limit of technology

        .. math::
            \mathrm{if\ existing\ capacities\ < capacity\ limit}\ s^\mathrm{max}_{h,p} \geq S_{h,p,y}
        .. math::
            \mathrm{else}\ \Delta S_{h,p,y} = 0

        :return: #TODO describe parameter/return
        """

        ### index sets
        # not necessary

        ### masks
        # create the masks for the two cases, m1 for capacity_limit not reached, m2 for capacity_limit reached
        m1 = (self.parameters.capacity_limit != np.inf) & (self.parameters.existing_capacities < self.parameters.capacity_limit)
        m2 = (self.parameters.capacity_limit != np.inf) & ~(self.parameters.existing_capacities < self.parameters.capacity_limit)

        ### index loop
        # not necessary

        ### auxiliary calculations
        # not necessary

        ### formulate constraint
        # Note that this constraint has a different sign for the two cases
        lhs = self.variables["capacity"].where(m1) + self.variables["capacity_addition"].where(m2)
        rhs = self.parameters.capacity_limit.where(m1, 0.0)
        sign = xr.DataArray("<=", coords=self.variables["capacity"].coords).where(m1, "=")
        constraints = AnonymousConstraint(lhs, sign, rhs)

        ### return
        return self.constraints.return_contraints(constraints)

    def constraint_technology_min_capacity_block(self):
        """ min capacity expansion of technology

        .. math::
            s^\mathrm{add, min}_{h} B_{i,p,y} \le \Delta S_{h,p,y}

        :return: #TODO describe parameter/return
        """

        ### index sets
        index_values, index_names = Element.create_custom_set(["set_technologies", "set_capacity_types", "set_location", "set_time_steps_yearly"], self.optimization_setup)
        index = ZenIndex(index_values, index_names)
        tech_arr, capacity_type_arr = index.get_unique(["set_technologies", "set_capacity_types"], as_array=True)

        ### masks
        # we create a mask here only to avoid having constraints with binary variables when it's not necessary
        # passing constraints with binary variables to gurobi, even of the type 0 * binray_var, means that no
        # dual variables are returned
        mask = xr.zeros_like(self.parameters.capacity_addition_min, dtype=bool)
        mask.loc[tech_arr, capacity_type_arr] = True
        mask &= self.parameters.capacity_addition_min != 0

        ### index loop
        # not necessary

        ### auxiliary calculations
        # if the mask is empty, we don't need to do anything and abort here
        if not mask.any():
            return []

        ### formulate constraint
        lhs = mask * (self.parameters.capacity_addition_min * self.variables["technology_installation"]
                      - self.variables["capacity_addition"])
        rhs = 0
        constraints = lhs <= rhs

        ### return
        return self.constraints.return_contraints(constraints, mask=mask)

    def constraint_technology_max_capacity_block(self):
        """max capacity expansion of technology

        .. math::
            s^\mathrm{add, max}_{h} B_{i,p,y} \ge \Delta S_{h,p,y}

        :return: #TODO describe parameter/return
        """

        ### index sets
        index_values, index_names = Element.create_custom_set(["set_technologies", "set_capacity_types", "set_location", "set_time_steps_yearly"], self.optimization_setup)
        index = ZenIndex(index_values, index_names)

        ### masks
        # not necessary

        ### index loop
        constraints = []
        for tech, capacity_type in index.get_unique(["set_technologies", "set_capacity_types"]):
            # not that the else here is just a dummy
            if self.parameters.capacity_addition_max.loc[tech, capacity_type] != np.inf:

                ### auxiliary calculations
                # we only want a constraints with a binary variable if the corresponding max_built_capacity is not zero
                if np.any(self.parameters.capacity_addition_max.loc[tech, capacity_type].notnull() & (self.parameters.capacity_addition_max.loc[tech, capacity_type] != 0)):
                    term_installation = self.parameters.capacity_addition_max.loc[tech, capacity_type].item() * self.variables["technology_installation"].loc[tech, capacity_type]
                else:
                    # dummy
                    term_installation = self.variables["capacity_addition"].loc[tech, capacity_type].where(False)

                ### formulate constraint
                lhs = (- self.variables["capacity_addition"].loc[tech, capacity_type]
                       + term_installation)
                rhs = 0
                constraints.append(lhs >= rhs)

            else:
                # a dummy
                constraints.append(np.nan*self.variables["capacity_addition"].loc[tech, capacity_type].where(False) == np.nan)

        ### return
        return self.constraints.return_contraints(constraints,
                                                  model=self.model,
                                                  index_values=index.get_unique(["set_technologies", "set_capacity_types"]),
                                                  index_names=["set_technologies", "set_capacity_types"])

    def constraint_technology_construction_time_block(self):
        """ construction time of technology, i.e., time that passes between investment and availability

        .. math::
            \mathrm{if\ start\ time\ step\ in\ set\ time\ steps\ yearly}\ \Delta S_{h,p,y} = S_{h,p,y}^\mathrm{invest}
        .. math::
            \mathrm{elif\ start\ time\ step\ in\ set\ time\ steps\ yearly\ entire\ horizon}\ \Delta S_{h,p,y} = s^\mathrm{invest, exist}_{h,p,y}
        .. math::
            \mathrm{else}\ \Delta S_{h,p,y} = 0

        :return: #TODO describe parameter/return
        """

        ### index sets
        index_values, index_names = Element.create_custom_set(["set_technologies", "set_capacity_types", "set_location", "set_time_steps_yearly"], self.optimization_setup)
        index = ZenIndex(index_values, index_names)

        ### masks
        # not necessary

        ### index loop
        # we loop over technologies and time steps, because the conditions depend on the time and the technology
        # we vectorize over capacity types and locations
        constraints = []
        for tech, time in index.get_unique(["set_technologies", "set_time_steps_yearly"]):

            ### auxiliary calculations
            start_time_step, _ = Technology.get_start_end_time_of_period(self.optimization_setup, tech, time, period_type="construction_time", clip_to_first_time_step=False)

            ### formulate constraint
            if start_time_step in self.sets["set_time_steps_yearly"]:
                lhs = (self.variables["capacity_addition"].loc[tech, :, :, time]
                       - self.variables["capacity_investment"].loc[tech, :, :, start_time_step])
                rhs = 0
            elif start_time_step in self.sets["set_time_steps_yearly_entire_horizon"]:
                lhs = self.variables["capacity_addition"].loc[tech, :, :, time]
                rhs = self.parameters.existing_invested_capacity.loc[tech, :, :, start_time_step]
            else:
                lhs = self.variables["capacity_addition"].loc[tech, :, :, time]
                rhs = 0
            constraints.append(lhs == rhs)

        ### return
        return self.constraints.return_contraints(constraints,
                                                  model=self.model,
                                                  index_values=index.get_unique(["set_technologies", "set_time_steps_yearly"]),
                                                  index_names=["set_technologies", "set_time_steps_yearly"])

    def constraint_technology_lifetime_block(self):
        """ limited lifetime of the technologies

        .. math::
            S_{h,p,y} = \\sum_{\\tilde{y}=\\max(y_0,y-\\lceil\\frac{l_h}{\\Delta^\mathrm{y}}\\rceil+1)}^y \\Delta S_{h,p,\\tilde{y}}
            + \\sum_{\\hat{y}=\\psi(\\min(y_0-1,y-\\lceil\\frac{l_h}{\\Delta^\mathrm{y}}\\rceil+1))}^{\\psi(y_0)} \\Delta s^\mathrm{ex}_{h,p,\\hat{y}}

        :return: #TODO describe parameter/return
        """

        ### index sets
        index_values, index_names = Element.create_custom_set(["set_technologies", "set_capacity_types", "set_location", "set_time_steps_yearly"], self.optimization_setup)
        index = ZenIndex(index_values, index_names)

        ### masks
        # this mask is just to make sure we only get constraints where we want them, no if-condition
        mask = self.variables["capacity"].mask

        ### index loop
        # we loop over technologies and time steps, because we need to cycle over the lifetime range of the technology
        # which requires the technology and the year, we vectorize over capacity types and locations
        constraints = []
        for tech, time in index.get_unique(["set_technologies", "set_time_steps_yearly"]):

            ### auxiliary calculations
            term_neg_previous_capacity_additions = []
            for previous_time in Technology.get_lifetime_range(self.optimization_setup, tech, time):
                term_neg_previous_capacity_additions.append(-1.0 * self.variables["capacity_addition"].loc[tech, :, :, previous_time])

            ### formulate constraint
            lhs = lp_sum([1.0 * self.variables["capacity"].loc[tech, :, :, time],
                          *term_neg_previous_capacity_additions])
            rhs = self.parameters.existing_capacities.loc[tech, :, :, time]
            constraints.append(lhs == rhs)

        ### return
        return self.constraints.return_contraints(constraints,
                                                  model=self.model,
                                                  mask=mask,
                                                  index_values=index.get_unique(["set_technologies", "set_time_steps_yearly"]),
                                                  index_names=["set_technologies", "set_time_steps_yearly"])

    def constraint_technology_diffusion_limit_block(self):
        """limited technology diffusion based on the existing capacity in the previous year

        .. math::
                \\Delta S_{j,e,y}\\leq ((1+\\vartheta_j)^{\\Delta^\mathrm{y}}-1)K_{j,e,y}
                +\\Delta^\mathrm{y}(\\xi\\sum_{\\tilde{j}\\in\\tilde{\mathcal{J}}}S_{\\tilde{j},e,y} + \\zeta_j)

        :return: #TODO describe parameter/return
        """

        ### index sets
        index_values, index_names = Element.create_custom_set(["set_technologies", "set_capacity_types", "set_location", "set_time_steps_yearly"], self.optimization_setup)
        index = ZenIndex(index_values, index_names)

        ### masks
        # not necessary

        ### index loop
        # we loop over technologies, capacity types and time steps, to accurately capture the conditions in the constraint
        # we vectorize over locations
        constraints = []
        for tech, time in index.get_unique(["set_technologies", "set_time_steps_yearly"]):

            ### auxiliary calculations
            # mask for the capacity types that are not considered
            capacity_types = index.get_values([tech, slice(None), slice(None), time], "set_capacity_types", unique=True)
            mask = xr.DataArray(np.nan, coords=[self.variables.coords["set_capacity_types"]], dims=["set_capacity_types"])
            mask.loc[capacity_types] = 1

            interval_between_years = self.system["interval_between_years"]
            knowledge_depreciation_rate = self.system["knowledge_depreciation_rate"]
            reference_carrier = self.sets["set_reference_carriers"][tech][0]
            if self.parameters.max_diffusion_rate.loc[tech, time] != np.inf:
                if tech in self.sets["set_transport_technologies"]:
                    set_locations = self.sets["set_edges"]
                    set_technology = self.sets["set_transport_technologies"]
                    knowledge_spillover_rate = 0
                else:
                    set_locations = self.sets["set_nodes"]
                    knowledge_spillover_rate = self.parameters.knowledge_spillover_rate
                    if tech in self.sets["set_conversion_technologies"]:
                        set_technology = self.sets["set_conversion_technologies"]
                    else:
                        set_technology = self.sets["set_storage_technologies"]

                    # add capacity addition of entire previous horizon
                end_time = time - 1

                # actual years between first invest time step and end_time
                delta_time = interval_between_years * (end_time - self.sets["set_time_steps_yearly"][0])
                existing_time = self.sets["set_technologies_existing"][tech]
                # Note: instead of summing over all but one location, we sum over all and then subtract one
                total_capacity_knowledge_existing = ((self.parameters.capacity_existing.loc[tech, :, set_locations, existing_time]  # add spillover from other regions
                                                      + knowledge_spillover_rate * (self.parameters.capacity_existing.loc[tech, :, set_locations, existing_time].sum("set_location") - self.parameters.capacity_existing.loc[tech, :, set_locations, existing_time]))
                                                     * (1 - knowledge_depreciation_rate) ** (delta_time + self.parameters.lifetime.loc[tech].item() - self.parameters.lifetime_existing.loc[tech, set_locations, existing_time])).sum("set_technologies_existing")
                rounding_value = 10 ** (-self.optimization_setup.solver["rounding_decimal_points"])
                total_capacity_knowledge_existing = total_capacity_knowledge_existing.where(total_capacity_knowledge_existing > rounding_value, 0)

                horizon_time = self.variables.coords["set_time_steps_yearly"][self.sets["set_time_steps_yearly"][0]: end_time + 1]
                if len(horizon_time) > 1:
                    term_total_capacity_knowledge_addition = ((self.variables["capacity_addition"].loc[tech, :, set_locations, horizon_time]  # add spillover from other regions
                                                          + knowledge_spillover_rate * (self.variables["capacity_addition"].loc[tech, :, set_locations, horizon_time].sum("set_location") - self.variables["capacity_addition"].loc[tech, :, set_locations, horizon_time]))
                                                         * (1 - knowledge_depreciation_rate) ** (interval_between_years * (end_time - horizon_time))).sum("set_time_steps_yearly")
                else:
                    # dummy term
                    term_total_capacity_knowledge_addition = self.variables["capacity_investment"].loc[tech, :, set_locations, time].where(False)

                # total capacity in previous year; if time is first time step of interval, use existing capacities of present year
                other_techs = [other_tech for other_tech in set_technology if self.sets["set_reference_carriers"][other_tech][0] == reference_carrier]
                if time != self.optimization_setup.energy_system.set_time_steps_yearly[0]:
                    term_total_capacity_all_techs_var = self.variables["capacity"].loc[other_techs, :, set_locations, time-1].sum("set_technologies")
                    term_total_capacity_all_techs_param = self.parameters.existing_capacities.loc[tech,:,set_locations,time].where(False)
                else:
                    term_total_capacity_all_techs_param = self.parameters.existing_capacities.loc[other_techs,:,set_locations,time].sum("set_technologies")
                    term_total_capacity_all_techs_var = self.variables["capacity"].loc[tech, :, set_locations, time].where(False)

                ### formulate constraint
                # build the lhs
                lhs = (self.variables["capacity_investment"].loc[tech, :, set_locations, time]
                       + self.variables["capacity_investment"].loc[tech, :, :, time].where(False)
                       - ((1 + self.parameters.max_diffusion_rate.loc[tech, time].item()) ** interval_between_years - 1) * term_total_capacity_knowledge_addition
                       - self.parameters.market_share_unbounded * term_total_capacity_all_techs_var)
                lhs *= mask

                # build the rhs
                rhs = xr.zeros_like(self.parameters.existing_capacities).loc[tech, :,:, time]
                rhs.loc[:, set_locations] += ((1 + self.parameters.max_diffusion_rate.loc[tech, time].item()) ** interval_between_years - 1) * total_capacity_knowledge_existing # add initial market share until which the diffusion rate is unbounded
                rhs.loc[:, set_locations] += self.parameters.market_share_unbounded * term_total_capacity_all_techs_param + self.parameters.capacity_addition_unbounded.loc[tech]
                rhs *= mask

                # combine
                constraints.append(lhs <= rhs)

        ### return
        return self.constraints.return_contraints(constraints, model=self.model, stack_dim_name="diffusion_limit_dim")

    def constraint_technology_diffusion_limit_total_block(self):
        """limited technology diffusion based on the existing capacity in the previous year for the entire energy system

        .. math:: #TODO
                \\Delta S_{j,e,y}\\leq ((1+\\vartheta_j)^{\\Delta^\mathrm{y}}-1)K_{j,e,y}
                +\\Delta^\mathrm{y}(\\xi\\sum_{\\tilde{j}\\in\\tilde{\mathcal{J}}}S_{\\tilde{j},e,y} + \\zeta_j)

        :return: #TODO describe parameter/return
        """

        ### index sets
        index_values, index_names = Element.create_custom_set(["set_technologies", "set_capacity_types", "set_location", "set_time_steps_yearly"], self.optimization_setup)
        index = ZenIndex(index_values, index_names)

        ### masks
        # not necessary

        ### index loop
        # we loop over technologies, capacity types and time steps, to accurately capture the conditions in the constraint
        # we vectorize over locations
        constraints = []
        for tech, time in index.get_unique(["set_technologies", "set_time_steps_yearly"]):

            ### auxiliary calculations
            # mask for the capacity types that are not considered
            capacity_types = index.get_values([tech, slice(None), slice(None), time], "set_capacity_types", unique=True)
            mask = xr.DataArray(np.nan, coords=[self.variables.coords["set_capacity_types"]], dims=["set_capacity_types"])
            mask.loc[capacity_types] = 1

            interval_between_years = self.system["interval_between_years"]
            knowledge_depreciation_rate = self.system["knowledge_depreciation_rate"]

            reference_carrier = self.sets["set_reference_carriers"][tech][0]
            if self.parameters.max_diffusion_rate.loc[tech, time] != np.inf:
                if tech in self.sets["set_transport_technologies"]:
                    set_locations = self.sets["set_edges"]
                    set_technology = self.sets["set_transport_technologies"]
                else:
                    set_locations = self.sets["set_nodes"]
                    if tech in self.sets["set_conversion_technologies"]:
                        set_technology = self.sets["set_conversion_technologies"]
                    else:
                        set_technology = self.sets["set_storage_technologies"]

                # add capacity addition of entire previous horizon
                end_time = time - 1

                # actual years between first invest time step and end_time
                delta_time = interval_between_years * (end_time - self.sets["set_time_steps_yearly"][0])
                existing_time = self.sets["set_technologies_existing"][tech]
                term_total_capacity_knowledge_existing = (self.parameters.capacity_existing.loc[tech, :, set_locations, existing_time]
                                                     * (1 - knowledge_depreciation_rate) ** (delta_time + self.parameters.lifetime.loc[tech].item() - self.parameters.lifetime_existing.loc[tech, set_locations, existing_time])).sum(["set_technologies_existing","set_location"])
                _rounding_value = 10 ** (-self.optimization_setup.solver["rounding_decimal_points"])
                term_total_capacity_knowledge_existing = term_total_capacity_knowledge_existing.where(term_total_capacity_knowledge_existing > _rounding_value, 0)

                horizon_time = self.variables.coords["set_time_steps_yearly"][self.sets["set_time_steps_yearly"][0]: end_time + 1]
                if len(horizon_time) > 1:
                    term_total_capacity_knowledge_addition = (self.variables["capacity_addition"].loc[tech, :, set_locations, horizon_time]
                        * (1 - knowledge_depreciation_rate) ** (interval_between_years * (end_time - horizon_time))).sum(["set_time_steps_yearly","set_location"])
                else:
                    # dummy term
                    term_total_capacity_knowledge_addition = self.variables["capacity_investment"].loc[tech, :, set_locations, time].where(False).sum("set_location")

                # total capacity in previous year; if time is first time step of interval, use existing capacities of present year
                other_techs = [other_tech for other_tech in set_technology if self.sets["set_reference_carriers"][other_tech][0] == reference_carrier]
                if time != self.optimization_setup.energy_system.set_time_steps_yearly[0]:
                    term_total_capacity_all_techs_var = self.variables["capacity"].loc[other_techs, :,set_locations, time - 1].sum(["set_technologies","set_location"])
                    term_total_capacity_all_techs_param = self.parameters.existing_capacities.loc[tech, :,set_locations, time].where(False).sum("set_location")
                else:
                    term_total_capacity_all_techs_param = self.parameters.existing_capacities.loc[other_techs, :, set_locations, time].sum(["set_technologies","set_location"])
                    term_total_capacity_all_techs_var = self.variables["capacity"].loc[tech, :, set_locations,time].where(False).sum("set_location")
                # total_capacity_all_techs_param = sum(self.parameters.existing_capacities.loc[other_tech, :, set_locations, time]
                #                                      for other_tech in set_technology if self.sets["set_reference_carriers"][other_tech][0] == reference_carrier)
                # lifetime_range = Technology.get_lifetime_range(self.optimization_setup, tech, end_time)
                # if len(lifetime_range) > 0:
                #     previous_times = [previous_time for previous_time in lifetime_range]
                #     other_techs = [other_tech for other_tech in set_technology if self.sets["set_reference_carriers"][other_tech][0] == reference_carrier]
                #     term_total_capacity_all_techs_var = self.variables["capacity_addition"].loc[:, :, set_locations, previous_times].sum("set_time_steps_yearly")
                #     term_total_capacity_all_techs_var = term_total_capacity_all_techs_var[other_techs, :, :].sum("set_technologies")
                # else:
                #     # dummy term
                #     term_total_capacity_all_techs_var = self.variables["capacity_investment"].loc[tech, :, set_locations, time].where(False)
                # total_capacity_all_techs_param = sum(self.parameters.existing_capacities.loc[other_tech, :, set_locations, time]
                #                                      for other_tech in set_technology if self.sets["set_reference_carriers"][other_tech][0] == reference_carrier).sum("set_location")
                # lifetime_range = Technology.get_lifetime_range(self.optimization_setup, tech, end_time)
                # if len(lifetime_range) > 0:
                #     previous_times = [previous_time for previous_time in lifetime_range]
                #     other_techs = [other_tech for other_tech in set_technology if self.sets["set_reference_carriers"][other_tech][0] == reference_carrier]
                #     term_total_capacity_all_techs_var = self.variables["capacity_addition"].loc[:, :, set_locations, previous_times].sum("set_time_steps_yearly")
                #     term_total_capacity_all_techs_var = term_total_capacity_all_techs_var.loc[other_techs].sum(["set_technologies", "set_location"])
                # else:
                #     # dummy term
                #     term_total_capacity_all_techs_var = self.variables["capacity_investment"].loc[tech, :, set_locations, time].where(False).sum("set_location")

                ### formulate constraint
                # build the lhs
                lhs = (self.variables["capacity_investment"].loc[tech, :, set_locations, time].sum("set_location")
                       - ((1 + self.parameters.max_diffusion_rate.loc[tech, time].item()) ** interval_between_years - 1) * term_total_capacity_knowledge_addition
                       - self.parameters.market_share_unbounded * term_total_capacity_all_techs_var)
                lhs *= mask

                # build the rhs
                rhs = (((1 + self.parameters.max_diffusion_rate.loc[tech, time].item()) ** interval_between_years - 1) * term_total_capacity_knowledge_existing
                       # add initial market share until which the diffusion rate is unbounded
                       + self.parameters.market_share_unbounded * term_total_capacity_all_techs_param + self.parameters.capacity_addition_unbounded.loc[tech]*len(set_locations))
                rhs *= mask

                constraints.append(lhs <= rhs)

        ### return
        # reording takes too much memory!
        return self.constraints.return_contraints(constraints, model=self.model, stack_dim_name="diffusion_limit_total_dim")

    def constraint_capex_yearly_block(self):
        """ aggregates the capex of built capacity and of existing capacity

        .. math::
            A_{h,p,y} = f_h (\\sum_{\\tilde{y} = \\max(y_0,y-\\lceil\\frac{l_h}{\\Delta^\mathrm{y}}\\rceil+1)}^y \\alpha_{h,y}\\Delta S_{h,p,\\tilde{y}}
            + \\sum_{\\hat{y}=\\psi(\\min(y_0-1,y-\\lceil\\frac{l_h}{\\Delta^\mathrm{y}}\\rceil+1))}^{\\psi(y_0)} \\alpha_{h,y_0}\\Delta s^\mathrm{ex}_{h,p,\\hat{y}})

        :return: #TODO describe parameter/return
        """

        ### index sets
        index_values, index_names = Element.create_custom_set(["set_technologies", "set_capacity_types", "set_location", "set_time_steps_yearly"], self.optimization_setup)
        index = ZenIndex(index_values, index_names)

        ### masks
        # not necessary

        ### index loop
        # we loop over all technologies and yearly time steps because we need to calculate the lifetime range
        # we vectorize over capacities and locations
        constraints = []
        for tech, year in index.get_unique(["set_technologies", "set_time_steps_yearly"]):

            ### auxiliary calculations
            discount_rate = self.parameters.discount_rate
            lifetime = self.parameters.lifetime.loc[tech].item()
            if discount_rate != 0:
                annuity = ((1+discount_rate)**lifetime * discount_rate)/((1+discount_rate)**lifetime - 1)
            else:
                annuity = 1/lifetime
            term_neg_annuity_cost_capex_previous = []
            for previous_year in Technology.get_lifetime_range(self.optimization_setup, tech, year, time_step_type="yearly"):
                term_neg_annuity_cost_capex_previous.append(-annuity * self.variables["cost_capex"].loc[tech, :, :, previous_year])

            ### formulate constraint
            lhs = lp_sum([1.0 * self.variables["capex_yearly"].loc[tech, :, :, year],
                          *term_neg_annuity_cost_capex_previous])
            rhs = annuity * self.parameters.existing_capex.loc[tech, :, :, year]
            constraints.append(lhs == rhs)

        ### return
        return self.constraints.return_contraints(constraints,
                                                  model=self.model,
                                                  index_values=index.get_unique(["set_technologies", "set_time_steps_yearly"]),
                                                  index_names=["set_technologies", "set_time_steps_yearly"])

    def constraint_opex_technology_block(self):
        """ calculate opex of each technology

        .. math::
            \mathrm{if\ tech\ is\ conversion\ tech}\ OPEX_{h,p,t}^\mathrm{cost} = \\beta_{h,p,t} G_{i,n,t,y}^\mathrm{r}
        .. math::
            \mathrm{if\ tech\ is\ transport\ tech}\ OPEX_{h,p,t}^\mathrm{cost} = \\beta_{h,p,t} F_{j,e,t}
        .. math::
            \mathrm{if\ tech\ is\ storage\ tech}\ OPEX_{h,p,t}^\mathrm{cost} = \\beta_{h,p,t} (\\underline{H}_{k,n,t} + \\overline{H}_{k,n,t})

        :return: #TODO describe parameter/return
        """

        ### index sets
        index_values, index_names = Element.create_custom_set(["set_technologies", "set_location", "set_time_steps_operation"], self.optimization_setup)
        index = ZenIndex(index_values, index_names)

        ### masks
        # not necessary

        ### index loop
        # we loop over all technologies because of the reference carrier and flow which depend on the technology
        # we vectorize over locations and time steps
        constraints = []
        for tech in index.get_unique(["set_technologies"]):
            locs = index.get_values([tech], "set_location", unique=True)
            reference_carrier = self.sets["set_reference_carriers"][tech][0]
            if tech in self.sets["set_conversion_technologies"]:
                if reference_carrier in self.sets["set_input_carriers"][tech]:
                    reference_flow = self.variables["flow_conversion_input"].loc[tech, reference_carrier, locs].to_linexpr()
                    reference_flow = reference_flow.rename({"set_nodes": "set_location"})
                else:
                    reference_flow = self.variables["flow_conversion_output"].loc[tech, reference_carrier, locs].to_linexpr()
                    reference_flow = reference_flow.rename({"set_nodes": "set_location"})
            elif tech in self.sets["set_transport_technologies"]:
                reference_flow = self.variables["flow_transport"].loc[tech, locs].to_linexpr()
                reference_flow = reference_flow.rename({"set_edges": "set_location"})
            else:
                reference_flow = self.variables["flow_storage_charge"].loc[tech, locs] + self.variables["flow_storage_discharge"].loc[tech, locs]
                reference_flow = reference_flow.rename({"set_nodes": "set_location"})

            term_reference_flow = - self.parameters.opex_specific_variable.loc[tech, locs] * reference_flow

            ### formulate constraint
            # the first term is just to ensure full shape
            lhs = lp.merge(self.variables["cost_opex"].loc[tech].where(False).to_linexpr(),
                           self.variables["cost_opex"].loc[tech, locs].to_linexpr(),
                           term_reference_flow,
                           compat="broadcast_equals")
            rhs = 0
            constraints.append(lhs == rhs)

        ### return
        return self.constraints.return_contraints(constraints,
                                                  model=self.model,
                                                  index_values=index.get_unique(["set_technologies"]),
                                                  index_names=["set_technologies"])

    def constraint_opex_yearly_block(self):
        """ yearly opex for a technology at a location in each year

        .. math::
            OPEX_{h,p,y} = \sum_{t\in\mathcal{T}}\tau_t OPEX_{h,p,t}^\mathrm{cost}
            + \gamma_{h,y} S_{h,p,y}
            #TODO complete constraint (second summation symbol)

        :return: #TODO describe parameter/return
        """

        ### index sets
        index_values, index_names = Element.create_custom_set(["set_technologies", "set_location", "set_time_steps_yearly"], self.optimization_setup)
        index = ZenIndex(index_values, index_names)

        ### masks
        # not necessary

        ### index loop
        # we loop over all technologies and yearly time steps because some auxillary calculations depend on the technology
        # we vectorize over locations
        constraints = []
        for tech, year in index.get_unique(["set_technologies", "set_time_steps_yearly"]):

            ### auxiliary calculations
            times = self.time_steps.get_time_steps_year2operation(tech, year)

            term_neg_summed_cost_opex = - (self.variables["cost_opex"].loc[tech, :, times] * self.parameters.time_steps_operation_duration.loc[tech, times]).sum(["set_time_steps_operation"])
            term_neg_summed_capacities = - lp_sum([self.parameters.opex_specific_fixed.loc[tech, capacity_type, :, year]*self.variables["capacity"].loc[tech, capacity_type, :, year]
                                                   for capacity_type in self.system["set_capacity_types"] if tech in self.sets["set_storage_technologies"] or capacity_type == self.system["set_capacity_types"][0]])

            ### formulate constraint
            lhs = lp_sum([1.0 * self.variables["opex_yearly"].loc[tech, :, year],
                          term_neg_summed_cost_opex,
                          term_neg_summed_capacities])
            rhs = 0
            constraints.append(lhs == rhs)

        ### return
        return self.constraints.return_contraints(constraints,
                                                  model=self.model,
                                                  index_values=index.get_unique(["set_technologies", "set_time_steps_yearly"]),
                                                  index_names=["set_technologies", "set_time_steps_yearly"])

    def constraint_carbon_emissions_technology_block(self):
        """ calculate carbon emissions of each technology

        .. math::
            \mathrm{if\ tech\ is\ conversion\ tech}\ E_{h,p,t} = \\epsilon_h G_{i,n,t,y}^\mathrm{r}
        .. math::
            \mathrm{if\ tech\ is\ transport\ tech}\ E_{h,p,t} = \\epsilon_h F_{j,e,t}
        .. math::
            \mathrm{if\ tech\ is\ storage\ tech}\ E_{h,p,t} = \\epsilon_h (\\underline{H}_{k,n,t} + \\overline{H}_{k,n,t})

        :return: #TODO describe parameter/return
        """

        ### index sets
        index_values, index_names = Element.create_custom_set(["set_technologies", "set_location", "set_time_steps_operation"], self.optimization_setup)
        index = ZenIndex(index_values, index_names)

        ### masks
        # not necessary

        ### index loop
        # we loop over all technologies because of the reference carrier and flow which depend on the technology
        # we vectorize over locations and time steps
        constraints = []
        for tech in index.get_unique(["set_technologies"]):

            ### auxiliary calculations
            locs = index.get_values([tech], 1, unique=True)
            reference_carrier = self.sets["set_reference_carriers"][tech][0]
            if tech in self.sets["set_conversion_technologies"]:
                if reference_carrier in self.sets["set_input_carriers"][tech]:
                    reference_flow = self.variables["flow_conversion_input"].loc[tech, reference_carrier, locs].to_linexpr()
                    reference_flow = reference_flow.rename({"set_nodes": "set_location"})
                else:
                    reference_flow = self.variables["flow_conversion_output"].loc[tech, reference_carrier, locs].to_linexpr()
                    reference_flow = reference_flow.rename({"set_nodes": "set_location"})
            elif tech in self.sets["set_transport_technologies"]:
                reference_flow = self.variables["flow_transport"].loc[tech, locs].to_linexpr()
                reference_flow = reference_flow.rename({"set_edges": "set_location"})
            else:
                reference_flow = self.variables["flow_storage_charge"].loc[tech, locs] + self.variables["flow_storage_discharge"].loc[tech, locs]
                reference_flow = reference_flow.rename({"set_nodes": "set_location"})

            term_reference_flow = - self.parameters.carbon_intensity_technology.loc[tech, locs] * reference_flow

            ### formulate constraint
            # the first term is just to ensure full shape
            lhs = lp.merge(self.variables["carbon_emissions_technology"].loc[tech].where(False).to_linexpr(),
                           self.variables["carbon_emissions_technology"].loc[tech, locs].to_linexpr(),
                           term_reference_flow,
                           compat="broadcast_equals")
            rhs = 0
            constraints.append(lhs == rhs)

        ### return
        return self.constraints.return_contraints(constraints,
                                                  model=self.model,
                                                  index_values=index.get_unique(["set_technologies"]),
                                                  index_names=["set_technologies"])

    def constraint_carbon_emissions_technology_total_block(self):
        """ calculate total carbon emissions of each technology

        .. math::
            E_y^{\mathcal{H}} = \sum_{t\in\mathcal{T}}\sum_{h\in\mathcal{H}} E_{h,p,t} \\tau_{t}

        :return: #TODO describe parameter/return
        """

        ### index sets
        years = self.sets["set_time_steps_yearly"]
        # this index is just for the sums in the auxiliary calculations
        index_values, index_names = Element.create_custom_set(["set_technologies", "set_location"], self.optimization_setup)
        index = ZenIndex(index_values, index_names)

        ### masks
        # not necessary

        ### index loop
        # we cycle over the years, because the sum of the operational time steps depends on the year
        constraints = []
        for year in years:

            ### auxiliary calculations
            term_summed_carbon_emissions_technology = []
            for tech in index.get_unique(["set_technologies"]):
                locs = index.get_values([tech], "set_location", unique=True)
                times = self.time_steps.get_time_steps_year2operation(tech, year)
                term_summed_carbon_emissions_technology.append((self.variables["carbon_emissions_technology"].loc[tech, locs, times] * self.parameters.time_steps_operation_duration.loc[tech, times]).sum())
            term_summed_carbon_emissions_technology = lp_sum(term_summed_carbon_emissions_technology)

            ### formulate constraint
            lhs = self.variables["carbon_emissions_technology_total"].loc[year] - term_summed_carbon_emissions_technology
            rhs = 0
            constraints.append(lhs == rhs)

        ### return
        return self.constraints.return_contraints(constraints,
                                                  model=self.model,
                                                  index_values=years,
                                                  index_names=["set_time_steps_yearly"])

    def constraint_capacity_factor_block(self):
        """ Load is limited by the installed capacity and the maximum load factor

        .. math::
            \mathrm{if\ tech\ is\ conversion\ tech}\ G_{i,n,t,y}^\mathrm{r} \\leq m_{i,n,t,y}S_{i,n,y}
        .. math::
            \mathrm{if\ tech\ is\ transport\ tech}\ F_{j,e,t,y}^\mathrm{r} \\leq m_{j,e,t,y}S_{j,e,y}
        .. math::
            \mathrm{if\ tech\ is\ storage\ tech}\ \\underline{H}_{k,n,t,y}+\\overline{H}_{k,n,t,y}\\leq m_{k,n,t,y}S_{k,n,y}

        :return: #TODO describe parameter/return
        """

        ### index sets
        index_values, index_names = Element.create_custom_set(["set_technologies", "set_capacity_types", "set_location", "set_time_steps_operation"], self.optimization_setup)
        index = ZenIndex(index_values, index_names)

        ### masks
        # not necessary

        ### index loop
        # we oop over all technologies for the conditions and vectorize over the rest
        constraints = []
        for tech in index.get_unique(["set_technologies"]):

            ### auxiliary calculations
            capacity_types, locs, times = index.get_values([tech], [1, 2, 3], unique=True)
            # to actual coords to avoid renaming
            capacity_types = self.variables.coords["set_capacity_types"].loc[capacity_types]
            locs = self.variables.coords["set_location"].loc[locs]
            times = self.variables.coords["set_time_steps_operation"].loc[times]
            # the reference carrier
            reference_carrier = self.sets["set_reference_carriers"][tech][0]
            # get invest time step
            time_step_year = xr.DataArray([self.optimization_setup.energy_system.time_steps.convert_time_step_operation2year(tech, t) for t in times.data], coords=[times])
            # we create the capacity term (the dimension reassignment does not change the variables, just the broadcasting)
            term_capacity = self.parameters.max_load.loc[tech, capacity_types, locs, times] * self.variables["capacity"].loc[tech, capacity_types, locs, time_step_year].to_linexpr()

            # this term is just to ensure full shape
            full_shape_term = self.variables["capacity"].loc[tech, ..., time_step_year].where(False).to_linexpr()

            # conversion technology
            if tech in self.sets["set_conversion_technologies"]:
                if reference_carrier in self.sets["set_input_carriers"][tech]:
                    term_flow = -1.0 * self.variables["flow_conversion_input"].loc[tech, reference_carrier, locs, times]
                else:
                    term_flow = -1.0 * self.variables["flow_conversion_output"].loc[tech, reference_carrier, locs, times]
            # transport technology
            elif tech in self.sets["set_transport_technologies"]:
                term_flow = -1.0 * self.variables["flow_transport"].loc[tech, locs, times]
            # storage technology
            elif tech in self.sets["set_storage_technologies"]:
                system = self.optimization_setup.system
                # if limit power
                mask = (capacity_types == system["set_capacity_types"][0]).astype(float)
                # where true
                term_flow = mask*(-1.0 * self.variables["flow_storage_charge"].loc[tech, locs, times] - 1.0 * self.variables["flow_storage_discharge"].loc[tech, locs, times])

                # TODO integrate level storage here as well

            ### formulate constraint
            lhs = lp.merge(lp.merge(term_capacity, term_flow), full_shape_term)
            rhs = 0
            constraints.append(lhs >= rhs)

        ### return
        return self.constraints.return_contraints(constraints,
                                                  model=self.model,
                                                  index_values=index.get_unique(["set_technologies"]),
                                                  index_names=["set_technologies"])<|MERGE_RESOLUTION|>--- conflicted
+++ resolved
@@ -50,21 +50,11 @@
         super().store_scenario_dict()
         # set attributes of technology
         set_location = self.location_type
-<<<<<<< HEAD
-        set_base_time_steps_yearly = self.energy_system.set_base_time_steps_yearly
-        set_time_steps_yearly = self.energy_system.set_time_steps_yearly
         self.capacity_addition_min = self.data_input.extract_input_data("capacity_addition_min", index_sets=[])
         self.capacity_addition_max = self.data_input.extract_input_data("capacity_addition_max", index_sets=[])
         self.capacity_addition_unbounded = self.data_input.extract_input_data("capacity_addition_unbounded", index_sets=[])
         self.lifetime = self.data_input.extract_input_data("lifetime", index_sets=[])
         self.construction_time = self.data_input.extract_input_data("construction_time", index_sets=[])
-=======
-        self.capacity_addition_min = self.data_input.extract_attribute("capacity_addition_min")["value"]
-        self.capacity_addition_max = self.data_input.extract_attribute("capacity_addition_max")["value"]
-        self.capacity_addition_unbounded = self.data_input.extract_attribute("capacity_addition_unbounded")["value"]
-        self.lifetime = self.data_input.extract_attribute("lifetime")["value"]
-        self.construction_time = self.data_input.extract_attribute("construction_time")["value"]
->>>>>>> 44da7d47
         # maximum diffusion rate
         self.max_diffusion_rate = self.data_input.extract_input_data("max_diffusion_rate", index_sets=["set_time_steps_yearly"], time_steps="set_time_steps_yearly")
 
