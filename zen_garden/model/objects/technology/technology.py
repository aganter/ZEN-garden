"""
:Title:          ZEN-GARDEN
:Created:        October-2021
:Authors:        Alissa Ganter (aganter@ethz.ch),
                Jacob Mannhardt (jmannhardt@ethz.ch)
:Organization:   Laboratory of Reliability and Risk Engineering, ETH Zurich

Class defining the parameters, variables and constraints that hold for all technologies.
The class takes the abstract optimization model as an input, and returns the parameters, variables and
constraints that hold for all technologies.
"""
import logging
import time

import linopy as lp
import numpy as np
import pandas as pd
import xarray as xr
from linopy.constraints import AnonymousConstraint

#anyaxie
import piecewise_regression

from zen_garden.utils import lp_sum
from ..component import ZenIndex, IndexSet
from ..element import Element, GenericRule

class Technology(Element):
    """
    Class defining the parameters, variables and constraints that hold for all technologies.
    """
    # set label
    label = "set_technologies"
    location_type = None

    def __init__(self, technology: str, optimization_setup):
        """init generic technology object

        :param technology: technology that is added to the model
        :param optimization_setup: The OptimizationSetup the element is part of """

        super().__init__(technology, optimization_setup)

    def store_carriers(self):
        """ retrieves and stores information on reference """
        self.reference_carrier = self.data_input.extract_carriers(carrier_type="reference_carrier")
        self.energy_system.set_technology_of_carrier(self.name, self.reference_carrier)

    def store_input_data(self):
        """ retrieves and stores input data for element as attributes. Each Child class overwrites method to store different attributes """
        # store scenario dict
        super().store_scenario_dict()
        # set attributes of technology
        set_location = self.location_type
        self.capacity_addition_min = self.data_input.extract_input_data("capacity_addition_min", index_sets=[], unit_category={"energy_quantity": 1, "time": -1})
        self.capacity_addition_max = self.data_input.extract_input_data("capacity_addition_max", index_sets=[], unit_category={"energy_quantity": 1, "time": -1})
        self.capacity_addition_unbounded = self.data_input.extract_input_data("capacity_addition_unbounded", index_sets=[], unit_category={"energy_quantity": 1, "time": -1})
        self.lifetime = self.data_input.extract_input_data("lifetime", index_sets=[], unit_category={})
        self.construction_time = self.data_input.extract_input_data("construction_time", index_sets=[], unit_category={})
        # maximum diffusion rate
        self.max_diffusion_rate = self.data_input.extract_input_data("max_diffusion_rate", index_sets=["set_time_steps_yearly"], time_steps="set_time_steps_yearly", unit_category={})

        # add all raw time series to dict
        self.raw_time_series = {}
        self.raw_time_series["min_load"] = self.data_input.extract_input_data("min_load", index_sets=[set_location, "set_time_steps"], time_steps="set_base_time_steps_yearly", unit_category={})
        self.raw_time_series["max_load"] = self.data_input.extract_input_data("max_load", index_sets=[set_location, "set_time_steps"], time_steps="set_base_time_steps_yearly", unit_category={})
        self.raw_time_series["opex_specific_variable"] = self.data_input.extract_input_data("opex_specific_variable", index_sets=[set_location, "set_time_steps"], time_steps="set_base_time_steps_yearly", unit_category={"money": 1, "energy_quantity": -1})
        # non-time series input data
        self.capacity_limit = self.data_input.extract_input_data("capacity_limit", index_sets=[set_location, "set_time_steps_yearly"], time_steps="set_time_steps_yearly", unit_category={"energy_quantity": 1, "time": -1})
        self.carbon_intensity_technology = self.data_input.extract_input_data("carbon_intensity", index_sets=[set_location], unit_category={"emissions": 1, "energy_quantity": -1})
        # extract existing capacity
        self.set_technologies_existing = self.data_input.extract_set_technologies_existing()
        self.capacity_existing = self.data_input.extract_input_data("capacity_existing", index_sets=[set_location, "set_technologies_existing"], unit_category={"energy_quantity": 1, "time": -1})
        self.capacity_investment_existing = self.data_input.extract_input_data("capacity_investment_existing", index_sets=[set_location, "set_time_steps_yearly"], time_steps="set_time_steps_yearly", unit_category={"energy_quantity": 1, "time": -1})
        self.lifetime_existing = self.data_input.extract_lifetime_existing("capacity_existing", index_sets=[set_location, "set_technologies_existing"])
        # anyaxie
        # endogenous learning input data
        # segments for pwa of cumulative cost for each technology
        if self.optimization_setup.system["use_endogenous_learning"]:
            self.num_pwa_segments = int(self.data_input.extract_attribute("num_pwa_segments", unit_category={})["value"])
            self.learning_rate = self.data_input.extract_attribute("learning_rate", unit_category={})["value"]
            self.global_share_factor = self.data_input.extract_attribute("global_share", unit_category={})["value"]
            self.learning_curve_lb = self.data_input.extract_attribute("learning_curve_lower_bound", unit_category={"energy_quantity": 1, "time": -1})["value"]
            self.learning_curve_ub = self.data_input.extract_attribute("learning_curve_upper_bound", unit_category={"energy_quantity": 1, "time": -1})["value"]
            self.learning_curve_npts = self.data_input.extract_attribute("learning_curve_npts", unit_category={})["value"]
            self.global_initial_capacity= self.data_input.extract_attribute("global_initial_capacity", unit_category={"energy_quantity": 1, "time": -1})["value"]

    def calculate_capex_of_capacities_existing(self, storage_energy=False):
        """ this method calculates the annualized capex of the existing capacities

        :param storage_energy: boolean if energy storage
        :return: capex of existing capacities
        """
        if self.__class__.__name__ == "StorageTechnology":
            if storage_energy:
                capacities_existing = self.capacity_existing_energy
            else:
                capacities_existing = self.capacity_existing
            capex_capacity_existing = capacities_existing.to_frame().apply(
                lambda _capacity_existing: self.calculate_capex_of_single_capacity(_capacity_existing.squeeze(),
                                                                                   _capacity_existing.name,
                                                                                   storage_energy), axis=1)
        else:
            capacities_existing = self.capacity_existing
            capex_capacity_existing = capacities_existing.to_frame().apply(
                lambda _capacity_existing: self.calculate_capex_of_single_capacity(_capacity_existing.squeeze(),
                                                                                   _capacity_existing.name), axis=1)
        return capex_capacity_existing

    def calculate_capex_of_single_capacity(self, *args):
        """ this method calculates the annualized capex of the existing capacities. Is implemented in child class

        :param args: arguments
        """
        raise NotImplementedError

    def calculate_fraction_of_year(self):
        """calculate fraction of year"""
        # only account for fraction of year
        fraction_year = self.optimization_setup.system["unaggregated_time_steps_per_year"] / self.optimization_setup.system["total_hours_per_year"]
        return fraction_year

    def add_new_capacity_addition_tech(self, capacity_addition: pd.Series, capex: pd.Series, step_horizon: int):
        """ adds the newly built capacity to the existing capacity

        :param capacity_addition: pd.Series of newly built capacity of technology
        :param capex: pd.Series of capex of newly built capacity of technology
        :param step_horizon: current horizon step """
        system = self.optimization_setup.system
        # reduce lifetime of existing capacities and add new remaining lifetime
        self.lifetime_existing = (self.lifetime_existing - system["interval_between_years"]).clip(lower=0)
        # new capacity
        new_capacity_addition = capacity_addition[step_horizon]
        new_capex = capex[step_horizon]
        # if at least one value unequal to zero
        if not (new_capacity_addition == 0).all():
            # add new index to set_technologies_existing
            index_new_technology = max(self.set_technologies_existing) + 1
            self.set_technologies_existing = np.append(self.set_technologies_existing, index_new_technology)
            # add new remaining lifetime
            lifetime = self.lifetime_existing.unstack()
            lifetime[index_new_technology] = self.lifetime[0]
            self.lifetime_existing = lifetime.stack()

            for type_capacity in list(set(new_capacity_addition.index.get_level_values(0))):
                # if power
                if type_capacity == system["set_capacity_types"][0]:
                    energy_string = ""
                # if energy
                else:
                    energy_string = "_energy"
                capacity_existing = getattr(self, "capacity_existing" + energy_string)
                capex_capacity_existing = getattr(self, "capex_capacity_existing" + energy_string)
                # add new existing capacity
                capacity_existing = capacity_existing.unstack()
                capacity_existing[index_new_technology] = new_capacity_addition.loc[type_capacity]
                setattr(self, "capacity_existing" + energy_string, capacity_existing.stack())
                # calculate capex of existing capacity
                capex_capacity_existing = capex_capacity_existing.unstack()
                capex_capacity_existing[index_new_technology] = new_capex.loc[type_capacity]
                setattr(self, "capex_capacity_existing" + energy_string, capex_capacity_existing.stack())

    def add_new_capacity_investment(self, capacity_investment: pd.Series, step_horizon):
        """ adds the newly invested capacity to the list of invested capacity

        :param capacity_investment: pd.Series of newly built capacity of technology
        :param step_horizon: optimization time step """
        system = self.optimization_setup.system
        new_capacity_investment = capacity_investment[step_horizon]
        new_capacity_investment = new_capacity_investment.fillna(0)
        if not (new_capacity_investment == 0).all():
            for type_capacity in list(set(new_capacity_investment.index.get_level_values(0))):
                # if power
                if type_capacity == system["set_capacity_types"][0]:
                    energy_string = ""
                # if energy
                else:
                    energy_string = "_energy"
                capacity_investment_existing = getattr(self, "capacity_investment_existing" + energy_string)
                # add new existing invested capacity
                capacity_investment_existing = capacity_investment_existing.unstack()
                capacity_investment_existing[step_horizon] = new_capacity_investment.loc[type_capacity]
                setattr(self, "capacity_investment_existing" + energy_string, capacity_investment_existing.stack())

    # anyaxie
    def perform_total_cost_pwa(self, capacity_types=False):
        """
        perform pwa approximation for total cost
        :return: slope and intersect of each segment, interpolation points
        """

        def fun_total_cost(u, c_initial: float, q_initial: float,
                           learning_rate: float) -> object:  # u is a vector
            """
            Total cumulative Cost for Learning Curve
            :param u: Cumulative Capacity
            :param c_initial: Initial Cost
            :param q_initial: Initital Capacity
            :param learning_rate: Learning Rate
            :return: Total cumulative cot
            """
            alpha = c_initial / np.power(q_initial, learning_rate)
            exp = 1 + learning_rate
            TC = alpha / exp * ( np.power(u, exp) )
            return TC

        def pwa_zero(x_values, y_function):
            """
            Linear interpolation of total cost function when capex specific is zero
            """
            # Create a linear space for the interpolation
            interpolated_x = np.linspace(min(x_values), max(x_values), 3)
            intersect = [0]*(len(interpolated_x)-1)
            slope = [0]*(len(interpolated_x)-1)
            y_values = []
            for x in interpolated_x:
                y_values.append(y_function(x))

            segments = list(range(len(slope)))
            index_tech = pd.Index(segments, name="set_total_cost_pwa_segments")

            return interpolated_x, y_values, intersect, slope, index_tech


        def pwa_equidistant(x_values, y_function, num_interpolation_points):
            """
            Linear interpolation of a function based on interpolation points.

            Parameters:
            - x_values: List or array of x-values of the interpolation points.
            - y_function: Function that takes x as input and returns y.
            - num_interpolation_points: Number of points for the linearized function.

            Returns:
            - interpolated_x: X-values of the interpolated points.
            - interpolated_y: Y-values of the interpolated points.
            - coefficients: List of tuples (a, b) representing the coefficients of each linear segment.
            """
            # Create a linear space for the interpolation
            interpolated_x = np.linspace(min(x_values), max(x_values), num_interpolation_points)

            # Initialize lists to store coefficients and y values
            intersect = []
            slope = []
            y_values = []

            # Calculate y values using the provided function
            for x in interpolated_x:
                y_values.append(y_function(x))

            # Perform linear interpolation and calculate coefficients
            for i in range(len(interpolated_x) - 1):
                x_segment = interpolated_x[i:i + 2]
                y_segment = y_values[i:i + 2]

                b = (y_segment[1] - y_segment[0]) / (x_segment[1] - x_segment[0])
                a = y_segment[0] - b * x_segment[0]

                intersect.append(a)
                slope.append(b)

            return interpolated_x, y_values, intersect, slope

        def pwa_non_equidistant(x_values, y_function, min_num_segments, max_num_segments):
            """
            Linear interpolation of a function with dynamically spaced segments
            Requires piecewise regression package
            """
            # Initialize lists to store coefficients and y values
            intersect = []
            slope = []
            interpolated_x = []
            TC_interpolated = []
            y_values = []

            # Calculate y values using the provided function
            for x in x_values:
                y_values.append(y_function(x))

            # Initialize number of intermediary breakpoints
            n = min_num_segments-1
            while n <= max_num_segments-1:
                pw_fit = piecewise_regression.Fit(x_values, y_values, n_breakpoints=n)
                # check if successful fit
                if pw_fit.get_params()["converged"]:
                    print(f"Successful fit with {n} breakpoints.")
                    y_hat = pw_fit.predict(x_values)
                    mean_sq_error = np.mean(np.power((y_hat - np.array(y_values)), 2))
                    if mean_sq_error < 0.05:
                        print(f"Mean squared error is {mean_sq_error}")
                        break
                    else:
                        n += 1
                else:
                    print(f"Failed fit with {n} breakpoints.")
                    n -= 1
                    pw_fit = piecewise_regression.Fit(x_values, y_values, n_breakpoints=n)
                    break

            raw_params = pw_fit.best_muggeo.best_fit.raw_params
            breakpoints = pw_fit.best_muggeo.best_fit.next_breakpoints

            # Find the interpolated_x
            interpolated_x_first = np.array([x_values[0]])
            interpolated_x_next = breakpoints
            interpolated_x_last = np.array([x_values[-1]])
            interpolated_x = np.concatenate((interpolated_x_first, interpolated_x_next, interpolated_x_last))

            # Find TC_interpolated
            TC_interpolated = pw_fit.predict(interpolated_x)

            # Find the y-intersects
            tossed_params = raw_params[1:]

            # Initialise list of slope with first raw param from fit
            slope = []
            # Iteratively sum each pair of values in tossed_params with the result from the previous sum
            result = 0
            for i in range(0, len(breakpoints) + 1):
                result += tossed_params[i]
                slope.append(result)

            # Determine intersect
            intersect = TC_interpolated[:-1] - slope * interpolated_x[:-1]

            # Create index for segments
            segments = list(range(len(slope)))
            index_tech = pd.Index(segments, name="set_total_cost_pwa_segments")

            return interpolated_x, TC_interpolated, intersect, slope, index_tech


        def perform_pwa(capacity_existing, initial_cost, max_capacity):
            """
            perform pwa approximation for total cost
            :return: slope and intersect of each segment, interpolation points # TODO: Implement case for preprocessing
            """
            # Same for power and energy-rated
            learning_rate = self.learning_rate
            global_share_factor = self.global_share_factor

            # In case there is no existing capacity, set the global initial capacity to 1
            if hasattr(self, 'set_technologies_existing') and capacity_existing > 0:
                # global initial capacity, capex and capacity limit for power-rated technologies
                global_initial_capacity = (1 / global_share_factor) * capacity_existing
            else:
                global_initial_capacity = self.global_initial_capacity
                logging.warning("Global initial capacity must be given as attribute.") # TODO: Implement case for capacity existing = 0

            # todo: implement case for lower bound of PWA
            # Lower and Upper bound for global cumulative capacity
            npts = int(self.learning_curve_npts)
            lb = self.learning_curve_lb
            # Set max_capacity to default value if it is infinite
            if max_capacity == float('inf'):
                ub = self.learning_curve_ub
            else:
                ub = (1/global_share_factor)*max_capacity

            q_values = np.linspace(lb, ub, npts)
            function = lambda u: fun_total_cost(u, initial_cost, global_initial_capacity, learning_rate)


            if self.optimization_setup.system["equidistant_total_cost_pwa"]:
                equidistant = True
            else:
                equidistant = False

            if equidistant and initial_cost != 0:
                # Use given set of segments
                segments = self.num_pwa_segments
                index_tech = pd.Index(list(range(segments)), name="set_total_cost_pwa_segments")
                num_interpolation_points = segments + 1
                # todo: remove the time logger later
                t0 = time.perf_counter()
                interpolated_q, interpolated_TC, intersect, slope = pwa_equidistant(q_values, function, num_interpolation_points)
                t1 = time.perf_counter()
                logging.info(f"Time to perform equidistant pwa for tech {self.name}: {t1 - t0:0.4f} seconds")
            elif not equidistant and initial_cost != 0:
                # Use given max number of segments
                min_num_segments = self.optimization_setup.system["min_num_segments"]
                max_num_segments = self.optimization_setup.system["max_num_segments"]
                # todo: remove the time logger later
                t0 = time.perf_counter()
                interpolated_q, interpolated_TC, intersect, slope, index_tech = pwa_non_equidistant(q_values, function, min_num_segments, max_num_segments)
                t1 = time.perf_counter()
                logging.info(f"Time to perform non-equidistant pwa for tech {self.name}: {t1 - t0:0.4f} seconds")
            else:
                # If technology for free
                interpolated_q, interpolated_TC, intersect, slope, index_tech = pwa_zero(q_values, function)

            # Determines which segment the initial capacity is on, to calculate total global initial cost
            index_segment = np.where(
                (interpolated_q[:-1] <= global_initial_capacity) & (global_initial_capacity < interpolated_q[1:]))[0][0]
            pwa_initial_total_global_cost = intersect[index_segment] + slope[index_segment] * global_initial_capacity


            return interpolated_q, interpolated_TC, intersect, slope, pwa_initial_total_global_cost, initial_cost, index_tech


        # Different for energy-rated and power-rated
        initial_cost = self.capex_specific.loc[:, 0].sum() / len(self.capex_specific.loc[:, 0])
        # Take the year with the maximum capacity limit across the nodes as the maximum capacity
        max_capacity = self.capacity_limit.groupby('year').sum().max() # todo: Implement case for when capacity_limit in nodes = 0
        capacity_existing = self.capacity_existing.sum() # todo: Implement case for decomissioning

        [interpolated_q, interpolated_TC, intersect, slope, pwa_initial_total_global_cost, initial_cost, index_tech] = perform_pwa(capacity_existing, initial_cost, max_capacity)

        self.total_cost_pwa_points_lower_bound = pd.Series(index=index_tech, data=interpolated_q[:-1], dtype=float)
        self.total_cost_pwa_points_upper_bound = pd.Series(index=index_tech, data=interpolated_q[1:], dtype=float)
        self.total_cost_pwa_TC_lower_bound = pd.Series(index=index_tech, data=interpolated_TC[:-1], dtype=float)
        self.total_cost_pwa_TC_upper_bound = pd.Series(index=index_tech, data=interpolated_TC[1:], dtype=float)
        self.total_cost_pwa_slope = pd.Series(index=index_tech, data=slope, dtype=float)
        self.total_cost_pwa_intersect = pd.Series(index=index_tech, data=intersect, dtype=float)
        self.total_cost_pwa_initial_global_cost = pwa_initial_total_global_cost
        self.total_cost_pwa_initial_unit_cost = initial_cost
        self.set_total_cost_pwa_segments = index_tech

        # for energy-rated technologies
        if capacity_types:
            # Different for energy-rated and power-rated
            initial_cost = self.capex_specific_energy.loc[:, 0].sum() / len(self.capex_specific_energy.loc[:, 0])
            max_capacity = self.capacity_limit_energy.groupby('year').sum().max()
            capacity_existing = self.capacity_existing_energy.sum()

            [interpolated_q, interpolated_TC, intersect, slope, pwa_initial_total_global_cost, initial_cost] = perform_pwa(capacity_existing, initial_cost, max_capacity,equidistant)

            self.total_cost_pwa_points_lower_bound_energy = pd.Series(index=index_tech, data=interpolated_q[:-1], dtype=float)
            self.total_cost_pwa_points_upper_bound_energy = pd.Series(index=index_tech, data=interpolated_q[1:], dtype=float)
            self.total_cost_pwa_TC_lower_bound_energy = pd.Series(index=index_tech, data=interpolated_TC[:-1], dtype=float)
            self.total_cost_pwa_TC_upper_bound_energy = pd.Series(index=index_tech, data=interpolated_TC[1:], dtype=float)
            self.total_cost_pwa_slope_energy = pd.Series(index=index_tech, data=slope, dtype=float)
            self.total_cost_pwa_intersect_energy = pd.Series(index=index_tech, data=intersect, dtype=float)
            self.total_cost_pwa_initial_global_cost_energy = pwa_initial_total_global_cost
            self.total_cost_pwa_initial_unit_cost_energy = initial_cost
            self.set_total_cost_pwa_segments = index_tech


    ### --- classmethods
    @classmethod
    def get_available_existing_quantity(cls, optimization_setup, tech, capacity_type, loc, year, type_existing_quantity):
        """ returns existing quantity of 'tech', that is still available at invest time step 'time'.
        Either capacity or capex.

        :param optimization_setup: The OptimizationSetup the element is part of
        :param tech: name of technology
        :param capacity_type: type of capacity
        :param loc: location (node or edge) of existing capacity
        :param year: current yearly time step
        :param type_existing_quantity: capex or capacity
        :return existing_quantity: existing capacity or capex of existing capacity
        """
        params = optimization_setup.parameters.dict_parameters
        sets = optimization_setup.sets
        existing_quantity = 0
        if type_existing_quantity == "capacity":
            existing_variable = params.capacity_existing
        elif type_existing_quantity == "cost_capex":
            existing_variable = params.capex_capacity_existing
        else:
            raise KeyError(f"Wrong type of existing quantity {type_existing_quantity}")

        for id_capacity_existing in sets["set_technologies_existing"][tech]:
            is_existing = cls.get_if_capacity_still_existing(optimization_setup, tech, year, loc=loc, id_capacity_existing=id_capacity_existing)
            # if still available at first base time step, add to list
            if is_existing:
                existing_quantity += existing_variable[tech, capacity_type, loc, id_capacity_existing]
        return existing_quantity

    @classmethod
    def get_if_capacity_still_existing(cls,optimization_setup, tech, year,loc,id_capacity_existing):
        """
        returns boolean if capacity still exists at yearly time step 'year'.
        :param optimization_setup: The optimization setup to add everything
        :param tech: name of technology
        :param year: yearly time step
        :param loc: location
        :param id_capacity_existing: id of existing capacity
        :return: boolean if still existing
        """
        # get params and system
        params = optimization_setup.parameters.dict_parameters
        system = optimization_setup.system
        # get lifetime of existing capacity
        lifetime_existing = params.lifetime_existing[tech, loc, id_capacity_existing]
        lifetime = params.lifetime[tech]
        delta_lifetime = lifetime_existing - lifetime
        # reference year of current optimization horizon
        current_year_horizon = optimization_setup.energy_system.set_time_steps_yearly[0]
        if delta_lifetime >= 0:
            cutoff_year = (year-current_year_horizon)*system["interval_between_years"]
            return cutoff_year >= delta_lifetime
        else:
            cutoff_year = (year-current_year_horizon+1)*system["interval_between_years"]
            return cutoff_year <= lifetime_existing

    @classmethod
    def get_lifetime_range(cls, optimization_setup, tech, year):
        """ returns lifetime range of technology.

        :param optimization_setup: OptimizationSetup the technology is part of
        :param tech: name of the technology
        :param year: yearly time step
        :return: lifetime range of technology
        """
        first_lifetime_year = cls.get_first_lifetime_time_step(optimization_setup, tech, year)
        first_lifetime_year = max(first_lifetime_year, optimization_setup.sets["set_time_steps_yearly"][0])
        return range(first_lifetime_year, year + 1)

    @classmethod
    def get_first_lifetime_time_step(cls,optimization_setup,tech,year):
        """
        returns first lifetime time step of technology,
        i.e., the earliest time step in the past whose capacity is still available at the current time step
        :param optimization_setup: The optimization setup to add everything
        :param tech: name of technology
        :param year: yearly time step
        :return: first lifetime step
        """
        # get params and system
        params = optimization_setup.parameters.dict_parameters
        system = optimization_setup.system
        lifetime = params.lifetime[tech]
        # conservative estimate of lifetime (floor)
        del_lifetime = int(np.floor(lifetime/system["interval_between_years"])) - 1
        return year - del_lifetime

    @classmethod
    def get_investment_time_step(cls,optimization_setup,tech,year):
        """
        returns investment time step of technology, i.e., the time step in which the technology is invested considering the construction time
        :param optimization_setup: The optimization setup to add everything
        :param tech: name of technology
        :param year: yearly time step
        :return: investment time step
        """
        # get params and system
        params = optimization_setup.parameters.dict_parameters
        system = optimization_setup.system
        construction_time = params.construction_time[tech]
        # conservative estimate of construction time (ceil)
        del_construction_time = int(np.ceil(construction_time/system["interval_between_years"]))
        return year - del_construction_time



    ### --- classmethods to construct sets, parameters, variables, and constraints, that correspond to Technology --- ###
    @classmethod
    def construct_sets(cls, optimization_setup):
        """ constructs the pe.Sets of the class <Technology>

        :param optimization_setup: The OptimizationSetup """
        # construct the pe.Sets of the class <Technology>
        energy_system = optimization_setup.energy_system

        # conversion technologies
        optimization_setup.sets.add_set(name="set_conversion_technologies",
                                        data=energy_system.set_conversion_technologies,
                                        doc="Set of conversion technologies. Subset: set_technologies")
        # retrofitting technologies
        optimization_setup.sets.add_set(name="set_retrofitting_technologies", data=energy_system.set_retrofitting_technologies,
                                        doc="Set of retrofitting technologies. Subset: set_conversion_technologies")
        # transport technologies
        optimization_setup.sets.add_set(name="set_transport_technologies",
                                        data=energy_system.set_transport_technologies,
                                        doc="Set of transport technologies. Subset: set_technologies")
        # storage technologies
        optimization_setup.sets.add_set(name="set_storage_technologies", data=energy_system.set_storage_technologies,
                                        doc="Set of storage technologies. Subset: set_technologies")
        # existing installed technologies
        optimization_setup.sets.add_set(name="set_technologies_existing",
                                        data=optimization_setup.get_attribute_of_all_elements(cls,
                                                                                              "set_technologies_existing"),
                                        doc="Set of existing technologies. Subset: set_technologies",
                                        index_set="set_technologies")
        # reference carriers
        optimization_setup.sets.add_set(name="set_reference_carriers",
                                        data=optimization_setup.get_attribute_of_all_elements(cls, "reference_carrier"),
                                        doc="set of all reference carriers correspondent to a technology. Dimensions: set_technologies",
                                        index_set="set_technologies")
        # anyaxie
        if optimization_setup.system["use_endogenous_learning"]:
            # segments for pwa of cumulative cost
            optimization_setup.sets.add_set(name="set_total_cost_pwa_segments",
                                            data=optimization_setup.get_attribute_of_all_elements(cls,
                                                                                                  "set_total_cost_pwa_segments"),
                                            doc="Set of segments for pwa of total cost function",
                                            index_set="set_technologies")

        # add pe.Sets of the child classes
        for subclass in cls.__subclasses__():
            subclass.construct_sets(optimization_setup)

    @classmethod
    def construct_params(cls, optimization_setup):
        """ constructs the pe.Params of the class <Technology>

        :param optimization_setup: The OptimizationSetup """
        # construct pe.Param of the class <Technology>

        # existing capacity
        optimization_setup.parameters.add_parameter(name="capacity_existing",
                                                    data=optimization_setup.initialize_component(cls,
                                                                                                 "capacity_existing",
                                                                                                 index_names=[
                                                                                                     "set_technologies",
                                                                                                     "set_capacity_types",
                                                                                                     "set_location",
                                                                                                     "set_technologies_existing"],
                                                                                                 capacity_types=True),
                                                    doc='Parameter which specifies the existing technology size')
        # existing capacity
        optimization_setup.parameters.add_parameter(name="capacity_investment_existing",
                                                    data=optimization_setup.initialize_component(cls,
                                                                                                 "capacity_investment_existing",
                                                                                                 index_names=[
                                                                                                     "set_technologies",
                                                                                                     "set_capacity_types",
                                                                                                     "set_location",
                                                                                                     "set_time_steps_yearly_entire_horizon"],
                                                                                                 capacity_types=True),
                                                    doc='Parameter which specifies the size of the previously invested capacities')
        # minimum capacity addition
        optimization_setup.parameters.add_parameter(name="capacity_addition_min",
                                                    data=optimization_setup.initialize_component(cls,
                                                                                                 "capacity_addition_min",
                                                                                                 index_names=[
                                                                                                     "set_technologies",
                                                                                                     "set_capacity_types"],
                                                                                                 capacity_types=True),
                                                    doc='Parameter which specifies the minimum capacity addition that can be installed')
        # maximum capacity addition
        optimization_setup.parameters.add_parameter(name="capacity_addition_max",
                                                    data=optimization_setup.initialize_component(cls,
                                                                                                 "capacity_addition_max",
                                                                                                 index_names=[
                                                                                                     "set_technologies",
                                                                                                     "set_capacity_types"],
                                                                                                 capacity_types=True),
                                                    doc='Parameter which specifies the maximum capacity addition that can be installed')
        # unbounded capacity addition
        optimization_setup.parameters.add_parameter(name="capacity_addition_unbounded",
                                                    data=optimization_setup.initialize_component(cls,
                                                                                                 "capacity_addition_unbounded",
                                                                                                 index_names=[
                                                                                                     "set_technologies"]),
                                                    doc='Parameter which specifies the unbounded capacity addition that can be added each year (only for delayed technology deployment)')
        # lifetime existing technologies
        optimization_setup.parameters.add_parameter(name="lifetime_existing",
                                                    data=optimization_setup.initialize_component(cls,
                                                                                                 "lifetime_existing",
                                                                                                 index_names=[
                                                                                                     "set_technologies",
                                                                                                     "set_location",
                                                                                                     "set_technologies_existing"]),
                                                    doc='Parameter which specifies the remaining lifetime of an existing technology')
        # lifetime existing technologies
        optimization_setup.parameters.add_parameter(name="capex_capacity_existing",
                                                    data=optimization_setup.initialize_component(cls,
                                                                                                 "capex_capacity_existing",
                                                                                                 index_names=[
                                                                                                     "set_technologies",
                                                                                                     "set_capacity_types",
                                                                                                     "set_location",
                                                                                                     "set_technologies_existing"],
                                                                                                 capacity_types=True),
                                                    doc='Parameter which specifies the total capex of an existing technology which still has to be paid')
        # variable specific opex
        optimization_setup.parameters.add_parameter(name="opex_specific_variable",
                                                    data=optimization_setup.initialize_component(cls,
                                                                                                 "opex_specific_variable",
                                                                                                 index_names=[
                                                                                                     "set_technologies",
                                                                                                     "set_location",
                                                                                                     "set_time_steps_operation"]),
                                                    doc='Parameter which specifies the variable specific opex')
        # fixed specific opex
        optimization_setup.parameters.add_parameter(name="opex_specific_fixed",
                                                    data=optimization_setup.initialize_component(cls,
                                                                                                 "opex_specific_fixed",
                                                                                                 index_names=[
                                                                                                     "set_technologies",
                                                                                                     "set_capacity_types",
                                                                                                     "set_location",
                                                                                                     "set_time_steps_yearly"],
                                                                                                 capacity_types=True),
                                                    doc='Parameter which specifies the fixed annual specific opex')
        # lifetime newly built technologies
        optimization_setup.parameters.add_parameter(name="lifetime",
                                                    data=optimization_setup.initialize_component(cls, "lifetime",
                                                                                                 index_names=[
                                                                                                     "set_technologies"]),
                                                    doc='Parameter which specifies the lifetime of a newly built technology')
        # construction_time newly built technologies
        optimization_setup.parameters.add_parameter(name="construction_time",
                                                    data=optimization_setup.initialize_component(cls,
                                                                                                 "construction_time",
                                                                                                 index_names=[
                                                                                                     "set_technologies"]),
                                                    doc='Parameter which specifies the construction time of a newly built technology')
        # maximum diffusion rate, i.e., increase in capacity
        optimization_setup.parameters.add_parameter(name="max_diffusion_rate",
                                                    data=optimization_setup.initialize_component(cls,
                                                                                                 "max_diffusion_rate",
                                                                                                 index_names=[
                                                                                                     "set_technologies",
                                                                                                     "set_time_steps_yearly"]),
                                                    doc="Parameter which specifies the maximum diffusion rate which is the maximum increase in capacity between investment steps")
        # capacity_limit of technologies
        optimization_setup.parameters.add_parameter(name="capacity_limit",
            data=optimization_setup.initialize_component(cls, "capacity_limit", index_names=["set_technologies", "set_capacity_types", "set_location", "set_time_steps_yearly"], capacity_types=True),
            doc='Parameter which specifies the capacity limit of technologies')
        # minimum load relative to capacity
        optimization_setup.parameters.add_parameter(name="min_load",
                                                    data=optimization_setup.initialize_component(cls, "min_load",
                                                                                                 index_names=[
                                                                                                     "set_technologies",
                                                                                                     "set_capacity_types",
                                                                                                     "set_location",
                                                                                                     "set_time_steps_operation"],
                                                                                                 capacity_types=True),
                                                    doc='Parameter which specifies the minimum load of technology relative to installed capacity')
        # maximum load relative to capacity
        optimization_setup.parameters.add_parameter(name="max_load",
                                                    data=optimization_setup.initialize_component(cls, "max_load",
                                                                                                 index_names=[
                                                                                                     "set_technologies",
                                                                                                     "set_capacity_types",
                                                                                                     "set_location",
                                                                                                     "set_time_steps_operation"],
                                                                                                 capacity_types=True),
                                                    doc='Parameter which specifies the maximum load of technology relative to installed capacity')
        # carbon intensity
        optimization_setup.parameters.add_parameter(name="carbon_intensity_technology", data=optimization_setup.initialize_component(cls, "carbon_intensity_technology", index_names=["set_technologies", "set_location"]),
            doc='Parameter which specifies the carbon intensity of each technology')
        # calculate additional existing parameters
        optimization_setup.parameters.add_parameter(name="existing_capacities", data=cls.get_existing_quantity(optimization_setup, type_existing_quantity="capacity"),
                                                    doc="Parameter which specifies the total available capacity of existing technologies at the beginning of the optimization")
        optimization_setup.parameters.add_parameter(name="existing_capex",data=cls.get_existing_quantity(optimization_setup,type_existing_quantity="cost_capex"),
                                                    doc="Parameter which specifies the total capex of existing technologies at the beginning of the optimization")
        # anyaxie
        if optimization_setup.system["use_endogenous_learning"]:
            optimization_setup.parameters.add_parameter(name="learning_rate",
                                                        data=optimization_setup.initialize_component(cls,
                                                                                                     "learning_rate",
                                                                                                     index_names=[
                                                                                                         "set_technologies"]),
                                                        doc='Parameter which specifies the learning rate of the technology')
            optimization_setup.parameters.add_parameter(name="global_share_factor",
                                                        data=optimization_setup.initialize_component(cls,
                                                                                                     "global_share_factor",
                                                                                                     index_names=[
                                                                                                         "set_technologies"]),
                                                        doc='Parameter which specifies the global share factor of the technology')
            optimization_setup.parameters.add_parameter(name="total_cost_pwa_points_lower_bound",
                                                        data=optimization_setup.initialize_component(cls,
                                                                                                     "total_cost_pwa_points_lower_bound",
                                                                                                     index_names=[
                                                                                                         "set_technologies",
                                                                                                         "set_capacity_types",
                                                                                                         "set_total_cost_pwa_segments"],
                                                                                                     capacity_types=True),
                                                        doc='Parameter which specifies the lower bound of the pwa of total cost function')
            optimization_setup.parameters.add_parameter(name="total_cost_pwa_points_upper_bound",
                                                        data=optimization_setup.initialize_component(cls,
                                                                                                     "total_cost_pwa_points_upper_bound",
                                                                                                     index_names=[
                                                                                                         "set_technologies",
                                                                                                         "set_capacity_types",
                                                                                                         "set_total_cost_pwa_segments"],
                                                                                                     capacity_types=True),
                                                        doc='Parameter which specifies the upper bound of the pwa of total cost function')
            optimization_setup.parameters.add_parameter(name="total_cost_pwa_TC_lower_bound",
                                                        data=optimization_setup.initialize_component(cls,
                                                                                                     "total_cost_pwa_TC_lower_bound",
                                                                                                     index_names=[
                                                                                                         "set_technologies",
                                                                                                         "set_capacity_types",
                                                                                                         "set_total_cost_pwa_segments"],
                                                                                                     capacity_types=True),
                                                        doc='Parameter which specifies the lower bound of the pwa of total cost function')
            optimization_setup.parameters.add_parameter(name="total_cost_pwa_TC_upper_bound",
                                                        data=optimization_setup.initialize_component(cls,
                                                                                                     "total_cost_pwa_TC_upper_bound",
                                                                                                     index_names=[
                                                                                                         "set_technologies",
                                                                                                         "set_capacity_types",
                                                                                                         "set_total_cost_pwa_segments"],
                                                                                                     capacity_types=True),
                                                        doc='Parameter which specifies the upper bound of the pwa of total cost function')
            optimization_setup.parameters.add_parameter(name="total_cost_pwa_intersect",
                                                        data=optimization_setup.initialize_component(cls,
                                                                                                     "total_cost_pwa_intersect",
                                                                                                     index_names=[
                                                                                                         "set_technologies",
                                                                                                         "set_capacity_types",
                                                                                                         "set_total_cost_pwa_segments"],
                                                                                                     capacity_types=True),
                                                        doc='Parameter which specifies the intersect of the pwa of total cost function')
            optimization_setup.parameters.add_parameter(name="total_cost_pwa_slope",
                                                        data=optimization_setup.initialize_component(cls,
                                                                                                     "total_cost_pwa_slope",
                                                                                                     index_names=[
                                                                                                         "set_technologies",
                                                                                                         "set_capacity_types",
                                                                                                         "set_total_cost_pwa_segments"],
                                                                                                     capacity_types=True),
                                                        doc='Parameter which specifies the slope of the pwa of total cost function')
            optimization_setup.parameters.add_parameter(name="total_cost_pwa_initial_global_cost",
                                                        data=optimization_setup.initialize_component(cls,
                                                                                                     "total_cost_pwa_initial_global_cost",
                                                                                                     index_names=[
                                                                                                         "set_technologies",
                                                                                                         "set_capacity_types"],
                                                                                                     capacity_types=True),
                                                        doc='Parameter which specifies the initital total global cost of the pwa of total cost function')
            optimization_setup.parameters.add_parameter(name="total_cost_pwa_initial_unit_cost",
                                                        data=optimization_setup.initialize_component(cls,
                                                                                                     "total_cost_pwa_initial_unit_cost",
                                                                                                     index_names=[
                                                                                                         "set_technologies",
                                                                                                         "set_capacity_types"],
                                                                                                     capacity_types=True),
                                                        doc='Parameter which specifies the initital unit cost of the technology')
            optimization_setup.parameters.add_parameter(name="global_initial_capacity",
                                                        data=optimization_setup.initialize_component(cls,
                                                                                                     "global_initial_capacity",
                                                                                                     index_names=[
                                                                                                         "set_technologies"]),
                                                        doc='Parameter which specifies the global initial capacity of the technology')
        # add pe.Param of the child classes
        for subclass in cls.__subclasses__():
            subclass.construct_params(optimization_setup)

    @classmethod
    def construct_vars(cls, optimization_setup):
        """ constructs the pe.Vars of the class <Technology>
        :param optimization_setup: The OptimizationSetup """

        model = optimization_setup.model
        variables = optimization_setup.variables
        sets = optimization_setup.sets

        def capacity_bounds(tech, capacity_type, loc, time):
            """ 
            # TODO: This could be vectorized
            return bounds of capacity for bigM expression
            :param tech: tech index
            :param capacity_type: either power or energy
            :param loc: location of capacity
            :param time: investment time step
            :return bounds: bounds of capacity"""
            # bounds only needed for Big-M formulation, thus if any technology is modeled with on-off behavior
            if tech in techs_on_off:
                system = optimization_setup.system
                params = optimization_setup.parameters.dict_parameters
                if capacity_type == system["set_capacity_types"][0]:
                    energy_string = ""
                else:
                    energy_string = "_energy"
                capacity_existing = getattr(params, "capacity_existing" + energy_string)
                capacity_addition_max = getattr(params, "capacity_addition_max" + energy_string)
                capacity_limit = getattr(params, "capacity_limit" + energy_string)
                capacities_existing = 0
                for id_technology_existing in sets["set_technologies_existing"][tech]:
                    if params.lifetime_existing[tech, loc, id_technology_existing] > params.lifetime[tech]:
                        if time > params.lifetime_existing[tech, loc, id_technology_existing] - params.lifetime[tech]:
                            capacities_existing += capacity_existing[tech, capacity_type, loc, id_technology_existing]
                    elif time <= params.lifetime_existing[tech, loc, id_technology_existing] + 1:
                        capacities_existing += capacity_existing[tech, capacity_type, loc, id_technology_existing]

                capacity_addition_max = len(sets["set_time_steps_yearly"]) * capacity_addition_max[tech, capacity_type]
                max_capacity_limit = capacity_limit[tech, capacity_type, loc, time]
                bound_capacity = min(capacity_addition_max + capacities_existing, max_capacity_limit + capacities_existing)
                return 0, bound_capacity
            else:
                return 0, np.inf

        # bounds only needed for Big-M formulation, thus if any technology is modeled with on-off behavior
        techs_on_off = cls.create_custom_set(["set_technologies", "set_on_off"], optimization_setup)[0]
        # construct pe.Vars of the class <Technology>
        # capacity technology
        variables.add_variable(model, name="capacity", index_sets=cls.create_custom_set(
            ["set_technologies", "set_capacity_types", "set_location", "set_time_steps_yearly"], optimization_setup),
                               bounds=capacity_bounds, doc='size of installed technology at location l and time t')
        # built_capacity technology
        variables.add_variable(model, name="capacity_addition", index_sets=cls.create_custom_set(
            ["set_technologies", "set_capacity_types", "set_location", "set_time_steps_yearly"], optimization_setup),
                               bounds=(0, np.inf),
                               doc='size of built technology (invested capacity after construction) at location l and time t')
        # invested_capacity technology
        variables.add_variable(model, name="capacity_investment", index_sets=cls.create_custom_set(
            ["set_technologies", "set_capacity_types", "set_location", "set_time_steps_yearly"], optimization_setup),
                               bounds=(0, np.inf), doc='size of invested technology at location l and time t')
        # anyaxie:
        if not optimization_setup.system["use_endogenous_learning"]:
            # capex of building capacity
            variables.add_variable(model, name="cost_capex", index_sets=cls.create_custom_set(
                ["set_technologies", "set_capacity_types", "set_location", "set_time_steps_yearly"], optimization_setup),
                                   bounds=(0, np.inf), doc='capex for building technology at location l and time t')
        else:
            variables.add_variable(model, name="cost_capex", index_sets=cls.create_custom_set(
                ["set_technologies", "set_capacity_types", "set_time_steps_yearly"],
                optimization_setup),
                                   bounds=(0, np.inf), doc='capex for building technology at location l and time t')

        # annual capex of having capacity
        variables.add_variable(model, name="capex_yearly", index_sets=cls.create_custom_set(
            ["set_technologies", "set_capacity_types", "set_location", "set_time_steps_yearly"], optimization_setup),
                               bounds=(0, np.inf), doc='annual capex for having technology at location l')
        # total capex
        variables.add_variable(model, name="cost_capex_total", index_sets=sets["set_time_steps_yearly"],
                               bounds=(0, np.inf),
                               doc='total capex for installing all technologies in all locations at all times')
        # opex
        variables.add_variable(model, name="cost_opex", index_sets=cls.create_custom_set(
            ["set_technologies", "set_location", "set_time_steps_operation"], optimization_setup),
                               bounds=(0, np.inf), doc="opex for operating technology at location l and time t")
        # total opex
        variables.add_variable(model, name="cost_opex_total", index_sets=sets["set_time_steps_yearly"],
                               bounds=(0, np.inf), doc="total opex all technologies and locations in year y")
        # yearly opex
        variables.add_variable(model, name="opex_yearly", index_sets=cls.create_custom_set(
            ["set_technologies", "set_location", "set_time_steps_yearly"], optimization_setup),
                               bounds=(0, np.inf), doc="yearly opex for operating technology at location l and year y")
        # carbon emissions
        variables.add_variable(model, name="carbon_emissions_technology", index_sets=cls.create_custom_set(
            ["set_technologies", "set_location", "set_time_steps_operation"], optimization_setup),
                               doc="carbon emissions for operating technology at location l and time t")
        # total carbon emissions technology
        variables.add_variable(model, name="carbon_emissions_technology_total",
                               index_sets=sets["set_time_steps_yearly"],
                               doc="total carbon emissions for operating technology at location l and time t")

        # anyaxie
        if optimization_setup.system["use_endogenous_learning"]:
            # yearly capex as sum over all nodes
            variables.add_variable(model, name="capex_yearly_all_positions", index_sets=cls.create_custom_set(
                ["set_technologies", "set_capacity_types", "set_time_steps_yearly"], optimization_setup),
                                   bounds=(0, np.inf), doc="yearly capex of technology h over all positions")
            # global cumulative capacity
            variables.add_variable(model, name="global_cumulative_capacity", index_sets=cls.create_custom_set(
                ["set_technologies", "set_capacity_types", "set_time_steps_yearly"], optimization_setup),
                                   bounds=(0, np.inf), doc="learning-inducing capacity of technology h in period y")
            # segement selection for pwa total cost binary variables
            variables.add_variable(model, name="total_cost_pwa_segment_selection", index_sets=cls.create_custom_set(
                ["set_technologies", "set_capacity_types", "set_time_steps_yearly", "set_total_cost_pwa_segments"],optimization_setup),
                                   binary=True, doc="segment selection binary variable")
            # segment position variable for cumulative global capacity
            variables.add_variable(model, name="total_cost_pwa_cum_capacity_segment_position",index_sets=cls.create_custom_set(
                ["set_technologies", "set_capacity_types", "set_time_steps_yearly","set_total_cost_pwa_segments"], optimization_setup),
                                   bounds=(0, np.inf), doc="cumulative global capacity of technology y in year y in segment w")
            # total global cost variable
            variables.add_variable(model, name="total_cost_pwa_global_cost", index_sets=cls.create_custom_set(
                ["set_technologies", "set_capacity_types", "set_time_steps_yearly"], optimization_setup),
                                     bounds=(0, np.inf), doc="total global cost of technology h in period y")
            # todo: remove this if possible?
            # total global initial cost variable
            variables.add_variable(model, name="total_cost_pwa_global_cost_initial", index_sets=cls.create_custom_set(
                ["set_technologies", "set_capacity_types"], optimization_setup),
                                     bounds=(0, np.inf), doc="total global initial cost of technology h in period y")

        # install technology
        # Note: binary variables are written into the lp file by linopy even if they are not relevant for the optimization,
        # which makes all problems MIPs. Therefore, we only add binary variables, if really necessary. Gurobi can handle this
        # by noting that the binary variables are not part of the model, however, only if there are no binary variables at all,
        # it is possible to get the dual values of the constraints.
        mask = cls._technology_installation_mask(optimization_setup)
        if mask.any():
            variables.add_variable(model, name="technology_installation", index_sets=cls.create_custom_set(
                ["set_technologies", "set_capacity_types", "set_location", "set_time_steps_yearly"],
                optimization_setup),
                                   binary=True, doc='installment of a technology at location l and time t', mask=mask)

        # add pe.Vars of the child classes
        for subclass in cls.__subclasses__():
            subclass.construct_vars(optimization_setup)

    @classmethod
    def construct_constraints(cls, optimization_setup):
        """ constructs the pe.Constraints of the class <Technology>

        :param optimization_setup: The OptimizationSetup """
        model = optimization_setup.model
        constraints = optimization_setup.constraints
        sets = optimization_setup.sets
        # construct pe.Constraints of the class <Technology>
        rules = TechnologyRules(optimization_setup)
        #  technology capacity_limit
        constraints.add_constraint_block(model, name="constraint_technology_capacity_limit",
                                         constraint=rules.constraint_technology_capacity_limit_block(),
                                         doc='limited capacity of  technology depending on loc and time')
        # minimum capacity
        constraints.add_constraint_block(model, name="constraint_technology_min_capacity_addition",
                                         constraint=rules.constraint_technology_min_capacity_addition_block(),
                                         doc='min capacity of technology that can be installed')
        # maximum capacity
        constraints.add_constraint_block(model, name="constraint_technology_max_capacity_addition",
                                         constraint=rules.constraint_technology_max_capacity_addition_block(),
                                         doc='max capacity of technology that can be installed')
        # construction period
        constraints.add_constraint_block(model, name="constraint_technology_construction_time",
                                         constraint=rules.constraint_technology_construction_time_block(),
                                         doc='lead time in which invested technology is constructed')
        # lifetime
        constraints.add_constraint_block(model, name="constraint_technology_lifetime",
                                         constraint=rules.constraint_technology_lifetime_block(),
                                         doc='calculate all existing capacity in certain year')
        # limit diffusion rate
        constraints.add_constraint_block(model, name="constraint_technology_diffusion_limit",
                                         constraint=rules.constraint_technology_diffusion_limit_block(),
                                         doc="limit the newly built capacity by the existing knowledge stock")
        # limit diffusion rate total
        constraints.add_constraint_block(model, name="constraint_technology_diffusion_limit_total",
                                         constraint=rules.constraint_technology_diffusion_limit_total_block(),
                                         doc="limit the newly built capacity by the existing knowledge stock for the entire energy system")
        # limit max load by installed capacity
        constraints.add_constraint_block(model, name="constraint_capacity_factor",
                                         constraint=rules.constraint_capacity_factor_block(),
                                         doc='limit max load by installed capacity')
        # annual capex of having capacity
        if not optimization_setup.system["use_endogenous_learning"]:
            constraints.add_constraint_block(model, name="constraint_capex_yearly",
                                             constraint=rules.constraint_capex_yearly_block(),
                                             doc='annual capex of having capacity of technology.')
        # total capex of all technologies
        constraints.add_constraint_rule(model, name="constraint_cost_capex_total",
                                        index_sets=sets["set_time_steps_yearly"],
                                        rule=rules.constraint_cost_capex_total_rule,
                                        doc='total capex of all technology that can be installed.')
        # calculate opex
        constraints.add_constraint_block(model, name="constraint_opex_technology",
                                         constraint=rules.constraint_opex_technology_block(),
                                         doc="opex for each technology at each location and time step")
        # yearly opex
        constraints.add_constraint_block(model, name="constraint_opex_yearly",
                                         constraint=rules.constraint_opex_yearly_block(),
                                         doc='total opex of all technology that are operated.')
        # total opex of all technologies
        constraints.add_constraint_rule(model, name="constraint_cost_opex_total",
                                        index_sets=sets["set_time_steps_yearly"],
                                        rule=rules.constraint_cost_opex_total_rule,
                                        doc='total opex of all technology that are operated.')
        # carbon emissions of technologies
        constraints.add_constraint_block(model, name="constraint_carbon_emissions_technology",
                                         constraint=rules.constraint_carbon_emissions_technology_block(),
                                         doc="carbon emissions for each technology at each location and time step")
        # total carbon emissions of technologies
        constraints.add_constraint_block(model, name="constraint_carbon_emissions_technology_total",
                                         constraint=rules.constraint_carbon_emissions_technology_total_block(),
                                         doc="total carbon emissions for each technology at each location and time step")

        # anyaxie
        if optimization_setup.system["use_endogenous_learning"]:
            # todo: remove this if possible?
            # helper constraint for variable - parameter problem
            constraints.add_constraint_block(model, name="constraint_total_cost_pwa_initial_global_cost",
                                             constraint=rules.constraint_total_cost_pwa_initial_global_cost_block(),
                                             doc="helper constraint for variable - parameter problem")
            # segment capacity sum
            constraints.add_constraint_block(model, name="constraint_pwa_total_cost_global_cum_capacity_segment",
                                             constraint=rules.constraint_pwa_total_cost_global_cum_capacity_segment_block(),
                                                doc="segment capacity sum for pwa of cumulative cost")

            # segment capacity upper bounds
            constraints.add_constraint_block(model, name="constraint_pwa_total_cost_cum_capacity_upper_bound",
                                             constraint=rules.constraint_pwa_total_cost_cum_capacity_upper_bound_block(),
                                             doc="segment capacity upper bounds for pwa of cumulative cost")

            # segment capacity lower bounds
            constraints.add_constraint_block(model, name="constraint_pwa_total_cost_cum_capacity_lower_bound",
                                             constraint=rules.constraint_pwa_total_cost_cum_capacity_lower_bound_block(),
                                                doc="segment capacity lower bounds for pwa of cumulative cost")


            # segment selection pwa of total cost
            constraints.add_constraint_block(model, name="constraint_pwa_total_cost_segment_selection",
                                             constraint=rules.constraint_pwa_total_cost_segment_selection_block(),
                                             doc="segment selection with binary variable for pwa of cumulative cost")


            # pwa approximation for total cumulative cost
            constraints.add_constraint_block(model, name="constraint_approximate_total_global_cost",
                                             constraint=rules.constraint_approximate_total_global_cost_block(),
                                             doc="approximation of cumulative cost with pwa")

            # constraint for cumulative global capacity
            constraints.add_constraint_block(model, name="constraint_cum_global_capacity",
                                             constraint=rules.constraint_global_cum_capacity_block(),
                                             doc="constraint for cumulative global capacity")

            # sum of capacities as difference of total cumulative cost over all nodes
            constraints.add_constraint_block(model, name="constraint_capex_yearly_all_positions",
                                             constraint=rules.constraint_capex_yearly_all_positions_block(),
                                             doc="yearly capex of all nodes as difference of total cumulative cost between timesteps")

            # todo: can you remove this?
            # cost capex constraint
            constraints.add_constraint_block(model, name="constraint_cost_capex", constraint=rules.constraint_cost_capex_block(),
                                             doc="Create link for cost_capex")




        # disjunct if technology is on
        # the disjunction variables
        variables = optimization_setup.variables
        index_vals, _ = cls.create_custom_set(
            ["set_technologies", "set_on_off", "set_capacity_types", "set_location", "set_time_steps_operation"],
            optimization_setup)
        index_names = ["on_off_technologies", "on_off_capacity_types", "on_off_locations",
                       "on_off_time_steps_operation"]
        variables.add_variable(model, name="tech_on_var",
                               index_sets=(index_vals, index_names),
                               doc="Binary variable which equals 1 when technology is switched on at location l and time t", binary=True)
        variables.add_variable(model, name="tech_off_var",
                               index_sets=(index_vals, index_names),
                               doc="Binary variable which equals 1 when technology is switched off at location l and time t", binary=True)
        model.add_constraints(model.variables["tech_on_var"] + model.variables["tech_off_var"] == 1, name="tech_on_off_cons")
        n_cons = model.constraints.ncons

        # disjunct if technology is on
        constraints.add_constraint_rule(model, name="disjunct_on_technology",
                                        index_sets=cls.create_custom_set(
                                            ["set_technologies", "set_on_off", "set_capacity_types", "set_location",
                                             "set_time_steps_operation"], optimization_setup),
                                        rule=rules.disjunct_on_technology_rule,
                                        doc="disjunct to indicate that technology is on")
        # disjunct if technology is off
        constraints.add_constraint_rule(model, name="disjunct_off_technology",
                                        index_sets=cls.create_custom_set(
                                            ["set_technologies", "set_on_off", "set_capacity_types", "set_location",
                                             "set_time_steps_operation"], optimization_setup),
                                        rule=rules.disjunct_off_technology_rule,
                                        doc="disjunct to indicate that technology is off")

        # if nothing was added we can remove the tech vars again
        if model.constraints.ncons == n_cons:
            model.constraints.remove("tech_on_off_cons")
            model.variables.remove("tech_on_var")
            model.variables.remove("tech_off_var")

        # add pe.Constraints of the child classes
        for subclass in cls.__subclasses__():
            logging.info(f"Construct pe.Constraints of {subclass.__name__}")
            subclass.construct_constraints(optimization_setup)

    @classmethod
    def _technology_installation_mask(cls, optimization_setup):
        """check if the binary variable is necessary

        :param optimization_setup: optimization setup object"""
        params = optimization_setup.parameters
        model = optimization_setup.model
        sets = optimization_setup.sets

        mask = xr.DataArray(False, coords=[model.variables.coords["set_time_steps_yearly"],
                                           model.variables.coords["set_technologies"],
                                           model.variables.coords["set_capacity_types"],
                                           model.variables.coords["set_location"], ])

        # used in transport technology
        techs = list(sets["set_transport_technologies"])
        techs = list(sets["set_transport_technologies"])
        if len(techs) > 0:
            edges = list(sets["set_edges"])
            sub_mask = (params.distance.loc[techs, edges] * params.capex_per_distance_transport.loc[techs, edges] != 0)
            sub_mask = sub_mask.rename({"set_transport_technologies": "set_technologies", "set_edges": "set_location"})
            mask.loc[:, techs, :, edges] |= sub_mask

        # used in constraint_technology_min_capacity_addition
        mask = mask | (params.capacity_addition_min.notnull() & (params.capacity_addition_min != 0))

        # used in constraint_technology_max_capacity_addition
        index_values, index_names = Element.create_custom_set(["set_technologies", "set_capacity_types", "set_location", "set_time_steps_yearly"], optimization_setup)
        index = ZenIndex(index_values, index_names)
        sub_mask = (params.capacity_addition_max.notnull() & (params.capacity_addition_max != np.inf) & (
                    params.capacity_addition_max != 0))
        for tech, capacity_type in index.get_unique([0, 1]):
            locs = index.get_values(locs=[tech, capacity_type], levels=2, unique=True)
            mask.loc[:, tech, capacity_type, locs] |= sub_mask.loc[tech, capacity_type]

        return mask

    @classmethod
    def get_existing_quantity(cls, optimization_setup, type_existing_quantity):
        """
        get existing capacities of all technologies
        :param optimization_setup: The OptimizationSetup the element is part of
        :param type_existing_quantity: capacity or cost_capex
        :return: The existing capacities
        """

        index_values, index_names = Element.create_custom_set(
            ["set_technologies", "set_capacity_types", "set_location", "set_time_steps_yearly"], optimization_setup)
        # get all the capacities
        index_arrs = IndexSet.tuple_to_arr(index_values, index_names)
        coords = [optimization_setup.sets.get_coord(data, name) for data, name in zip(index_arrs, index_names)]
        existing_quantities = xr.DataArray(np.nan, coords=coords, dims=index_names)
        values = np.zeros(len(index_values))
        for i, (tech, capacity_type, loc, time) in enumerate(index_values):
            values[i] = Technology.get_available_existing_quantity(optimization_setup, tech, capacity_type, loc, time,
                                                                   type_existing_quantity=type_existing_quantity)
        existing_quantities.loc[index_arrs] = values
        return existing_quantities


class TechnologyRules(GenericRule):
    """
    Rules for the Technology class
    """

    def __init__(self, optimization_setup):
        """
        Inits the rules
        :param optimization_setup: OptimizationSetup of the element
        """

        super().__init__(optimization_setup)

    # Disjunctive Constraints
    # -----------------------

    def disjunct_on_technology_rule(self, tech, capacity_type, loc, time):
        """definition of disjunct constraints if technology is On
        iterate through all subclasses to find corresponding implementation of disjunct constraints

        :param tech: technology
        :param capacity_type: capacity type
        :param loc: location
        :param time: time step
        """
        for subclass in Technology.__subclasses__():
            if tech in self.optimization_setup.get_all_names_of_elements(subclass):
                # extract the relevant binary variable (not scalar, .loc is necessary)
                binary_var = self.optimization_setup.model.variables["tech_on_var"].loc[tech, capacity_type, loc, time]
                subclass.disjunct_on_technology_rule(self.optimization_setup, tech, capacity_type, loc, time,
                                                     binary_var)
                return None

    def disjunct_off_technology_rule(self, tech, capacity_type, loc, time):
        """definition of disjunct constraints if technology is off
        iterate through all subclasses to find corresponding implementation of disjunct constraints

        :param tech: technology
        :param capacity_type: capacity type
        :param loc: location
        :param time: time step
        """
        for subclass in Technology.__subclasses__():
            if tech in self.optimization_setup.get_all_names_of_elements(subclass):
                # extract the relevant binary variable (not scalar, .loc is necessary)
                binary_var = self.optimization_setup.model.variables["tech_off_var"].loc[tech, capacity_type, loc, time]
                subclass.disjunct_off_technology_rule(self.optimization_setup, tech, capacity_type, loc, time,
                                                      binary_var)
                return None

    # Rule-based constraints
    # -----------------------

    def constraint_cost_capex_total_rule(self, year):
        """ sums over all technologies to calculate total capex

        .. math::
            CAPEX_y = \\sum_{h\\in\mathcal{H}}\\sum_{p\\in\mathcal{P}}A_{h,p,y}+\\sum_{k\\in\mathcal{K}}\\sum_{n\\in\mathcal{N}}A^\mathrm{e}_{k,n,y}

        :param year: yearly time step
        :return: linopy constraint
        """
        ### index sets
        # skipped because rule-based constraint

        ### masks
        # skipped because rule-based constraint

        ### index loop
        # skipped because rule-based constraint

        ### auxiliary calculations
        if self.system["use_endogenous_learning"]:
            term_sum_yearly = self.variables["capex_yearly_all_positions"].loc[..., year].sum()
        else:
            term_sum_yearly = self.variables["capex_yearly"].loc[..., year].sum()

        ### formulate constraint
        lhs = (self.variables["cost_capex_total"].loc[year]
               - term_sum_yearly)
        rhs = 0
        constraints = lhs == rhs

        ### return
        return self.constraints.return_contraints(constraints)

    def constraint_cost_opex_total_rule(self, year):
        """ sums over all technologies to calculate total opex

        .. math::
            OPEX_y = \sum_{h\in\mathcal{H}}\sum_{p\in\mathcal{P}} OPEX_{h,p,y}

        :param year: yearly time step
        :return: linopy constraint
        """

        ### index sets
        # skipped because rule-based constraint

        ### masks
        # skipped because rule-based constraint

        ### index loop
        # skipped because rule-based constraint

        ### auxiliary calculations
        term_sum_yearly = self.variables["opex_yearly"].loc[..., year].sum()

        ### formulate constraint
        lhs = (self.variables["cost_opex_total"].loc[year]
               - term_sum_yearly)
        rhs = 0
        constraints = lhs == rhs

        ### return
        return self.constraints.return_contraints(constraints)

    # Block-based constraints
    # -----------------------

    def constraint_technology_capacity_limit_block(self):
        """limited capacity_limit of technology

        .. math::
            \mathrm{if\ existing\ capacities\ < capacity\ limit}\ s^\mathrm{max}_{h,p,y} \geq S_{h,p,y}
        .. math::
            \mathrm{else}\ \Delta S_{h,p,y} = 0

        :return: linopy constraints
        """

        ### index sets
        # not necessary

        ### masks
<<<<<<< HEAD
        # create the masks for the two cases, m1 for capacity_limit not reached, m2 for capacity_limit reached
        m1 = (self.parameters.capacity_limit != np.inf) & (
                    self.parameters.existing_capacities < self.parameters.capacity_limit)
        m2 = (self.parameters.capacity_limit != np.inf) & ~(
                    self.parameters.existing_capacities < self.parameters.capacity_limit)
=======
        # take the maximum of the capacity limit and the existing capacities.
        # If the capacity limit is 0 (or lower than existing capacities), the maximum is the existing capacity
        maximum_capacity_limit = np.maximum(self.parameters.existing_capacities,self.parameters.capacity_limit)
        # create mask so that skipped if capacity_limit is inf
        m = maximum_capacity_limit != np.inf
>>>>>>> cc566b54

        ### index loop
        # not necessary

        ### auxiliary calculations
        # not necessary

        ### formulate constraint
        lhs = self.variables["capacity"].where(m)
        rhs = maximum_capacity_limit.where(m,0.0)
        constraints = lhs <= rhs

        ### return
        return self.constraints.return_contraints(constraints)

    def constraint_technology_min_capacity_addition_block(self):
        """ min capacity addition of technology

        .. math::
            s^\mathrm{add, min}_{h} B_{i,p,y} \le \Delta S_{h,p,y}

        :return: linopy constraints
        """

        ### index sets
        index_values, index_names = Element.create_custom_set(
            ["set_technologies", "set_capacity_types", "set_location", "set_time_steps_yearly"],
            self.optimization_setup)
        index = ZenIndex(index_values, index_names)
        tech_arr, capacity_type_arr = index.get_unique(["set_technologies", "set_capacity_types"], as_array=True)

        ### masks
        # we create a mask here only to avoid having constraints with binary variables when it's not necessary
        # passing constraints with binary variables to gurobi, even of the type 0 * binary_var, means that no
        # dual variables are returned
        mask = xr.zeros_like(self.parameters.capacity_addition_min, dtype=bool)
        mask.loc[tech_arr, capacity_type_arr] = True
        mask &= self.parameters.capacity_addition_min != 0

        ### index loop
        # not necessary

        ### auxiliary calculations
        # if the mask is empty, we don't need to do anything and abort here
        if not mask.any():
            return []

        ### formulate constraint
        lhs = mask * (self.parameters.capacity_addition_min * self.variables["technology_installation"]
                      - self.variables["capacity_addition"])
        rhs = 0
        constraints = lhs <= rhs

        ### return
        return self.constraints.return_contraints(constraints, mask=mask)

    def constraint_technology_max_capacity_addition_block(self):
        """max capacity addition of technology

        .. math::
            s^\mathrm{add, max}_{h} B_{i,p,y} \ge \Delta S_{h,p,y}

        :return: linopy constraints
        """

        ### index sets
        index_values, index_names = Element.create_custom_set(
            ["set_technologies", "set_capacity_types", "set_location", "set_time_steps_yearly"],
            self.optimization_setup)
        index = ZenIndex(index_values, index_names)

        ### masks
        # not necessary

        ### index loop
        constraints = []
        for tech, capacity_type in index.get_unique(["set_technologies", "set_capacity_types"]):
            # not that the else here is just a dummy
            if self.parameters.capacity_addition_max.loc[tech, capacity_type] != np.inf:

                ### auxiliary calculations
                # we only want a constraints with a binary variable if the corresponding max_built_capacity is not zero
                if np.any(self.parameters.capacity_addition_max.loc[tech, capacity_type].notnull() & (
                        self.parameters.capacity_addition_max.loc[tech, capacity_type] != 0)):
                    term_installation = self.parameters.capacity_addition_max.loc[tech, capacity_type].item() * \
                                        self.variables["technology_installation"].loc[tech, capacity_type]
                else:
                    # dummy
                    term_installation = self.variables["capacity_addition"].loc[tech, capacity_type].where(False)

                ### formulate constraint
                lhs = (- self.variables["capacity_addition"].loc[tech, capacity_type]
                       + term_installation)
                rhs = 0
                constraints.append(lhs >= rhs)

            else:
                # a dummy
                constraints.append(
                    np.nan * self.variables["capacity_addition"].loc[tech, capacity_type].where(False) == np.nan)

        ### return
        return self.constraints.return_contraints(constraints,
                                                  model=self.model,
                                                  index_values=index.get_unique(
                                                      ["set_technologies", "set_capacity_types"]),
                                                  index_names=["set_technologies", "set_capacity_types"])

    def constraint_technology_construction_time_block(self):
        """ construction time of technology, i.e., time that passes between investment and availability

        .. math::
            \mathrm{if\ start\ time\ step\ in\ set\ time\ steps\ yearly}\ \Delta S_{h,p,y} = S_{h,p,y}^\mathrm{invest}
        .. math::
            \mathrm{elif\ start\ time\ step\ in\ set\ time\ steps\ yearly\ entire\ horizon}\ \Delta S_{h,p,y} = s^\mathrm{invest, exist}_{h,p,y}
        .. math::
            \mathrm{else}\ \Delta S_{h,p,y} = 0

        :return: linopy constraints
        """

        ### index sets
        index_values, index_names = Element.create_custom_set(
            ["set_technologies", "set_capacity_types", "set_location", "set_time_steps_yearly"],
            self.optimization_setup)
        index = ZenIndex(index_values, index_names)

        ### masks
        # not necessary

        ### index loop
        # we loop over technologies and years, because the conditions depend on the year and the technology
        # we vectorize over capacity types and locations
        constraints = []
        for tech, year in index.get_unique(["set_technologies", "set_time_steps_yearly"]):

            ### auxiliary calculations
            investment_time = Technology.get_investment_time_step(self.optimization_setup, tech, year)
            ### formulate constraint
            if investment_time in self.sets["set_time_steps_yearly"]:
                lhs = (self.variables["capacity_addition"].loc[tech, :, :, year]
                       - self.variables["capacity_investment"].loc[tech, :, :, investment_time])
                rhs = 0
            elif investment_time in self.sets["set_time_steps_yearly_entire_horizon"]:
                lhs = self.variables["capacity_addition"].loc[tech, :, :, year]
                rhs = self.parameters.capacity_investment_existing.loc[tech, :, :, investment_time]
            else:
                lhs = self.variables["capacity_addition"].loc[tech, :, :, year]
                rhs = 0
            constraints.append(lhs == rhs)

        ### return
        return self.constraints.return_contraints(constraints,
                                                  model=self.model,
                                                  index_values=index.get_unique(
                                                      ["set_technologies", "set_time_steps_yearly"]),
                                                  index_names=["set_technologies", "set_time_steps_yearly"])

    def constraint_technology_lifetime_block(self):
        """ limited lifetime of the technologies

        .. math::
            S_{h,p,y} = \\sum_{\\tilde{y}=\\max(y_0,y-\\lceil\\frac{l_h}{\\Delta^\mathrm{y}}\\rceil+1)}^y \\Delta S_{h,p,\\tilde{y}}
            + \\sum_{\\hat{y}=\\psi(\\min(y_0-1,y-\\lceil\\frac{l_h}{\\Delta^\mathrm{y}}\\rceil+1))}^{\\psi(y_0)} \\Delta s^\mathrm{ex}_{h,p,\\hat{y}}

        :return: linopy constraints
        """

        ### index sets
        index_values, index_names = Element.create_custom_set(
            ["set_technologies", "set_capacity_types", "set_location", "set_time_steps_yearly"],
            self.optimization_setup)
        index = ZenIndex(index_values, index_names)

        ### masks
        # this mask is just to make sure we only get constraints where we want them, no if-condition
        mask = self.variables["capacity"].mask

        ### index loop
        # we loop over technologies and years, because we need to cycle over the lifetime range of the technology
        # which requires the technology and the year, we vectorize over capacity types and locations
        constraints = []
        for tech, year in index.get_unique(["set_technologies", "set_time_steps_yearly"]):

            ### auxiliary calculations
            term_neg_previous_capacity_additions = []
            for previous_year in Technology.get_lifetime_range(self.optimization_setup, tech, year):
                term_neg_previous_capacity_additions.append(-1.0 * self.variables["capacity_addition"].loc[tech, :, :, previous_year])

            ### formulate constraint
            lhs = lp_sum([1.0 * self.variables["capacity"].loc[tech, :, :, year],
                          *term_neg_previous_capacity_additions])
            rhs = self.parameters.existing_capacities.loc[tech, :, :, year]
            constraints.append(lhs == rhs)

        ### return
        return self.constraints.return_contraints(constraints,
                                                  model=self.model,
                                                  mask=mask,
                                                  index_values=index.get_unique(
                                                      ["set_technologies", "set_time_steps_yearly"]),
                                                  index_names=["set_technologies", "set_time_steps_yearly"])

    def constraint_technology_diffusion_limit_block(self):
        """limited technology diffusion based on the existing capacity in the previous year

        .. math::
                \\Delta S_{j,e,y}\\leq ((1+\\vartheta_j)^{\\Delta^\mathrm{y}}-1)K_{j,e,y}
                +\\Delta^\mathrm{y}(\\xi\\sum_{\\tilde{j}\\in\\tilde{\mathcal{J}}}S_{\\tilde{j},e,y} + \\zeta_j)

        :return: linopy constraints
        """

        ### index sets
        index_values, index_names = Element.create_custom_set(
            ["set_technologies", "set_capacity_types", "set_location", "set_time_steps_yearly"],
            self.optimization_setup)
        index = ZenIndex(index_values, index_names)

        ### masks
        # not necessary

        ### index loop
        # we loop over technologies, capacity types and time steps, to accurately capture the conditions in the constraint
        # we vectorize over locations
        constraints = []
        for tech, time in index.get_unique(["set_technologies", "set_time_steps_yearly"]):
            # skip if max diffusion rate = inf
            if self.parameters.max_diffusion_rate.loc[tech, time] != np.inf:
                ### auxiliary calculations
                # mask for the capacity types that are not considered
                capacity_types = index.get_values([tech, slice(None), slice(None), time], "set_capacity_types", unique=True)
                mask = xr.DataArray(np.nan, coords=[self.variables.coords["set_capacity_types"]], dims=["set_capacity_types"])
                mask.loc[capacity_types] = 1

                interval_between_years = self.system["interval_between_years"]
                knowledge_depreciation_rate = self.system["knowledge_depreciation_rate"]
                reference_carrier = self.sets["set_reference_carriers"][tech][0]
                if tech in self.sets["set_transport_technologies"]:
                    set_locations = self.sets["set_edges"]
                    set_technology = self.sets["set_transport_technologies"]
                    knowledge_spillover_rate = 0
                else:
                    set_locations = self.sets["set_nodes"]
                    knowledge_spillover_rate = self.parameters.knowledge_spillover_rate
                    if tech in self.sets["set_conversion_technologies"]:
                        set_technology = self.sets["set_conversion_technologies"]
                    else:
                        set_technology = self.sets["set_storage_technologies"]

                    # add capacity addition of entire previous horizon
                end_time = time - 1

                # actual years between first invest time step and end_time
                delta_time = interval_between_years * (end_time - self.sets["set_time_steps_yearly"][0])
                existing_time = self.sets["set_technologies_existing"][tech]
                # Note: instead of summing over all but one location, we sum over all and then subtract one
                total_capacity_knowledge_existing = ((self.parameters.capacity_existing.loc[tech, :, set_locations,
                                                      existing_time]  # add spillover from other regions
                                                      + knowledge_spillover_rate * (
                                                                  self.parameters.capacity_existing.loc[tech, :,
                                                                  set_locations, existing_time].sum(
                                                                      "set_location") - self.parameters.capacity_existing.loc[
                                                                                        tech, :, set_locations,
                                                                                        existing_time]))
                                                     * (1 - knowledge_depreciation_rate) ** (
                                                                 delta_time + self.parameters.lifetime.loc[
                                                             tech].item() - self.parameters.lifetime_existing.loc[
                                                                     tech, set_locations, existing_time])).sum(
                    "set_technologies_existing")
                rounding_value = 10 ** (-self.optimization_setup.solver["rounding_decimal_points"])
                total_capacity_knowledge_existing = total_capacity_knowledge_existing.where(
                    total_capacity_knowledge_existing > rounding_value, 0)

                horizon_time = self.variables.coords["set_time_steps_yearly"][
                               self.sets["set_time_steps_yearly"][0]: end_time + 1]
                if len(horizon_time) > 1:
                    term_total_capacity_knowledge_addition = ((self.variables["capacity_addition"].loc[tech, :,
                                                               set_locations,
                                                               horizon_time]  # add spillover from other regions
                                                               + knowledge_spillover_rate * (
                                                                           self.variables["capacity_addition"].loc[tech,
                                                                           :, set_locations, horizon_time].sum(
                                                                               "set_location") - self.variables[
                                                                                                     "capacity_addition"].loc[
                                                                                                 tech, :, set_locations,
                                                                                                 horizon_time]))
                                                              * (1 - knowledge_depreciation_rate) ** (
                                                                          interval_between_years * (
                                                                              end_time - horizon_time))).sum(
                        "set_time_steps_yearly")
                else:
                    # dummy term
                    term_total_capacity_knowledge_addition = self.variables["capacity_investment"].loc[tech, :,
                                                             set_locations, time].where(False)

                # total capacity in previous year; if time is first time step of interval, use existing capacities of present year
                other_techs = [other_tech for other_tech in set_technology if
                               self.sets["set_reference_carriers"][other_tech][0] == reference_carrier]
                if time != self.optimization_setup.energy_system.set_time_steps_yearly[0]:
                    term_total_capacity_all_techs_var = self.variables["capacity"].loc[other_techs, :, set_locations,
                                                        time - 1].sum("set_technologies")
                    term_total_capacity_all_techs_param = self.parameters.existing_capacities.loc[tech, :,
                                                          set_locations, time].where(False)
                else:
                    term_total_capacity_all_techs_param = self.parameters.existing_capacities.loc[other_techs, :,
                                                          set_locations, time].sum("set_technologies")
                    term_total_capacity_all_techs_var = self.variables["capacity"].loc[tech, :, set_locations,
                                                        time].where(False)

                ### formulate constraint
                # build the lhs
                lhs = (self.variables["capacity_investment"].loc[tech, :, set_locations, time]
                       + self.variables["capacity_investment"].loc[tech, :, :, time].where(False)
                       - ((1 + self.parameters.max_diffusion_rate.loc[
                            tech, time].item()) ** interval_between_years - 1) * term_total_capacity_knowledge_addition
                       - self.parameters.market_share_unbounded * term_total_capacity_all_techs_var)
                lhs *= mask

                # build the rhs
                rhs = xr.zeros_like(self.parameters.existing_capacities).loc[tech, :, :, time]
                rhs.loc[:, set_locations] += ((1 + self.parameters.max_diffusion_rate.loc[
                    tech, time].item()) ** interval_between_years - 1) * total_capacity_knowledge_existing  # add initial market share until which the diffusion rate is unbounded
                rhs.loc[:,
                set_locations] += self.parameters.market_share_unbounded * term_total_capacity_all_techs_param + \
                                  self.parameters.capacity_addition_unbounded.loc[tech]
                rhs *= mask

                # combine
                constraints.append(lhs <= rhs)

        ### return
        return self.constraints.return_contraints(constraints, model=self.model, stack_dim_name="diffusion_limit_dim")

    def constraint_technology_diffusion_limit_total_block(self):
        """limited technology diffusion based on the existing capacity in the previous year for the entire energy system

        .. math:: #TODO
                \\Delta S_{j,e,y}\\leq ((1+\\vartheta_j)^{\\Delta^\mathrm{y}}-1)K_{j,e,y}
                +\\Delta^\mathrm{y}(\\xi\\sum_{\\tilde{j}\\in\\tilde{\mathcal{J}}}S_{\\tilde{j},e,y} + \\zeta_j)

        :return: linopy constraints
        """

        ### index sets
        index_values, index_names = Element.create_custom_set(
            ["set_technologies", "set_capacity_types", "set_location", "set_time_steps_yearly"],
            self.optimization_setup)
        index = ZenIndex(index_values, index_names)

        ### masks
        # not necessary

        ### index loop
        # we loop over technologies, capacity types and time steps, to accurately capture the conditions in the constraint
        # we vectorize over locations
        constraints = []
        for tech, time in index.get_unique(["set_technologies", "set_time_steps_yearly"]):
            # skip if max diffusion rate = inf
            if self.parameters.max_diffusion_rate.loc[tech, time] != np.inf:
                ### auxiliary calculations
                # mask for the capacity types that are not considered
                capacity_types = index.get_values([tech, slice(None), slice(None), time], "set_capacity_types", unique=True)
                mask = xr.DataArray(np.nan, coords=[self.variables.coords["set_capacity_types"]], dims=["set_capacity_types"])
                mask.loc[capacity_types] = 1

                interval_between_years = self.system["interval_between_years"]
                knowledge_depreciation_rate = self.system["knowledge_depreciation_rate"]

                reference_carrier = self.sets["set_reference_carriers"][tech][0]
                if tech in self.sets["set_transport_technologies"]:
                    set_locations = self.sets["set_edges"]
                    set_technology = self.sets["set_transport_technologies"]
                else:
                    set_locations = self.sets["set_nodes"]
                    if tech in self.sets["set_conversion_technologies"]:
                        set_technology = self.sets["set_conversion_technologies"]
                    else:
                        set_technology = self.sets["set_storage_technologies"]

                # add capacity addition of entire previous horizon
                end_time = time - 1

                # actual years between first invest time step and end_time
                delta_time = interval_between_years * (end_time - self.sets["set_time_steps_yearly"][0])
                existing_time = self.sets["set_technologies_existing"][tech]
                term_total_capacity_knowledge_existing = (
                            self.parameters.capacity_existing.loc[tech, :, set_locations, existing_time]
                            * (1 - knowledge_depreciation_rate) ** (
                                        delta_time + self.parameters.lifetime.loc[tech].item() -
                                        self.parameters.lifetime_existing.loc[tech, set_locations, existing_time])).sum(
                    ["set_technologies_existing", "set_location"])
                _rounding_value = 10 ** (-self.optimization_setup.solver["rounding_decimal_points"])
                term_total_capacity_knowledge_existing = term_total_capacity_knowledge_existing.where(
                    term_total_capacity_knowledge_existing > _rounding_value, 0)

                horizon_time = self.variables.coords["set_time_steps_yearly"][
                               self.sets["set_time_steps_yearly"][0]: end_time + 1]
                if len(horizon_time) > 1:
                    term_total_capacity_knowledge_addition = (
                                self.variables["capacity_addition"].loc[tech, :, set_locations, horizon_time]
                                * (1 - knowledge_depreciation_rate) ** (
                                            interval_between_years * (end_time - horizon_time))).sum(
                        ["set_time_steps_yearly", "set_location"])
                else:
                    # dummy term
                    term_total_capacity_knowledge_addition = self.variables["capacity_investment"].loc[tech, :,
                                                             set_locations, time].where(False).sum("set_location")

                # total capacity in previous year; if time is first time step of interval, use existing capacities of present year
                other_techs = [other_tech for other_tech in set_technology if
                               self.sets["set_reference_carriers"][other_tech][0] == reference_carrier]
                if time != self.optimization_setup.energy_system.set_time_steps_yearly[0]:
                    term_total_capacity_all_techs_var = self.variables["capacity"].loc[other_techs, :, set_locations,
                                                        time - 1].sum(["set_technologies", "set_location"])
                    term_total_capacity_all_techs_param = self.parameters.existing_capacities.loc[tech, :,
                                                          set_locations, time].where(False).sum("set_location")
                else:
                    term_total_capacity_all_techs_param = self.parameters.existing_capacities.loc[other_techs, :, set_locations, time].sum(["set_technologies","set_location"])
                    term_total_capacity_all_techs_var = self.variables["capacity"].loc[tech, :, set_locations,time].where(False).sum("set_location")

                ### formulate constraint
                # build the lhs
                lhs = (self.variables["capacity_investment"].loc[tech, :, set_locations, time].sum("set_location")
                       - ((1 + self.parameters.max_diffusion_rate.loc[
                            tech, time].item()) ** interval_between_years - 1) * term_total_capacity_knowledge_addition
                       - self.parameters.market_share_unbounded * term_total_capacity_all_techs_var)
                lhs *= mask

                # build the rhs
                rhs = (((1 + self.parameters.max_diffusion_rate.loc[
                    tech, time].item()) ** interval_between_years - 1) * term_total_capacity_knowledge_existing
                       # add initial market share until which the diffusion rate is unbounded
                       + self.parameters.market_share_unbounded * term_total_capacity_all_techs_param +
                       self.parameters.capacity_addition_unbounded.loc[tech] * len(set_locations))
                rhs *= mask

                constraints.append(lhs <= rhs)

        ### return
        # reording takes too much memory!
        return self.constraints.return_contraints(constraints, model=self.model,
                                                  stack_dim_name="diffusion_limit_total_dim")

    def constraint_capex_yearly_block(self):
        """ aggregates the capex of built capacity and of existing capacity

        .. math::
            A_{h,p,y} = f_h (\\sum_{\\tilde{y} = \\max(y_0,y-\\lceil\\frac{l_h}{\\Delta^\mathrm{y}}\\rceil+1)}^y \\alpha_{h,y}\\Delta S_{h,p,\\tilde{y}}
            + \\sum_{\\hat{y}=\\psi(\\min(y_0-1,y-\\lceil\\frac{l_h}{\\Delta^\mathrm{y}}\\rceil+1))}^{\\psi(y_0)} \\alpha_{h,y_0}\\Delta s^\mathrm{ex}_{h,p,\\hat{y}})

        :return: linopy constraints
        """

        ### index sets
        index_values, index_names = Element.create_custom_set(
            ["set_technologies", "set_capacity_types", "set_location", "set_time_steps_yearly"],
            self.optimization_setup)
        index = ZenIndex(index_values, index_names)

        ### masks
        # not necessary

        ### index loop
        # we loop over all technologies and yearly time steps because we need to calculate the lifetime range
        # we vectorize over capacities and locations
        constraints = []
        for tech, year in index.get_unique(["set_technologies", "set_time_steps_yearly"]):

            ### auxiliary calculations
            discount_rate = self.parameters.discount_rate
            lifetime = self.parameters.lifetime.loc[tech].item()
            if discount_rate != 0:
                annuity = ((1 + discount_rate) ** lifetime * discount_rate) / ((1 + discount_rate) ** lifetime - 1)
            else:
                annuity = 1 / lifetime
            term_neg_annuity_cost_capex_previous = []
            for previous_year in Technology.get_lifetime_range(self.optimization_setup, tech, year):
                term_neg_annuity_cost_capex_previous.append(-annuity * self.variables["cost_capex"].loc[tech, :, :, previous_year])

            ### formulate constraint
            lhs = lp_sum([1.0 * self.variables["capex_yearly"].loc[tech, :, :, year],
                          *term_neg_annuity_cost_capex_previous])
            rhs = annuity * self.parameters.existing_capex.loc[tech, :, :, year]
            constraints.append(lhs == rhs)

        ### return
        return self.constraints.return_contraints(constraints,
                                                  model=self.model,
                                                  index_values=index.get_unique(
                                                      ["set_technologies", "set_time_steps_yearly"]),
                                                  index_names=["set_technologies", "set_time_steps_yearly"])

    def constraint_opex_technology_block(self):
        """ calculate opex of each technology

        .. math::
            \mathrm{if\ tech\ is\ conversion\ tech}\ OPEX_{h,p,t}^\mathrm{cost} = \\beta_{h,p,t} G_{i,n,t,y}^\mathrm{r}
        .. math::
            \mathrm{if\ tech\ is\ transport\ tech}\ OPEX_{h,p,t}^\mathrm{cost} = \\beta_{h,p,t} F_{j,e,t}
        .. math::
            \mathrm{if\ tech\ is\ storage\ tech}\ OPEX_{h,p,t}^\mathrm{cost} = \\beta_{h,p,t} (\\underline{H}_{k,n,t} + \\overline{H}_{k,n,t})

        :return: linopy constraints
        """

        ### index sets
        index_values, index_names = Element.create_custom_set(
            ["set_technologies", "set_location", "set_time_steps_operation"], self.optimization_setup)
        index = ZenIndex(index_values, index_names)

        ### masks
        # not necessary

        ### index loop
        # we loop over all technologies because of the reference carrier and flow which depend on the technology
        # we vectorize over locations and time steps
        constraints = []
        for tech in index.get_unique(["set_technologies"]):
            locs = index.get_values([tech], "set_location", unique=True)
            reference_carrier = self.sets["set_reference_carriers"][tech][0]
            if tech in self.sets["set_conversion_technologies"]:
                if reference_carrier in self.sets["set_input_carriers"][tech]:
                    reference_flow = self.variables["flow_conversion_input"].loc[
                        tech, reference_carrier, locs].to_linexpr()
                    reference_flow = reference_flow.rename({"set_nodes": "set_location"})
                else:
                    reference_flow = self.variables["flow_conversion_output"].loc[
                        tech, reference_carrier, locs].to_linexpr()
                    reference_flow = reference_flow.rename({"set_nodes": "set_location"})
            elif tech in self.sets["set_transport_technologies"]:
                reference_flow = self.variables["flow_transport"].loc[tech, locs].to_linexpr()
                reference_flow = reference_flow.rename({"set_edges": "set_location"})
            else:
                reference_flow = self.variables["flow_storage_charge"].loc[tech, locs] + \
                                 self.variables["flow_storage_discharge"].loc[tech, locs]
                reference_flow = reference_flow.rename({"set_nodes": "set_location"})

            term_reference_flow = - self.parameters.opex_specific_variable.loc[tech, locs] * reference_flow

            ### formulate constraint
            # the first term is just to ensure full shape
            lhs = lp.merge(self.variables["cost_opex"].loc[tech].where(False).to_linexpr(),
                           self.variables["cost_opex"].loc[tech, locs].to_linexpr(),
                           term_reference_flow,
                           compat="broadcast_equals")
            rhs = 0
            constraints.append(lhs == rhs)

        ### return
        return self.constraints.return_contraints(constraints,
                                                  model=self.model,
                                                  index_values=index.get_unique(["set_technologies"]),
                                                  index_names=["set_technologies"])

    def constraint_opex_yearly_block(self):
        """ yearly opex for a technology at a location in each year

        .. math::
            OPEX_{h,p,y} = \sum_{t\in\mathcal{T}}\tau_t OPEX_{h,p,t}^\mathrm{cost}
            + \gamma_{h,y} S_{h,p,y}
            #TODO complete constraint (second summation symbol)

        :return: linopy constraints
        """

        ### index sets
        index_values, index_names = Element.create_custom_set(
            ["set_technologies", "set_location", "set_time_steps_yearly"], self.optimization_setup)
        index = ZenIndex(index_values, index_names)

        ### masks
        # not necessary

        ### index loop
        # we loop over all technologies and yearly time steps because some auxillary calculations depend on the technology
        # we vectorize over locations
        constraints = []
        for tech, year in index.get_unique(["set_technologies", "set_time_steps_yearly"]):
            ### auxiliary calculations
            times = self.time_steps.get_time_steps_year2operation(year)

            term_neg_summed_cost_opex = - (self.variables["cost_opex"].loc[tech, :, times] * self.parameters.time_steps_operation_duration.loc[times]).sum(["set_time_steps_operation"])
            term_neg_summed_capacities = - lp_sum([self.parameters.opex_specific_fixed.loc[tech, capacity_type, :, year]*self.variables["capacity"].loc[tech, capacity_type, :, year]
                                                   for capacity_type in self.system["set_capacity_types"] if tech in self.sets["set_storage_technologies"] or capacity_type == self.system["set_capacity_types"][0]])

            ### formulate constraint
            lhs = lp_sum([1.0 * self.variables["opex_yearly"].loc[tech, :, year],
                          term_neg_summed_cost_opex,
                          term_neg_summed_capacities])
            rhs = 0
            constraints.append(lhs == rhs)

        ### return
        return self.constraints.return_contraints(constraints,
                                                  model=self.model,
                                                  index_values=index.get_unique(
                                                      ["set_technologies", "set_time_steps_yearly"]),
                                                  index_names=["set_technologies", "set_time_steps_yearly"])

    def constraint_carbon_emissions_technology_block(self):
        """ calculate carbon emissions of each technology

        .. math::
            \mathrm{if\ tech\ is\ conversion\ tech}\ E_{h,p,t} = \\epsilon_h G_{i,n,t,y}^\mathrm{r}
        .. math::
            \mathrm{if\ tech\ is\ transport\ tech}\ E_{h,p,t} = \\epsilon_h F_{j,e,t}
        .. math::
            \mathrm{if\ tech\ is\ storage\ tech}\ E_{h,p,t} = \\epsilon_h (\\underline{H}_{k,n,t} + \\overline{H}_{k,n,t})

        :return: linopy constraints
        """

        ### index sets
        index_values, index_names = Element.create_custom_set(
            ["set_technologies", "set_location", "set_time_steps_operation"], self.optimization_setup)
        index = ZenIndex(index_values, index_names)

        ### masks
        # not necessary

        ### index loop
        # we loop over all technologies because of the reference carrier and flow which depend on the technology
        # we vectorize over locations and time steps
        constraints = []
        for tech in index.get_unique(["set_technologies"]):

            ### auxiliary calculations
            locs = index.get_values([tech], 1, unique=True)
            reference_carrier = self.sets["set_reference_carriers"][tech][0]
            if tech in self.sets["set_conversion_technologies"]:
                if reference_carrier in self.sets["set_input_carriers"][tech]:
                    reference_flow = self.variables["flow_conversion_input"].loc[
                        tech, reference_carrier, locs].to_linexpr()
                    reference_flow = reference_flow.rename({"set_nodes": "set_location"})
                else:
                    reference_flow = self.variables["flow_conversion_output"].loc[
                        tech, reference_carrier, locs].to_linexpr()
                    reference_flow = reference_flow.rename({"set_nodes": "set_location"})
            elif tech in self.sets["set_transport_technologies"]:
                reference_flow = self.variables["flow_transport"].loc[tech, locs].to_linexpr()
                reference_flow = reference_flow.rename({"set_edges": "set_location"})
            else:
                reference_flow = self.variables["flow_storage_charge"].loc[tech, locs] + \
                                 self.variables["flow_storage_discharge"].loc[tech, locs]
                reference_flow = reference_flow.rename({"set_nodes": "set_location"})

            term_reference_flow = - self.parameters.carbon_intensity_technology.loc[tech, locs] * reference_flow

            ### formulate constraint
            # the first term is just to ensure full shape
            lhs = lp.merge(self.variables["carbon_emissions_technology"].loc[tech].where(False).to_linexpr(),
                           self.variables["carbon_emissions_technology"].loc[tech, locs].to_linexpr(),
                           term_reference_flow,
                           compat="broadcast_equals")
            rhs = 0
            constraints.append(lhs == rhs)

        ### return
        return self.constraints.return_contraints(constraints,
                                                  model=self.model,
                                                  index_values=index.get_unique(["set_technologies"]),
                                                  index_names=["set_technologies"])

    def constraint_carbon_emissions_technology_total_block(self):
        """ calculate total carbon emissions of each technology

        .. math::
            E_y^{\mathcal{H}} = \sum_{t\in\mathcal{T}}\sum_{h\in\mathcal{H}} E_{h,p,t} \\tau_{t}

        :return: linopy constraints
        """

        ### index sets
        years = self.sets["set_time_steps_yearly"]
        # this index is just for the sums in the auxiliary calculations
        index_values, index_names = Element.create_custom_set(["set_technologies", "set_location"],
                                                              self.optimization_setup)
        index = ZenIndex(index_values, index_names)

        ### masks
        # not necessary

        ### index loop
        # we cycle over the years, because the sum of the operational time steps depends on the year
        constraints = []
        for year in years:

            ### auxiliary calculations
            term_summed_carbon_emissions_technology = []
            for tech in index.get_unique(["set_technologies"]):
                locs = index.get_values([tech], "set_location", unique=True)
                times = self.time_steps.get_time_steps_year2operation(year)
                term_summed_carbon_emissions_technology.append((self.variables["carbon_emissions_technology"].loc[tech, locs, times] * self.parameters.time_steps_operation_duration.loc[times]).sum())
            term_summed_carbon_emissions_technology = lp_sum(term_summed_carbon_emissions_technology)

            ### formulate constraint
            lhs = self.variables["carbon_emissions_technology_total"].loc[
                      year] - term_summed_carbon_emissions_technology
            rhs = 0
            constraints.append(lhs == rhs)

        ### return
        return self.constraints.return_contraints(constraints,
                                                  model=self.model,
                                                  index_values=years,
                                                  index_names=["set_time_steps_yearly"])

    def constraint_capacity_factor_block(self):
        """ Load is limited by the installed capacity and the maximum load factor

        .. math::
            \mathrm{if\ tech\ is\ conversion\ tech}\ G_{i,n,t,y}^\mathrm{r} \\leq m_{i,n,t,y}S_{i,n,y}
        .. math::
            \mathrm{if\ tech\ is\ transport\ tech}\ F_{j,e,t,y}^\mathrm{r} \\leq m_{j,e,t,y}S_{j,e,y}
        .. math::
            \mathrm{if\ tech\ is\ storage\ tech}\ \\underline{H}_{k,n,t,y}+\\overline{H}_{k,n,t,y}\\leq m_{k,n,t,y}S_{k,n,y}

        :return: linopy constraints
        """

        ### index sets
        index_values, index_names = Element.create_custom_set(
            ["set_technologies", "set_capacity_types", "set_location", "set_time_steps_operation"],
            self.optimization_setup)
        index = ZenIndex(index_values, index_names)

        ### masks
        # not necessary

        ### index loop
        # we oop over all technologies for the conditions and vectorize over the rest
        constraints = []
        for tech in index.get_unique(["set_technologies"]):

            ### auxiliary calculations
            capacity_types, locs, times = index.get_values([tech], [1, 2, 3], unique=True)
            # to actual coords to avoid renaming
            capacity_types = self.variables.coords["set_capacity_types"].loc[capacity_types]
            locs = self.variables.coords["set_location"].loc[locs]
            times = self.variables.coords["set_time_steps_operation"].loc[times]
            # the reference carrier
            reference_carrier = self.sets["set_reference_carriers"][tech][0]
            # get invest time step
            time_step_year = xr.DataArray([self.optimization_setup.energy_system.time_steps.convert_time_step_operation2year(t) for t in times.data], coords=[times])
            # we create the capacity term (the dimension reassignment does not change the variables, just the broadcasting)
            term_capacity = self.parameters.max_load.loc[tech, capacity_types, locs, times] * \
                            self.variables["capacity"].loc[tech, capacity_types, locs, time_step_year].to_linexpr()

            # this term is just to ensure full shape
            full_shape_term = self.variables["capacity"].loc[tech, ..., time_step_year].where(False).to_linexpr()

            # conversion technology
            if tech in self.sets["set_conversion_technologies"]:
                if reference_carrier in self.sets["set_input_carriers"][tech]:
                    term_flow = -1.0 * self.variables["flow_conversion_input"].loc[tech, reference_carrier, locs, times]
                else:
                    term_flow = -1.0 * self.variables["flow_conversion_output"].loc[
                        tech, reference_carrier, locs, times]
            # transport technology
            elif tech in self.sets["set_transport_technologies"]:
                term_flow = -1.0 * self.variables["flow_transport"].loc[tech, locs, times]
            # storage technology
            elif tech in self.sets["set_storage_technologies"]:
                system = self.optimization_setup.system
                # if limit power
                mask = (capacity_types == system["set_capacity_types"][0]).astype(float)
                # where true
                term_flow = mask * (-1.0 * self.variables["flow_storage_charge"].loc[tech, locs, times] - 1.0 *
                                    self.variables["flow_storage_discharge"].loc[tech, locs, times])

                # TODO integrate level storage here as well

            ### formulate constraint
            lhs = lp.merge(lp.merge(term_capacity, term_flow), full_shape_term)
            rhs = 0
            constraints.append(lhs >= rhs)

        ### return
        return self.constraints.return_contraints(constraints,
                                                  model=self.model,
                                                  index_values=index.get_unique(["set_technologies"]),
                                                  index_names=["set_technologies"])

    # anyaxie
    def constraint_approximate_total_global_cost_block(self):
        """Approximate total cumulative cost for each technology.

        .. math::
            \\tilde{TC}_{h,y} = \\sum_{w\\in \\mathcal{W}} \\kappa_{h,w} \\cdot Z_{h,y,w} + \\sigma_{h,w} \\cdot
            S^{\\mathrm{seg}}_{h,y,w}

        :return: List of constraints
        """
        ### index sets
        index_values, index_names = Element.create_custom_set(
            ["set_technologies", "set_capacity_types", "set_time_steps_yearly", "set_total_cost_pwa_segments"], self.optimization_setup)
        index = ZenIndex(index_values, index_names)

        ### masks
        # not necessary

        ### index loop
        # we loop over all technologies and timesteps for the conditions and vectorize over the rest

        # Initialize an empty list to store the constraints
        constraints = []
        # Iterate over technologies
        for tech, year in index.get_unique(["set_technologies", "set_time_steps_yearly"]):
            # Get the unique segments for the current technology
            segments = index.get_unique(["set_total_cost_pwa_segments"])

            # todo: what if only one segment?
            # Calculate the linear combination for Z and S using pwa parameters intersect and slope
            term_Z = sum(self.parameters.total_cost_pwa_intersect.loc[tech, :, segment]
                         * self.variables['total_cost_pwa_segment_selection'].loc[tech, :, year, segment]
                         for segment in segments)

            term_X = sum(self.parameters.total_cost_pwa_slope.loc[tech, :, segment]
                * self.variables['total_cost_pwa_cum_capacity_segment_position'].loc[tech, :, year, segment]
                for segment in segments)

            # Formulate the constraint
            lhs = (self.variables['total_cost_pwa_global_cost'].loc[tech, :, year]
                   - term_Z
                   - term_X)
            rhs = 0

            # Append the constraint to the list
            constraints.append(lhs == rhs)

        # Return the list of constraints
        return self.constraints.return_contraints(constraints,
                                                  model=self.model,
                                                  index_values=index.get_unique(
                                                      ["set_technologies", "set_time_steps_yearly"]),
                                                  index_names=["set_technologies", "set_time_steps_yearly"])

    def constraint_pwa_total_cost_segment_selection_block(self):
        """Ensure that for each technology and each year, the sum over segments of Z equals 1.

        . math::
            \sum_{w\in\mathcal{W}}&Z_{h,y,w} = 1

        :return: List of constraints
        """

        ### index sets
        index_values, index_names = Element.create_custom_set(["set_technologies", "set_capacity_types",
                                       "set_time_steps_yearly", "set_total_cost_pwa_segments"], self.optimization_setup)
        index = ZenIndex(index_values, index_names)

        ### masks
        # not necessary

        ### index loop
        # Initialize an empty list to store the constraints
        constraints = []

        # Iterate over technologies
        for tech, year in index.get_unique(["set_technologies", "set_time_steps_yearly"]):
            # Get the unique segments for the current technology
            segments = index.get_unique(["set_total_cost_pwa_segments"])

            # Sum up all binary variables for the segment selection for each timestep and each technology
            sum_segments_z = sum(self.variables['total_cost_pwa_segment_selection']
                                 .loc[tech, :, year, segment] for segment in segments)

            # Formulate the constraint
            lhs = sum_segments_z
            rhs = 1

            # Append the constraint to the list
            constraints.append(lhs == rhs)

        # Return the list of constraints
        return self.constraints.return_contraints(constraints,
                                                  model=self.model,
                                                  index_values=index.get_unique(
                                                      ["set_technologies", "set_time_steps_yearly","set_total_cost_pwa_segments"]),
                                                  index_names=["set_technologies", "set_time_steps_yearly", "set_total_cost_pwa_segments"])


    def constraint_pwa_total_cost_cum_capacity_upper_bound_block(self):
        """Ensure that for each technology and each year, the segment capacity is within the interpolation points.

        . math::
            S^{\mathrm{seg}}_{h,y,w} \leq \overline{s}_{h,w}^{\mathrm{glo}}\cdot Z_{h,y,w}

        :return: List of constraints
        """
        ### index sets
        index_values, index_names = Element.create_custom_set(
            ["set_technologies","set_capacity_types", "set_time_steps_yearly", "set_total_cost_pwa_segments"], self.optimization_setup)
        index = ZenIndex(index_values, index_names)

        ### masks
        # not necessary


        ### index loop
        # Initialize an empty list to store the constraints
        constraints = []
        for tech, year, segment in index.get_unique(["set_technologies",
                                                                    "set_time_steps_yearly", "set_total_cost_pwa_segments"]):

            lhs = (self.variables['total_cost_pwa_cum_capacity_segment_position'].loc[tech, :, year, segment]
                - self.parameters.total_cost_pwa_points_upper_bound.loc[tech, :, segment]
                   *self.variables['total_cost_pwa_segment_selection'].loc[tech, :, year, segment])
            rhs = 0

            # Append the constraint to the list
            constraints.append(lhs <= rhs)

        # Return the list of constraints
        return self.constraints.return_contraints(constraints,
                                                  model=self.model,
                                                  index_values=index.get_unique(
                                                      ["set_technologies", "set_time_steps_yearly", "set_total_cost_pwa_segments"]),
                                                  index_names=["set_technologies", "set_time_steps_yearly", "set_total_cost_pwa_segments"])
    def constraint_pwa_total_cost_cum_capacity_lower_bound_block(self):
        """Ensure that for each technology and each year, the segment capacity is within the interpolation points.

        . math::
            {s}_{h,w}^{\mathrm{glo}}\cdot Z_{h,y,w} \leq S^{\mathrm{seg}}_{h,y,w}

        :return: List of constraints
        """
        ### index sets
        index_values, index_names = Element.create_custom_set(
            ["set_technologies", "set_capacity_types", "set_time_steps_yearly", "set_total_cost_pwa_segments"],
            self.optimization_setup)
        index = ZenIndex(index_values, index_names)

        ### masks
        # not necessary

        ### index loop
        # Initialize an empty list to store the constraints
        constraints = []
        for tech, year, segment in index.get_unique(["set_technologies", "set_time_steps_yearly",
                                                                    "set_total_cost_pwa_segments"]):
            lhs = (self.parameters.total_cost_pwa_points_lower_bound.loc[tech, :, segment]
                   * self.variables['total_cost_pwa_segment_selection'].loc[tech, :, year, segment]
                   - self.variables['total_cost_pwa_cum_capacity_segment_position'].loc[tech, :, year, segment])
            rhs = 0

            # Append the constraint to the list
            constraints.append(lhs <= rhs)

        # Return the list of constraints
        return self.constraints.return_contraints(constraints,
                                                  model=self.model,
                                                  index_values=index.get_unique(
                                                      ["set_technologies", "set_time_steps_yearly", "set_total_cost_pwa_segments"]),
                                                  index_names=["set_technologies", "set_time_steps_yearly", "set_total_cost_pwa_segments"])

    def constraint_pwa_total_cost_global_cum_capacity_segment_block(self):
        """Ensures that the sum of all segment capacities is the capacity installed in that year. Needed for PWA

        . math::
            \sum_{w\in\mathcal{W}}S^{\mathrm{seg}}_{h,y,w}=S_{h,y}^{\mathrm{glo}}

        :return: List of constraints
        """
        ### index sets
        index_values, index_names = Element.create_custom_set(
            ["set_technologies", "set_capacity_types", "set_time_steps_yearly", "set_total_cost_pwa_segments"], self.optimization_setup)
        index = ZenIndex(index_values, index_names)

        ### masks
        # not necessary

        ### index loop
        constraints = []
        for tech, year in index.get_unique(["set_technologies", "set_time_steps_yearly"]):

            # Get the unique segments for the current technology
            segments = self.sets["set_total_cost_pwa_segments"][tech]

            # Iterate over the segments
            lhs = (self.variables['global_cumulative_capacity'].loc[tech, :, year]
                   - sum(self.variables['total_cost_pwa_cum_capacity_segment_position'].loc[tech, :, year, segment] for segment in segments))
            rhs = 0

            constraints.append(lhs == rhs)

        # Return the list of constraints
        return self.constraints.return_contraints(constraints,
                                                  model=self.model,
                                                  index_values=index.get_unique(
                                                      ["set_technologies", "set_time_steps_yearly"]),
                                                  index_names=["set_technologies", "set_time_steps_yearly"])

    def constraint_global_cum_capacity_block(self):
        """Calculates the cumulative global capacity for each technology in each year

               . math::
                   S_{h,y}^{\mathrm{glo}} = \frac{1}{g_h}
                    \left( \sum_{\tilde{y}=y_0}^{y}\sum_{p\in\mathcal{P}}\Delta S_{h,p,\tilde{y}}
                   +\sum_{\hat{y}=y_{-\infty}}^{y_0-1} \sum_{p\in\mathcal{P}}\Delta s_{h,p,\hat{y}}^{\mathrm{ex}}\right)


       :return: List of constraints
       """

        ### index sets
        index_values, index_names = Element.create_custom_set(
            ["set_technologies", "set_location", "set_capacity_types", "set_time_steps_yearly"], self.optimization_setup)
        index = ZenIndex(index_values, index_names)

        ### masks
        # this mask is just to make sure we only get constraints where we want them, no if-condition
        mask = self.variables["capacity"].mask

        ### index loop
        # we loop over technologies and time steps, because we need to cycle over the lifetime range of the technology
        # which requires the technology and the year, we vectorize over capacity types and locations
        constraints = []
        for tech, year in index.get_unique(["set_technologies", "set_time_steps_yearly"]):

            ### auxiliary calculations
            global_share_factor = self.parameters.global_share_factor.loc[tech].item()
            term_neg_previous_capacity_additions = []

            # Case for active cumulative technologies with decomissioning
            # sum up over all previous years and all nodes
            if self.system["global_active_capacity"]:
                time_for_sum = Technology.get_lifetime_range(self.optimization_setup, tech, year)
                term_global_existing_capacities = (1 / global_share_factor) * self.parameters.existing_capacities.loc[tech, :, :, year].sum(dim=["set_location"])
            else:
                # Case for aggregated cumulative technologies with decomissioning
                # sum up over all previous years and all nodes
                logging.warning("Not yet implemented for special case of future technologies.")  # TODO: implement for future capacities
                time_for_sum = range(year+1)
                term_global_existing_capacities = (1 / global_share_factor) * self.parameters.capacity_existing.loc[tech, :, :, :].sum(
                    dim=["set_location", "set_technologies_existing"])


            # Sum up all capacity additions over the selected time horizon
            for previous_year in time_for_sum:
                term_neg_previous_capacity_additions.append(
                    (-1/global_share_factor) * self.variables["capacity_addition"].loc[tech, :, :, previous_year].sum(dims="set_location"))

            # Case for
            ### formulate constraint
            lhs = lp_sum([1.0 * self.variables["global_cumulative_capacity"].loc[tech, :, year],
                          *term_neg_previous_capacity_additions])
            rhs = term_global_existing_capacities
            constraints.append(lhs == rhs)

        # Return the list of constraints
        return self.constraints.return_contraints(constraints,
                                                  model=self.model,
                                                  index_values=index.get_unique(
                                                      ["set_technologies", "set_time_steps_yearly"]),
                                                  index_names=["set_technologies", "set_time_steps_yearly"])

    def constraint_capex_yearly_all_positions_block(self):
        """ aggregates the capex of built capacity and of existing capacity

        .. math::
            A_{h,y} = f_h \left(\sum_{\tilde{y}=\max\left(y_0,y-\left\lceil\nicefrac{l_h}{\Delta^\mathrm{y}}\right
            \rceil+1\right)}^y g_h \left( TC_{h,y} - TC_{h,y-1} \right)\right.\nonumber+ \left.\sum_{\hat{y}=\psi\left(
            y-\left\lceil\nicefrac{l_h}{\Delta^\mathrm{y}}\right\rceil+1\right)}^{\psi(y_0-1)}
             \sum_{p\in\mathcal{P}}\alpha_{h,y_0}\Delta s^\mathrm{ex}_{h,p,\hat{y}} \right)

        :return:
        """

        ### index sets
        index_values, index_names = Element.create_custom_set(
            ["set_technologies", "set_capacity_types", "set_time_steps_yearly"],
            self.optimization_setup)
        index = ZenIndex(index_values, index_names)

        ### masks
        # not necessary

        ### index loop
        # we loop over all technologies and yearly time steps because we need to calculate the lifetime range
        # we vectorize over capacities and locations
        constraints = []
        for tech, year in index.get_unique(["set_technologies", "set_time_steps_yearly"]):

            ### auxiliary calculations
            discount_rate = self.parameters.discount_rate
            lifetime = self.parameters.lifetime.loc[tech].item()

            if discount_rate != 0:
                annuity = ((1 + discount_rate) ** lifetime * discount_rate) / ((1 + discount_rate) ** lifetime - 1)
            else:
                annuity = 1 / lifetime
            term_neg_annuity_cost_capex_previous = []
            for previous_year in Technology.get_lifetime_range(self.optimization_setup, tech, year):
                term_neg_annuity_cost_capex_previous.append(-annuity*self.variables["cost_capex"].loc[tech, :, previous_year])

            ### formulate constraint
            lhs = lp_sum([1.0 * self.variables["capex_yearly_all_positions"].loc[tech, :, year],
                          *term_neg_annuity_cost_capex_previous])
            rhs = annuity * self.parameters.existing_capex.loc[tech, :, :, year].sum(dim=["set_location"])
            constraints.append(lhs == rhs)
        ### return
        return self.constraints.return_contraints(constraints,
                                                  model=self.model,
                                                  index_values=index.get_unique(
                                                      ["set_technologies", "set_time_steps_yearly"]),
                                                  index_names=["set_technologies", "set_time_steps_yearly"])


    def constraint_total_cost_pwa_initial_global_cost_block(self):
        """ sets the variable for the initital capacity to the parameter

                .. math::
                    TC_{h,y=-1} = total_cost_pwa_initial_global_cost
                :return:
                """

        ### index sets
        index_values, index_names = Element.create_custom_set(["set_technologies", "set_capacity_types", "set_time_steps_yearly"],
            self.optimization_setup)
        index = ZenIndex(index_values, index_names)

        ### masks
        # not necessary

        ### index loop
        # we loop over all technologies and yearly time steps because we need to calculate the lifetime range
        # we vectorize over capacities and locations
        constraints = []
        for tech in index.get_unique(["set_technologies"]):

            # todo: fix ugly numerical solution
            ### formulate constraint
            rhs = self.parameters.total_cost_pwa_initial_global_cost.loc[tech, :]
            lhs = self.variables["total_cost_pwa_global_cost_initial"].loc[tech, :]
            constraints.append(lhs == rhs)
        ### return
        return self.constraints.return_contraints(constraints,
                                                  model=self.model,
                                                  index_values=index.get_unique(
                                                      ["set_technologies"]),
                                                  index_names=["set_technologies"])


    def constraint_cost_capex_block(self):
        """ calculates the capex of each technology

        .. math::
            Cost_Capex{h,y} = TC{h,y} - TC{h,y-1}

        :return:
        """
        ### index sets
        ### index sets
        index_values, index_names = Element.create_custom_set(
            ["set_technologies", "set_capacity_types", "set_time_steps_yearly"],
            self.optimization_setup)
        index = ZenIndex(index_values, index_names)

        ### masks
        # not necessary

        ### index loop
        # we loop over all technologies and yearly time steps because we need to calculate the lifetime range
        # we vectorize over capacities and locations
        constraints = []
        for tech, year in index.get_unique(["set_technologies", "set_time_steps_yearly"]):
            global_share_factor = self.parameters.global_share_factor.loc[tech].item()
            if year == 0:
                # todo: change the way technologies existing is checked -> probably check length
                # todo: how to implement decommissioning here?
                # todo: Correct this for transport technologies that have distance-related costs
                # todo: Update TC0 for cost if no existing technologies
                # todo: What if we calculate total_cost_pwa_global_cost_initial here??
                if len(self.sets["set_technologies_existing"].data[tech])==1:  # if there are no existing technologies
                    # have to add the cost for the capacity in the first step
                    cost_capex_tech = (self.parameters.total_cost_pwa_initial_unit_cost.loc[tech, :] *
                                       self.variables["capacity_addition"].loc[tech, :, :, year].sum(dims="set_location"))
                else:
                    cost_capex_tech = global_share_factor*(self.variables["total_cost_pwa_global_cost"].loc[tech, :, year]
                                                       - self.variables["total_cost_pwa_global_cost_initial"].loc[tech, :])

            else:
                cost_capex_tech = global_share_factor* (self.variables["total_cost_pwa_global_cost"].loc[tech, :, year]
                                                       - self.variables["total_cost_pwa_global_cost"].loc[tech, :, year-1])

            ### formulate constraint
            lhs = self.variables["cost_capex"].loc[tech, :, year] - cost_capex_tech
            rhs = 0
            constraints.append(lhs == rhs)

        ### return
        return self.constraints.return_contraints(constraints,
                                                  model=self.model,
                                                  index_values=index.get_unique(
                                                      ["set_technologies", "set_time_steps_yearly"]),
                                                  index_names=["set_technologies", "set_time_steps_yearly"])

<|MERGE_RESOLUTION|>--- conflicted
+++ resolved
@@ -97,14 +97,10 @@
             else:
                 capacities_existing = self.capacity_existing
             capex_capacity_existing = capacities_existing.to_frame().apply(
-                lambda _capacity_existing: self.calculate_capex_of_single_capacity(_capacity_existing.squeeze(),
-                                                                                   _capacity_existing.name,
-                                                                                   storage_energy), axis=1)
+                lambda _capacity_existing: self.calculate_capex_of_single_capacity(_capacity_existing.squeeze(), _capacity_existing.name, storage_energy), axis=1)
         else:
             capacities_existing = self.capacity_existing
-            capex_capacity_existing = capacities_existing.to_frame().apply(
-                lambda _capacity_existing: self.calculate_capex_of_single_capacity(_capacity_existing.squeeze(),
-                                                                                   _capacity_existing.name), axis=1)
+            capex_capacity_existing = capacities_existing.to_frame().apply(lambda _capacity_existing: self.calculate_capex_of_single_capacity(_capacity_existing.squeeze(), _capacity_existing.name), axis=1)
         return capex_capacity_existing
 
     def calculate_capex_of_single_capacity(self, *args):
@@ -542,8 +538,6 @@
         del_construction_time = int(np.ceil(construction_time/system["interval_between_years"]))
         return year - del_construction_time
 
-
-
     ### --- classmethods to construct sets, parameters, variables, and constraints, that correspond to Technology --- ###
     @classmethod
     def construct_sets(cls, optimization_setup):
@@ -554,28 +548,23 @@
         energy_system = optimization_setup.energy_system
 
         # conversion technologies
-        optimization_setup.sets.add_set(name="set_conversion_technologies",
-                                        data=energy_system.set_conversion_technologies,
+        optimization_setup.sets.add_set(name="set_conversion_technologies", data=energy_system.set_conversion_technologies,
                                         doc="Set of conversion technologies. Subset: set_technologies")
         # retrofitting technologies
         optimization_setup.sets.add_set(name="set_retrofitting_technologies", data=energy_system.set_retrofitting_technologies,
                                         doc="Set of retrofitting technologies. Subset: set_conversion_technologies")
         # transport technologies
-        optimization_setup.sets.add_set(name="set_transport_technologies",
-                                        data=energy_system.set_transport_technologies,
+        optimization_setup.sets.add_set(name="set_transport_technologies", data=energy_system.set_transport_technologies,
                                         doc="Set of transport technologies. Subset: set_technologies")
         # storage technologies
         optimization_setup.sets.add_set(name="set_storage_technologies", data=energy_system.set_storage_technologies,
                                         doc="Set of storage technologies. Subset: set_technologies")
         # existing installed technologies
-        optimization_setup.sets.add_set(name="set_technologies_existing",
-                                        data=optimization_setup.get_attribute_of_all_elements(cls,
-                                                                                              "set_technologies_existing"),
+        optimization_setup.sets.add_set(name="set_technologies_existing", data=optimization_setup.get_attribute_of_all_elements(cls, "set_technologies_existing"),
                                         doc="Set of existing technologies. Subset: set_technologies",
                                         index_set="set_technologies")
         # reference carriers
-        optimization_setup.sets.add_set(name="set_reference_carriers",
-                                        data=optimization_setup.get_attribute_of_all_elements(cls, "reference_carrier"),
+        optimization_setup.sets.add_set(name="set_reference_carriers", data=optimization_setup.get_attribute_of_all_elements(cls, "reference_carrier"),
                                         doc="set of all reference carriers correspondent to a technology. Dimensions: set_technologies",
                                         index_set="set_technologies")
         # anyaxie
@@ -600,136 +589,61 @@
 
         # existing capacity
         optimization_setup.parameters.add_parameter(name="capacity_existing",
-                                                    data=optimization_setup.initialize_component(cls,
-                                                                                                 "capacity_existing",
-                                                                                                 index_names=[
-                                                                                                     "set_technologies",
-                                                                                                     "set_capacity_types",
-                                                                                                     "set_location",
-                                                                                                     "set_technologies_existing"],
-                                                                                                 capacity_types=True),
-                                                    doc='Parameter which specifies the existing technology size')
+            data=optimization_setup.initialize_component(cls, "capacity_existing", index_names=["set_technologies", "set_capacity_types", "set_location", "set_technologies_existing"], capacity_types=True),
+            doc='Parameter which specifies the existing technology size')
         # existing capacity
         optimization_setup.parameters.add_parameter(name="capacity_investment_existing",
-                                                    data=optimization_setup.initialize_component(cls,
-                                                                                                 "capacity_investment_existing",
-                                                                                                 index_names=[
-                                                                                                     "set_technologies",
-                                                                                                     "set_capacity_types",
-                                                                                                     "set_location",
-                                                                                                     "set_time_steps_yearly_entire_horizon"],
-                                                                                                 capacity_types=True),
-                                                    doc='Parameter which specifies the size of the previously invested capacities')
+            data=optimization_setup.initialize_component(cls, "capacity_investment_existing", index_names=["set_technologies", "set_capacity_types", "set_location", "set_time_steps_yearly_entire_horizon"],
+                                                   capacity_types=True), doc='Parameter which specifies the size of the previously invested capacities')
         # minimum capacity addition
         optimization_setup.parameters.add_parameter(name="capacity_addition_min",
-                                                    data=optimization_setup.initialize_component(cls,
-                                                                                                 "capacity_addition_min",
-                                                                                                 index_names=[
-                                                                                                     "set_technologies",
-                                                                                                     "set_capacity_types"],
-                                                                                                 capacity_types=True),
-                                                    doc='Parameter which specifies the minimum capacity addition that can be installed')
+            data=optimization_setup.initialize_component(cls, "capacity_addition_min", index_names=["set_technologies", "set_capacity_types"], capacity_types=True),
+            doc='Parameter which specifies the minimum capacity addition that can be installed')
         # maximum capacity addition
         optimization_setup.parameters.add_parameter(name="capacity_addition_max",
-                                                    data=optimization_setup.initialize_component(cls,
-                                                                                                 "capacity_addition_max",
-                                                                                                 index_names=[
-                                                                                                     "set_technologies",
-                                                                                                     "set_capacity_types"],
-                                                                                                 capacity_types=True),
-                                                    doc='Parameter which specifies the maximum capacity addition that can be installed')
+            data=optimization_setup.initialize_component(cls, "capacity_addition_max", index_names=["set_technologies", "set_capacity_types"], capacity_types=True),
+            doc='Parameter which specifies the maximum capacity addition that can be installed')
         # unbounded capacity addition
         optimization_setup.parameters.add_parameter(name="capacity_addition_unbounded",
-                                                    data=optimization_setup.initialize_component(cls,
-                                                                                                 "capacity_addition_unbounded",
-                                                                                                 index_names=[
-                                                                                                     "set_technologies"]),
-                                                    doc='Parameter which specifies the unbounded capacity addition that can be added each year (only for delayed technology deployment)')
+            data=optimization_setup.initialize_component(cls, "capacity_addition_unbounded", index_names=["set_technologies"]),
+            doc='Parameter which specifies the unbounded capacity addition that can be added each year (only for delayed technology deployment)')
         # lifetime existing technologies
         optimization_setup.parameters.add_parameter(name="lifetime_existing",
-                                                    data=optimization_setup.initialize_component(cls,
-                                                                                                 "lifetime_existing",
-                                                                                                 index_names=[
-                                                                                                     "set_technologies",
-                                                                                                     "set_location",
-                                                                                                     "set_technologies_existing"]),
-                                                    doc='Parameter which specifies the remaining lifetime of an existing technology')
+            data=optimization_setup.initialize_component(cls, "lifetime_existing", index_names=["set_technologies", "set_location", "set_technologies_existing"]),
+            doc='Parameter which specifies the remaining lifetime of an existing technology')
         # lifetime existing technologies
         optimization_setup.parameters.add_parameter(name="capex_capacity_existing",
-                                                    data=optimization_setup.initialize_component(cls,
-                                                                                                 "capex_capacity_existing",
-                                                                                                 index_names=[
-                                                                                                     "set_technologies",
-                                                                                                     "set_capacity_types",
-                                                                                                     "set_location",
-                                                                                                     "set_technologies_existing"],
-                                                                                                 capacity_types=True),
-                                                    doc='Parameter which specifies the total capex of an existing technology which still has to be paid')
+            data=optimization_setup.initialize_component(cls, "capex_capacity_existing", index_names=["set_technologies", "set_capacity_types", "set_location", "set_technologies_existing"],
+                                                   capacity_types=True), doc='Parameter which specifies the total capex of an existing technology which still has to be paid')
         # variable specific opex
         optimization_setup.parameters.add_parameter(name="opex_specific_variable",
-                                                    data=optimization_setup.initialize_component(cls,
-                                                                                                 "opex_specific_variable",
-                                                                                                 index_names=[
-                                                                                                     "set_technologies",
-                                                                                                     "set_location",
-                                                                                                     "set_time_steps_operation"]),
-                                                    doc='Parameter which specifies the variable specific opex')
+            data=optimization_setup.initialize_component(cls, "opex_specific_variable",index_names=["set_technologies","set_location","set_time_steps_operation"]),
+            doc='Parameter which specifies the variable specific opex')
         # fixed specific opex
         optimization_setup.parameters.add_parameter(name="opex_specific_fixed",
-                                                    data=optimization_setup.initialize_component(cls,
-                                                                                                 "opex_specific_fixed",
-                                                                                                 index_names=[
-                                                                                                     "set_technologies",
-                                                                                                     "set_capacity_types",
-                                                                                                     "set_location",
-                                                                                                     "set_time_steps_yearly"],
-                                                                                                 capacity_types=True),
-                                                    doc='Parameter which specifies the fixed annual specific opex')
+            data=optimization_setup.initialize_component(cls, "opex_specific_fixed",index_names=["set_technologies", "set_capacity_types","set_location","set_time_steps_yearly"], capacity_types=True),
+            doc='Parameter which specifies the fixed annual specific opex')
         # lifetime newly built technologies
-        optimization_setup.parameters.add_parameter(name="lifetime",
-                                                    data=optimization_setup.initialize_component(cls, "lifetime",
-                                                                                                 index_names=[
-                                                                                                     "set_technologies"]),
-                                                    doc='Parameter which specifies the lifetime of a newly built technology')
+        optimization_setup.parameters.add_parameter(name="lifetime", data=optimization_setup.initialize_component(cls, "lifetime", index_names=["set_technologies"]),
+            doc='Parameter which specifies the lifetime of a newly built technology')
         # construction_time newly built technologies
-        optimization_setup.parameters.add_parameter(name="construction_time",
-                                                    data=optimization_setup.initialize_component(cls,
-                                                                                                 "construction_time",
-                                                                                                 index_names=[
-                                                                                                     "set_technologies"]),
-                                                    doc='Parameter which specifies the construction time of a newly built technology')
+        optimization_setup.parameters.add_parameter(name="construction_time", data=optimization_setup.initialize_component(cls, "construction_time", index_names=["set_technologies"]),
+            doc='Parameter which specifies the construction time of a newly built technology')
         # maximum diffusion rate, i.e., increase in capacity
-        optimization_setup.parameters.add_parameter(name="max_diffusion_rate",
-                                                    data=optimization_setup.initialize_component(cls,
-                                                                                                 "max_diffusion_rate",
-                                                                                                 index_names=[
-                                                                                                     "set_technologies",
-                                                                                                     "set_time_steps_yearly"]),
-                                                    doc="Parameter which specifies the maximum diffusion rate which is the maximum increase in capacity between investment steps")
+        optimization_setup.parameters.add_parameter(name="max_diffusion_rate", data=optimization_setup.initialize_component(cls, "max_diffusion_rate", index_names=["set_technologies", "set_time_steps_yearly"]),
+            doc="Parameter which specifies the maximum diffusion rate which is the maximum increase in capacity between investment steps")
         # capacity_limit of technologies
         optimization_setup.parameters.add_parameter(name="capacity_limit",
             data=optimization_setup.initialize_component(cls, "capacity_limit", index_names=["set_technologies", "set_capacity_types", "set_location", "set_time_steps_yearly"], capacity_types=True),
             doc='Parameter which specifies the capacity limit of technologies')
         # minimum load relative to capacity
         optimization_setup.parameters.add_parameter(name="min_load",
-                                                    data=optimization_setup.initialize_component(cls, "min_load",
-                                                                                                 index_names=[
-                                                                                                     "set_technologies",
-                                                                                                     "set_capacity_types",
-                                                                                                     "set_location",
-                                                                                                     "set_time_steps_operation"],
-                                                                                                 capacity_types=True),
-                                                    doc='Parameter which specifies the minimum load of technology relative to installed capacity')
+            data=optimization_setup.initialize_component(cls, "min_load", index_names=["set_technologies", "set_capacity_types", "set_location", "set_time_steps_operation"], capacity_types=True),
+            doc='Parameter which specifies the minimum load of technology relative to installed capacity')
         # maximum load relative to capacity
         optimization_setup.parameters.add_parameter(name="max_load",
-                                                    data=optimization_setup.initialize_component(cls, "max_load",
-                                                                                                 index_names=[
-                                                                                                     "set_technologies",
-                                                                                                     "set_capacity_types",
-                                                                                                     "set_location",
-                                                                                                     "set_time_steps_operation"],
-                                                                                                 capacity_types=True),
-                                                    doc='Parameter which specifies the maximum load of technology relative to installed capacity')
+            data=optimization_setup.initialize_component(cls, "max_load", index_names=["set_technologies", "set_capacity_types", "set_location", "set_time_steps_operation"], capacity_types=True),
+            doc='Parameter which specifies the maximum load of technology relative to installed capacity')
         # carbon intensity
         optimization_setup.parameters.add_parameter(name="carbon_intensity_technology", data=optimization_setup.initialize_component(cls, "carbon_intensity_technology", index_names=["set_technologies", "set_location"]),
             doc='Parameter which specifies the carbon intensity of each technology')
@@ -880,57 +794,38 @@
         techs_on_off = cls.create_custom_set(["set_technologies", "set_on_off"], optimization_setup)[0]
         # construct pe.Vars of the class <Technology>
         # capacity technology
-        variables.add_variable(model, name="capacity", index_sets=cls.create_custom_set(
-            ["set_technologies", "set_capacity_types", "set_location", "set_time_steps_yearly"], optimization_setup),
-                               bounds=capacity_bounds, doc='size of installed technology at location l and time t')
+        variables.add_variable(model, name="capacity", index_sets=cls.create_custom_set(["set_technologies", "set_capacity_types", "set_location", "set_time_steps_yearly"], optimization_setup),
+            bounds=capacity_bounds, doc='size of installed technology at location l and time t')
         # built_capacity technology
-        variables.add_variable(model, name="capacity_addition", index_sets=cls.create_custom_set(
-            ["set_technologies", "set_capacity_types", "set_location", "set_time_steps_yearly"], optimization_setup),
-                               bounds=(0, np.inf),
-                               doc='size of built technology (invested capacity after construction) at location l and time t')
+        variables.add_variable(model, name="capacity_addition", index_sets=cls.create_custom_set(["set_technologies", "set_capacity_types", "set_location", "set_time_steps_yearly"], optimization_setup),
+            bounds=(0,np.inf), doc='size of built technology (invested capacity after construction) at location l and time t')
         # invested_capacity technology
-        variables.add_variable(model, name="capacity_investment", index_sets=cls.create_custom_set(
-            ["set_technologies", "set_capacity_types", "set_location", "set_time_steps_yearly"], optimization_setup),
-                               bounds=(0, np.inf), doc='size of invested technology at location l and time t')
-        # anyaxie:
-        if not optimization_setup.system["use_endogenous_learning"]:
-            # capex of building capacity
-            variables.add_variable(model, name="cost_capex", index_sets=cls.create_custom_set(
-                ["set_technologies", "set_capacity_types", "set_location", "set_time_steps_yearly"], optimization_setup),
-                                   bounds=(0, np.inf), doc='capex for building technology at location l and time t')
-        else:
-            variables.add_variable(model, name="cost_capex", index_sets=cls.create_custom_set(
-                ["set_technologies", "set_capacity_types", "set_time_steps_yearly"],
-                optimization_setup),
-                                   bounds=(0, np.inf), doc='capex for building technology at location l and time t')
-
+        variables.add_variable(model, name="capacity_investment", index_sets=cls.create_custom_set(["set_technologies", "set_capacity_types", "set_location", "set_time_steps_yearly"], optimization_setup),
+            bounds=(0,np.inf), doc='size of invested technology at location l and time t')
+        # capex of building capacity
+        variables.add_variable(model, name="cost_capex", index_sets=cls.create_custom_set(["set_technologies", "set_capacity_types", "set_location", "set_time_steps_yearly"], optimization_setup),
+            bounds=(0,np.inf), doc='capex for building technology at location l and time t')
         # annual capex of having capacity
-        variables.add_variable(model, name="capex_yearly", index_sets=cls.create_custom_set(
-            ["set_technologies", "set_capacity_types", "set_location", "set_time_steps_yearly"], optimization_setup),
-                               bounds=(0, np.inf), doc='annual capex for having technology at location l')
+        variables.add_variable(model, name="capex_yearly", index_sets=cls.create_custom_set(["set_technologies", "set_capacity_types", "set_location", "set_time_steps_yearly"], optimization_setup),
+            bounds=(0,np.inf), doc='annual capex for having technology at location l')
         # total capex
         variables.add_variable(model, name="cost_capex_total", index_sets=sets["set_time_steps_yearly"],
-                               bounds=(0, np.inf),
-                               doc='total capex for installing all technologies in all locations at all times')
+            bounds=(0,np.inf), doc='total capex for installing all technologies in all locations at all times')
         # opex
-        variables.add_variable(model, name="cost_opex", index_sets=cls.create_custom_set(
-            ["set_technologies", "set_location", "set_time_steps_operation"], optimization_setup),
-                               bounds=(0, np.inf), doc="opex for operating technology at location l and time t")
+        variables.add_variable(model, name="cost_opex", index_sets=cls.create_custom_set(["set_technologies", "set_location", "set_time_steps_operation"], optimization_setup),
+            bounds=(0,np.inf), doc="opex for operating technology at location l and time t")
         # total opex
         variables.add_variable(model, name="cost_opex_total", index_sets=sets["set_time_steps_yearly"],
-                               bounds=(0, np.inf), doc="total opex all technologies and locations in year y")
+            bounds=(0,np.inf), doc="total opex all technologies and locations in year y")
         # yearly opex
-        variables.add_variable(model, name="opex_yearly", index_sets=cls.create_custom_set(
-            ["set_technologies", "set_location", "set_time_steps_yearly"], optimization_setup),
-                               bounds=(0, np.inf), doc="yearly opex for operating technology at location l and year y")
+        variables.add_variable(model, name="opex_yearly", index_sets=cls.create_custom_set(["set_technologies", "set_location", "set_time_steps_yearly"], optimization_setup),
+            bounds=(0,np.inf), doc="yearly opex for operating technology at location l and year y")
         # carbon emissions
-        variables.add_variable(model, name="carbon_emissions_technology", index_sets=cls.create_custom_set(
-            ["set_technologies", "set_location", "set_time_steps_operation"], optimization_setup),
-                               doc="carbon emissions for operating technology at location l and time t")
+        variables.add_variable(model, name="carbon_emissions_technology", index_sets=cls.create_custom_set(["set_technologies", "set_location", "set_time_steps_operation"], optimization_setup),
+            doc="carbon emissions for operating technology at location l and time t")
         # total carbon emissions technology
-        variables.add_variable(model, name="carbon_emissions_technology_total",
-                               index_sets=sets["set_time_steps_yearly"],
-                               doc="total carbon emissions for operating technology at location l and time t")
+        variables.add_variable(model, name="carbon_emissions_technology_total", index_sets=sets["set_time_steps_yearly"],
+            doc="total carbon emissions for operating technology at location l and time t")
 
         # anyaxie
         if optimization_setup.system["use_endogenous_learning"]:
@@ -967,9 +862,7 @@
         # it is possible to get the dual values of the constraints.
         mask = cls._technology_installation_mask(optimization_setup)
         if mask.any():
-            variables.add_variable(model, name="technology_installation", index_sets=cls.create_custom_set(
-                ["set_technologies", "set_capacity_types", "set_location", "set_time_steps_yearly"],
-                optimization_setup),
+            variables.add_variable(model, name="technology_installation", index_sets=cls.create_custom_set(["set_technologies", "set_capacity_types", "set_location", "set_time_steps_yearly"], optimization_setup),
                                    binary=True, doc='installment of a technology at location l and time t', mask=mask)
 
         # add pe.Vars of the child classes
@@ -1024,10 +917,8 @@
                                              constraint=rules.constraint_capex_yearly_block(),
                                              doc='annual capex of having capacity of technology.')
         # total capex of all technologies
-        constraints.add_constraint_rule(model, name="constraint_cost_capex_total",
-                                        index_sets=sets["set_time_steps_yearly"],
-                                        rule=rules.constraint_cost_capex_total_rule,
-                                        doc='total capex of all technology that can be installed.')
+        constraints.add_constraint_rule(model, name="constraint_cost_capex_total", index_sets=sets["set_time_steps_yearly"], rule=rules.constraint_cost_capex_total_rule,
+            doc='total capex of all technology that can be installed.')
         # calculate opex
         constraints.add_constraint_block(model, name="constraint_opex_technology",
                                          constraint=rules.constraint_opex_technology_block(),
@@ -1037,17 +928,13 @@
                                          constraint=rules.constraint_opex_yearly_block(),
                                          doc='total opex of all technology that are operated.')
         # total opex of all technologies
-        constraints.add_constraint_rule(model, name="constraint_cost_opex_total",
-                                        index_sets=sets["set_time_steps_yearly"],
-                                        rule=rules.constraint_cost_opex_total_rule,
-                                        doc='total opex of all technology that are operated.')
+        constraints.add_constraint_rule(model, name="constraint_cost_opex_total", index_sets=sets["set_time_steps_yearly"], rule=rules.constraint_cost_opex_total_rule, doc='total opex of all technology that are operated.')
         # carbon emissions of technologies
         constraints.add_constraint_block(model, name="constraint_carbon_emissions_technology",
                                          constraint=rules.constraint_carbon_emissions_technology_block(),
                                          doc="carbon emissions for each technology at each location and time step")
         # total carbon emissions of technologies
-        constraints.add_constraint_block(model, name="constraint_carbon_emissions_technology_total",
-                                         constraint=rules.constraint_carbon_emissions_technology_total_block(),
+        constraints.add_constraint_block(model, name="constraint_carbon_emissions_technology_total", constraint=rules.constraint_carbon_emissions_technology_total_block(),
                                          doc="total carbon emissions for each technology at each location and time step")
 
         # anyaxie
@@ -1105,11 +992,8 @@
         # disjunct if technology is on
         # the disjunction variables
         variables = optimization_setup.variables
-        index_vals, _ = cls.create_custom_set(
-            ["set_technologies", "set_on_off", "set_capacity_types", "set_location", "set_time_steps_operation"],
-            optimization_setup)
-        index_names = ["on_off_technologies", "on_off_capacity_types", "on_off_locations",
-                       "on_off_time_steps_operation"]
+        index_vals, _ = cls.create_custom_set(["set_technologies", "set_on_off", "set_capacity_types", "set_location", "set_time_steps_operation"], optimization_setup)
+        index_names = ["on_off_technologies", "on_off_capacity_types", "on_off_locations", "on_off_time_steps_operation"]
         variables.add_variable(model, name="tech_on_var",
                                index_sets=(index_vals, index_names),
                                doc="Binary variable which equals 1 when technology is switched on at location l and time t", binary=True)
@@ -1121,18 +1005,12 @@
 
         # disjunct if technology is on
         constraints.add_constraint_rule(model, name="disjunct_on_technology",
-                                        index_sets=cls.create_custom_set(
-                                            ["set_technologies", "set_on_off", "set_capacity_types", "set_location",
-                                             "set_time_steps_operation"], optimization_setup),
-                                        rule=rules.disjunct_on_technology_rule,
-                                        doc="disjunct to indicate that technology is on")
+            index_sets=cls.create_custom_set(["set_technologies", "set_on_off", "set_capacity_types", "set_location", "set_time_steps_operation"], optimization_setup), rule=rules.disjunct_on_technology_rule,
+            doc="disjunct to indicate that technology is on")
         # disjunct if technology is off
         constraints.add_constraint_rule(model, name="disjunct_off_technology",
-                                        index_sets=cls.create_custom_set(
-                                            ["set_technologies", "set_on_off", "set_capacity_types", "set_location",
-                                             "set_time_steps_operation"], optimization_setup),
-                                        rule=rules.disjunct_off_technology_rule,
-                                        doc="disjunct to indicate that technology is off")
+            index_sets=cls.create_custom_set(["set_technologies", "set_on_off", "set_capacity_types", "set_location", "set_time_steps_operation"], optimization_setup), rule=rules.disjunct_off_technology_rule,
+            doc="disjunct to indicate that technology is off")
 
         # if nothing was added we can remove the tech vars again
         if model.constraints.ncons == n_cons:
@@ -1174,8 +1052,7 @@
         # used in constraint_technology_max_capacity_addition
         index_values, index_names = Element.create_custom_set(["set_technologies", "set_capacity_types", "set_location", "set_time_steps_yearly"], optimization_setup)
         index = ZenIndex(index_values, index_names)
-        sub_mask = (params.capacity_addition_max.notnull() & (params.capacity_addition_max != np.inf) & (
-                    params.capacity_addition_max != 0))
+        sub_mask = (params.capacity_addition_max.notnull() & (params.capacity_addition_max != np.inf) & (params.capacity_addition_max != 0))
         for tech, capacity_type in index.get_unique([0, 1]):
             locs = index.get_values(locs=[tech, capacity_type], levels=2, unique=True)
             mask.loc[:, tech, capacity_type, locs] |= sub_mask.loc[tech, capacity_type]
@@ -1191,8 +1068,7 @@
         :return: The existing capacities
         """
 
-        index_values, index_names = Element.create_custom_set(
-            ["set_technologies", "set_capacity_types", "set_location", "set_time_steps_yearly"], optimization_setup)
+        index_values, index_names = Element.create_custom_set(["set_technologies", "set_capacity_types", "set_location", "set_time_steps_yearly"], optimization_setup)
         # get all the capacities
         index_arrs = IndexSet.tuple_to_arr(index_values, index_names)
         coords = [optimization_setup.sets.get_coord(data, name) for data, name in zip(index_arrs, index_names)]
@@ -1234,8 +1110,7 @@
             if tech in self.optimization_setup.get_all_names_of_elements(subclass):
                 # extract the relevant binary variable (not scalar, .loc is necessary)
                 binary_var = self.optimization_setup.model.variables["tech_on_var"].loc[tech, capacity_type, loc, time]
-                subclass.disjunct_on_technology_rule(self.optimization_setup, tech, capacity_type, loc, time,
-                                                     binary_var)
+                subclass.disjunct_on_technology_rule(self.optimization_setup, tech, capacity_type, loc, time, binary_var)
                 return None
 
     def disjunct_off_technology_rule(self, tech, capacity_type, loc, time):
@@ -1251,8 +1126,7 @@
             if tech in self.optimization_setup.get_all_names_of_elements(subclass):
                 # extract the relevant binary variable (not scalar, .loc is necessary)
                 binary_var = self.optimization_setup.model.variables["tech_off_var"].loc[tech, capacity_type, loc, time]
-                subclass.disjunct_off_technology_rule(self.optimization_setup, tech, capacity_type, loc, time,
-                                                      binary_var)
+                subclass.disjunct_off_technology_rule(self.optimization_setup, tech, capacity_type, loc, time, binary_var)
                 return None
 
     # Rule-based constraints
@@ -1267,6 +1141,7 @@
         :param year: yearly time step
         :return: linopy constraint
         """
+
         ### index sets
         # skipped because rule-based constraint
 
@@ -1340,19 +1215,11 @@
         # not necessary
 
         ### masks
-<<<<<<< HEAD
-        # create the masks for the two cases, m1 for capacity_limit not reached, m2 for capacity_limit reached
-        m1 = (self.parameters.capacity_limit != np.inf) & (
-                    self.parameters.existing_capacities < self.parameters.capacity_limit)
-        m2 = (self.parameters.capacity_limit != np.inf) & ~(
-                    self.parameters.existing_capacities < self.parameters.capacity_limit)
-=======
         # take the maximum of the capacity limit and the existing capacities.
         # If the capacity limit is 0 (or lower than existing capacities), the maximum is the existing capacity
         maximum_capacity_limit = np.maximum(self.parameters.existing_capacities,self.parameters.capacity_limit)
         # create mask so that skipped if capacity_limit is inf
         m = maximum_capacity_limit != np.inf
->>>>>>> cc566b54
 
         ### index loop
         # not necessary
@@ -1378,9 +1245,7 @@
         """
 
         ### index sets
-        index_values, index_names = Element.create_custom_set(
-            ["set_technologies", "set_capacity_types", "set_location", "set_time_steps_yearly"],
-            self.optimization_setup)
+        index_values, index_names = Element.create_custom_set(["set_technologies", "set_capacity_types", "set_location", "set_time_steps_yearly"], self.optimization_setup)
         index = ZenIndex(index_values, index_names)
         tech_arr, capacity_type_arr = index.get_unique(["set_technologies", "set_capacity_types"], as_array=True)
 
@@ -1419,9 +1284,7 @@
         """
 
         ### index sets
-        index_values, index_names = Element.create_custom_set(
-            ["set_technologies", "set_capacity_types", "set_location", "set_time_steps_yearly"],
-            self.optimization_setup)
+        index_values, index_names = Element.create_custom_set(["set_technologies", "set_capacity_types", "set_location", "set_time_steps_yearly"], self.optimization_setup)
         index = ZenIndex(index_values, index_names)
 
         ### masks
@@ -1435,10 +1298,8 @@
 
                 ### auxiliary calculations
                 # we only want a constraints with a binary variable if the corresponding max_built_capacity is not zero
-                if np.any(self.parameters.capacity_addition_max.loc[tech, capacity_type].notnull() & (
-                        self.parameters.capacity_addition_max.loc[tech, capacity_type] != 0)):
-                    term_installation = self.parameters.capacity_addition_max.loc[tech, capacity_type].item() * \
-                                        self.variables["technology_installation"].loc[tech, capacity_type]
+                if np.any(self.parameters.capacity_addition_max.loc[tech, capacity_type].notnull() & (self.parameters.capacity_addition_max.loc[tech, capacity_type] != 0)):
+                    term_installation = self.parameters.capacity_addition_max.loc[tech, capacity_type].item() * self.variables["technology_installation"].loc[tech, capacity_type]
                 else:
                     # dummy
                     term_installation = self.variables["capacity_addition"].loc[tech, capacity_type].where(False)
@@ -1451,14 +1312,12 @@
 
             else:
                 # a dummy
-                constraints.append(
-                    np.nan * self.variables["capacity_addition"].loc[tech, capacity_type].where(False) == np.nan)
+                constraints.append(np.nan*self.variables["capacity_addition"].loc[tech, capacity_type].where(False) == np.nan)
 
         ### return
         return self.constraints.return_contraints(constraints,
                                                   model=self.model,
-                                                  index_values=index.get_unique(
-                                                      ["set_technologies", "set_capacity_types"]),
+                                                  index_values=index.get_unique(["set_technologies", "set_capacity_types"]),
                                                   index_names=["set_technologies", "set_capacity_types"])
 
     def constraint_technology_construction_time_block(self):
@@ -1475,9 +1334,7 @@
         """
 
         ### index sets
-        index_values, index_names = Element.create_custom_set(
-            ["set_technologies", "set_capacity_types", "set_location", "set_time_steps_yearly"],
-            self.optimization_setup)
+        index_values, index_names = Element.create_custom_set(["set_technologies", "set_capacity_types", "set_location", "set_time_steps_yearly"], self.optimization_setup)
         index = ZenIndex(index_values, index_names)
 
         ### masks
@@ -1507,8 +1364,7 @@
         ### return
         return self.constraints.return_contraints(constraints,
                                                   model=self.model,
-                                                  index_values=index.get_unique(
-                                                      ["set_technologies", "set_time_steps_yearly"]),
+                                                  index_values=index.get_unique(["set_technologies", "set_time_steps_yearly"]),
                                                   index_names=["set_technologies", "set_time_steps_yearly"])
 
     def constraint_technology_lifetime_block(self):
@@ -1522,9 +1378,7 @@
         """
 
         ### index sets
-        index_values, index_names = Element.create_custom_set(
-            ["set_technologies", "set_capacity_types", "set_location", "set_time_steps_yearly"],
-            self.optimization_setup)
+        index_values, index_names = Element.create_custom_set(["set_technologies", "set_capacity_types", "set_location", "set_time_steps_yearly"], self.optimization_setup)
         index = ZenIndex(index_values, index_names)
 
         ### masks
@@ -1552,8 +1406,7 @@
         return self.constraints.return_contraints(constraints,
                                                   model=self.model,
                                                   mask=mask,
-                                                  index_values=index.get_unique(
-                                                      ["set_technologies", "set_time_steps_yearly"]),
+                                                  index_values=index.get_unique(["set_technologies", "set_time_steps_yearly"]),
                                                   index_names=["set_technologies", "set_time_steps_yearly"])
 
     def constraint_technology_diffusion_limit_block(self):
@@ -1567,9 +1420,7 @@
         """
 
         ### index sets
-        index_values, index_names = Element.create_custom_set(
-            ["set_technologies", "set_capacity_types", "set_location", "set_time_steps_yearly"],
-            self.optimization_setup)
+        index_values, index_names = Element.create_custom_set(["set_technologies", "set_capacity_types", "set_location", "set_time_steps_yearly"], self.optimization_setup)
         index = ZenIndex(index_values, index_names)
 
         ### masks
@@ -1610,75 +1461,42 @@
                 delta_time = interval_between_years * (end_time - self.sets["set_time_steps_yearly"][0])
                 existing_time = self.sets["set_technologies_existing"][tech]
                 # Note: instead of summing over all but one location, we sum over all and then subtract one
-                total_capacity_knowledge_existing = ((self.parameters.capacity_existing.loc[tech, :, set_locations,
-                                                      existing_time]  # add spillover from other regions
-                                                      + knowledge_spillover_rate * (
-                                                                  self.parameters.capacity_existing.loc[tech, :,
-                                                                  set_locations, existing_time].sum(
-                                                                      "set_location") - self.parameters.capacity_existing.loc[
-                                                                                        tech, :, set_locations,
-                                                                                        existing_time]))
-                                                     * (1 - knowledge_depreciation_rate) ** (
-                                                                 delta_time + self.parameters.lifetime.loc[
-                                                             tech].item() - self.parameters.lifetime_existing.loc[
-                                                                     tech, set_locations, existing_time])).sum(
-                    "set_technologies_existing")
+                total_capacity_knowledge_existing = ((self.parameters.capacity_existing.loc[tech, :, set_locations, existing_time]  # add spillover from other regions
+                                                      + knowledge_spillover_rate * (self.parameters.capacity_existing.loc[tech, :, set_locations, existing_time].sum("set_location") - self.parameters.capacity_existing.loc[tech, :, set_locations, existing_time]))
+                                                     * (1 - knowledge_depreciation_rate) ** (delta_time + self.parameters.lifetime.loc[tech].item() - self.parameters.lifetime_existing.loc[tech, set_locations, existing_time])).sum("set_technologies_existing")
                 rounding_value = 10 ** (-self.optimization_setup.solver["rounding_decimal_points"])
-                total_capacity_knowledge_existing = total_capacity_knowledge_existing.where(
-                    total_capacity_knowledge_existing > rounding_value, 0)
-
-                horizon_time = self.variables.coords["set_time_steps_yearly"][
-                               self.sets["set_time_steps_yearly"][0]: end_time + 1]
+                total_capacity_knowledge_existing = total_capacity_knowledge_existing.where(total_capacity_knowledge_existing > rounding_value, 0)
+
+                horizon_time = self.variables.coords["set_time_steps_yearly"][self.sets["set_time_steps_yearly"][0]: end_time + 1]
                 if len(horizon_time) > 1:
-                    term_total_capacity_knowledge_addition = ((self.variables["capacity_addition"].loc[tech, :,
-                                                               set_locations,
-                                                               horizon_time]  # add spillover from other regions
-                                                               + knowledge_spillover_rate * (
-                                                                           self.variables["capacity_addition"].loc[tech,
-                                                                           :, set_locations, horizon_time].sum(
-                                                                               "set_location") - self.variables[
-                                                                                                     "capacity_addition"].loc[
-                                                                                                 tech, :, set_locations,
-                                                                                                 horizon_time]))
-                                                              * (1 - knowledge_depreciation_rate) ** (
-                                                                          interval_between_years * (
-                                                                              end_time - horizon_time))).sum(
-                        "set_time_steps_yearly")
+                    term_total_capacity_knowledge_addition = ((self.variables["capacity_addition"].loc[tech, :, set_locations, horizon_time]  # add spillover from other regions
+                                                          + knowledge_spillover_rate * (self.variables["capacity_addition"].loc[tech, :, set_locations, horizon_time].sum("set_location") - self.variables["capacity_addition"].loc[tech, :, set_locations, horizon_time]))
+                                                         * (1 - knowledge_depreciation_rate) ** (interval_between_years * (end_time - horizon_time))).sum("set_time_steps_yearly")
                 else:
                     # dummy term
-                    term_total_capacity_knowledge_addition = self.variables["capacity_investment"].loc[tech, :,
-                                                             set_locations, time].where(False)
+                    term_total_capacity_knowledge_addition = self.variables["capacity_investment"].loc[tech, :, set_locations, time].where(False)
 
                 # total capacity in previous year; if time is first time step of interval, use existing capacities of present year
-                other_techs = [other_tech for other_tech in set_technology if
-                               self.sets["set_reference_carriers"][other_tech][0] == reference_carrier]
+                other_techs = [other_tech for other_tech in set_technology if self.sets["set_reference_carriers"][other_tech][0] == reference_carrier]
                 if time != self.optimization_setup.energy_system.set_time_steps_yearly[0]:
-                    term_total_capacity_all_techs_var = self.variables["capacity"].loc[other_techs, :, set_locations,
-                                                        time - 1].sum("set_technologies")
-                    term_total_capacity_all_techs_param = self.parameters.existing_capacities.loc[tech, :,
-                                                          set_locations, time].where(False)
+                    term_total_capacity_all_techs_var = self.variables["capacity"].loc[other_techs, :, set_locations, time-1].sum("set_technologies")
+                    term_total_capacity_all_techs_param = self.parameters.existing_capacities.loc[tech,:,set_locations,time].where(False)
                 else:
-                    term_total_capacity_all_techs_param = self.parameters.existing_capacities.loc[other_techs, :,
-                                                          set_locations, time].sum("set_technologies")
-                    term_total_capacity_all_techs_var = self.variables["capacity"].loc[tech, :, set_locations,
-                                                        time].where(False)
+                    term_total_capacity_all_techs_param = self.parameters.existing_capacities.loc[other_techs,:,set_locations,time].sum("set_technologies")
+                    term_total_capacity_all_techs_var = self.variables["capacity"].loc[tech, :, set_locations, time].where(False)
 
                 ### formulate constraint
                 # build the lhs
                 lhs = (self.variables["capacity_investment"].loc[tech, :, set_locations, time]
                        + self.variables["capacity_investment"].loc[tech, :, :, time].where(False)
-                       - ((1 + self.parameters.max_diffusion_rate.loc[
-                            tech, time].item()) ** interval_between_years - 1) * term_total_capacity_knowledge_addition
+                       - ((1 + self.parameters.max_diffusion_rate.loc[tech, time].item()) ** interval_between_years - 1) * term_total_capacity_knowledge_addition
                        - self.parameters.market_share_unbounded * term_total_capacity_all_techs_var)
                 lhs *= mask
 
                 # build the rhs
-                rhs = xr.zeros_like(self.parameters.existing_capacities).loc[tech, :, :, time]
-                rhs.loc[:, set_locations] += ((1 + self.parameters.max_diffusion_rate.loc[
-                    tech, time].item()) ** interval_between_years - 1) * total_capacity_knowledge_existing  # add initial market share until which the diffusion rate is unbounded
-                rhs.loc[:,
-                set_locations] += self.parameters.market_share_unbounded * term_total_capacity_all_techs_param + \
-                                  self.parameters.capacity_addition_unbounded.loc[tech]
+                rhs = xr.zeros_like(self.parameters.existing_capacities).loc[tech, :,:, time]
+                rhs.loc[:, set_locations] += ((1 + self.parameters.max_diffusion_rate.loc[tech, time].item()) ** interval_between_years - 1) * total_capacity_knowledge_existing # add initial market share until which the diffusion rate is unbounded
+                rhs.loc[:, set_locations] += self.parameters.market_share_unbounded * term_total_capacity_all_techs_param + self.parameters.capacity_addition_unbounded.loc[tech]
                 rhs *= mask
 
                 # combine
@@ -1698,9 +1516,7 @@
         """
 
         ### index sets
-        index_values, index_names = Element.create_custom_set(
-            ["set_technologies", "set_capacity_types", "set_location", "set_time_steps_yearly"],
-            self.optimization_setup)
+        index_values, index_names = Element.create_custom_set(["set_technologies", "set_capacity_types", "set_location", "set_time_steps_yearly"], self.optimization_setup)
         index = ZenIndex(index_values, index_names)
 
         ### masks
@@ -1739,37 +1555,24 @@
                 # actual years between first invest time step and end_time
                 delta_time = interval_between_years * (end_time - self.sets["set_time_steps_yearly"][0])
                 existing_time = self.sets["set_technologies_existing"][tech]
-                term_total_capacity_knowledge_existing = (
-                            self.parameters.capacity_existing.loc[tech, :, set_locations, existing_time]
-                            * (1 - knowledge_depreciation_rate) ** (
-                                        delta_time + self.parameters.lifetime.loc[tech].item() -
-                                        self.parameters.lifetime_existing.loc[tech, set_locations, existing_time])).sum(
-                    ["set_technologies_existing", "set_location"])
+                term_total_capacity_knowledge_existing = (self.parameters.capacity_existing.loc[tech, :, set_locations, existing_time]
+                                                     * (1 - knowledge_depreciation_rate) ** (delta_time + self.parameters.lifetime.loc[tech].item() - self.parameters.lifetime_existing.loc[tech, set_locations, existing_time])).sum(["set_technologies_existing","set_location"])
                 _rounding_value = 10 ** (-self.optimization_setup.solver["rounding_decimal_points"])
-                term_total_capacity_knowledge_existing = term_total_capacity_knowledge_existing.where(
-                    term_total_capacity_knowledge_existing > _rounding_value, 0)
-
-                horizon_time = self.variables.coords["set_time_steps_yearly"][
-                               self.sets["set_time_steps_yearly"][0]: end_time + 1]
+                term_total_capacity_knowledge_existing = term_total_capacity_knowledge_existing.where(term_total_capacity_knowledge_existing > _rounding_value, 0)
+
+                horizon_time = self.variables.coords["set_time_steps_yearly"][self.sets["set_time_steps_yearly"][0]: end_time + 1]
                 if len(horizon_time) > 1:
-                    term_total_capacity_knowledge_addition = (
-                                self.variables["capacity_addition"].loc[tech, :, set_locations, horizon_time]
-                                * (1 - knowledge_depreciation_rate) ** (
-                                            interval_between_years * (end_time - horizon_time))).sum(
-                        ["set_time_steps_yearly", "set_location"])
+                    term_total_capacity_knowledge_addition = (self.variables["capacity_addition"].loc[tech, :, set_locations, horizon_time]
+                        * (1 - knowledge_depreciation_rate) ** (interval_between_years * (end_time - horizon_time))).sum(["set_time_steps_yearly","set_location"])
                 else:
                     # dummy term
-                    term_total_capacity_knowledge_addition = self.variables["capacity_investment"].loc[tech, :,
-                                                             set_locations, time].where(False).sum("set_location")
+                    term_total_capacity_knowledge_addition = self.variables["capacity_investment"].loc[tech, :, set_locations, time].where(False).sum("set_location")
 
                 # total capacity in previous year; if time is first time step of interval, use existing capacities of present year
-                other_techs = [other_tech for other_tech in set_technology if
-                               self.sets["set_reference_carriers"][other_tech][0] == reference_carrier]
+                other_techs = [other_tech for other_tech in set_technology if self.sets["set_reference_carriers"][other_tech][0] == reference_carrier]
                 if time != self.optimization_setup.energy_system.set_time_steps_yearly[0]:
-                    term_total_capacity_all_techs_var = self.variables["capacity"].loc[other_techs, :, set_locations,
-                                                        time - 1].sum(["set_technologies", "set_location"])
-                    term_total_capacity_all_techs_param = self.parameters.existing_capacities.loc[tech, :,
-                                                          set_locations, time].where(False).sum("set_location")
+                    term_total_capacity_all_techs_var = self.variables["capacity"].loc[other_techs, :,set_locations, time - 1].sum(["set_technologies","set_location"])
+                    term_total_capacity_all_techs_param = self.parameters.existing_capacities.loc[tech, :,set_locations, time].where(False).sum("set_location")
                 else:
                     term_total_capacity_all_techs_param = self.parameters.existing_capacities.loc[other_techs, :, set_locations, time].sum(["set_technologies","set_location"])
                     term_total_capacity_all_techs_var = self.variables["capacity"].loc[tech, :, set_locations,time].where(False).sum("set_location")
@@ -1777,25 +1580,21 @@
                 ### formulate constraint
                 # build the lhs
                 lhs = (self.variables["capacity_investment"].loc[tech, :, set_locations, time].sum("set_location")
-                       - ((1 + self.parameters.max_diffusion_rate.loc[
-                            tech, time].item()) ** interval_between_years - 1) * term_total_capacity_knowledge_addition
+                       - ((1 + self.parameters.max_diffusion_rate.loc[tech, time].item()) ** interval_between_years - 1) * term_total_capacity_knowledge_addition
                        - self.parameters.market_share_unbounded * term_total_capacity_all_techs_var)
                 lhs *= mask
 
                 # build the rhs
-                rhs = (((1 + self.parameters.max_diffusion_rate.loc[
-                    tech, time].item()) ** interval_between_years - 1) * term_total_capacity_knowledge_existing
+                rhs = (((1 + self.parameters.max_diffusion_rate.loc[tech, time].item()) ** interval_between_years - 1) * term_total_capacity_knowledge_existing
                        # add initial market share until which the diffusion rate is unbounded
-                       + self.parameters.market_share_unbounded * term_total_capacity_all_techs_param +
-                       self.parameters.capacity_addition_unbounded.loc[tech] * len(set_locations))
+                       + self.parameters.market_share_unbounded * term_total_capacity_all_techs_param + self.parameters.capacity_addition_unbounded.loc[tech]*len(set_locations))
                 rhs *= mask
 
                 constraints.append(lhs <= rhs)
 
         ### return
         # reording takes too much memory!
-        return self.constraints.return_contraints(constraints, model=self.model,
-                                                  stack_dim_name="diffusion_limit_total_dim")
+        return self.constraints.return_contraints(constraints, model=self.model, stack_dim_name="diffusion_limit_total_dim")
 
     def constraint_capex_yearly_block(self):
         """ aggregates the capex of built capacity and of existing capacity
@@ -1808,9 +1607,7 @@
         """
 
         ### index sets
-        index_values, index_names = Element.create_custom_set(
-            ["set_technologies", "set_capacity_types", "set_location", "set_time_steps_yearly"],
-            self.optimization_setup)
+        index_values, index_names = Element.create_custom_set(["set_technologies", "set_capacity_types", "set_location", "set_time_steps_yearly"], self.optimization_setup)
         index = ZenIndex(index_values, index_names)
 
         ### masks
@@ -1826,9 +1623,9 @@
             discount_rate = self.parameters.discount_rate
             lifetime = self.parameters.lifetime.loc[tech].item()
             if discount_rate != 0:
-                annuity = ((1 + discount_rate) ** lifetime * discount_rate) / ((1 + discount_rate) ** lifetime - 1)
+                annuity = ((1+discount_rate)**lifetime * discount_rate)/((1+discount_rate)**lifetime - 1)
             else:
-                annuity = 1 / lifetime
+                annuity = 1/lifetime
             term_neg_annuity_cost_capex_previous = []
             for previous_year in Technology.get_lifetime_range(self.optimization_setup, tech, year):
                 term_neg_annuity_cost_capex_previous.append(-annuity * self.variables["cost_capex"].loc[tech, :, :, previous_year])
@@ -1842,8 +1639,7 @@
         ### return
         return self.constraints.return_contraints(constraints,
                                                   model=self.model,
-                                                  index_values=index.get_unique(
-                                                      ["set_technologies", "set_time_steps_yearly"]),
+                                                  index_values=index.get_unique(["set_technologies", "set_time_steps_yearly"]),
                                                   index_names=["set_technologies", "set_time_steps_yearly"])
 
     def constraint_opex_technology_block(self):
@@ -1860,8 +1656,7 @@
         """
 
         ### index sets
-        index_values, index_names = Element.create_custom_set(
-            ["set_technologies", "set_location", "set_time_steps_operation"], self.optimization_setup)
+        index_values, index_names = Element.create_custom_set(["set_technologies", "set_location", "set_time_steps_operation"], self.optimization_setup)
         index = ZenIndex(index_values, index_names)
 
         ### masks
@@ -1876,19 +1671,16 @@
             reference_carrier = self.sets["set_reference_carriers"][tech][0]
             if tech in self.sets["set_conversion_technologies"]:
                 if reference_carrier in self.sets["set_input_carriers"][tech]:
-                    reference_flow = self.variables["flow_conversion_input"].loc[
-                        tech, reference_carrier, locs].to_linexpr()
+                    reference_flow = self.variables["flow_conversion_input"].loc[tech, reference_carrier, locs].to_linexpr()
                     reference_flow = reference_flow.rename({"set_nodes": "set_location"})
                 else:
-                    reference_flow = self.variables["flow_conversion_output"].loc[
-                        tech, reference_carrier, locs].to_linexpr()
+                    reference_flow = self.variables["flow_conversion_output"].loc[tech, reference_carrier, locs].to_linexpr()
                     reference_flow = reference_flow.rename({"set_nodes": "set_location"})
             elif tech in self.sets["set_transport_technologies"]:
                 reference_flow = self.variables["flow_transport"].loc[tech, locs].to_linexpr()
                 reference_flow = reference_flow.rename({"set_edges": "set_location"})
             else:
-                reference_flow = self.variables["flow_storage_charge"].loc[tech, locs] + \
-                                 self.variables["flow_storage_discharge"].loc[tech, locs]
+                reference_flow = self.variables["flow_storage_charge"].loc[tech, locs] + self.variables["flow_storage_discharge"].loc[tech, locs]
                 reference_flow = reference_flow.rename({"set_nodes": "set_location"})
 
             term_reference_flow = - self.parameters.opex_specific_variable.loc[tech, locs] * reference_flow
@@ -1920,8 +1712,7 @@
         """
 
         ### index sets
-        index_values, index_names = Element.create_custom_set(
-            ["set_technologies", "set_location", "set_time_steps_yearly"], self.optimization_setup)
+        index_values, index_names = Element.create_custom_set(["set_technologies", "set_location", "set_time_steps_yearly"], self.optimization_setup)
         index = ZenIndex(index_values, index_names)
 
         ### masks
@@ -1932,6 +1723,7 @@
         # we vectorize over locations
         constraints = []
         for tech, year in index.get_unique(["set_technologies", "set_time_steps_yearly"]):
+
             ### auxiliary calculations
             times = self.time_steps.get_time_steps_year2operation(year)
 
@@ -1949,8 +1741,7 @@
         ### return
         return self.constraints.return_contraints(constraints,
                                                   model=self.model,
-                                                  index_values=index.get_unique(
-                                                      ["set_technologies", "set_time_steps_yearly"]),
+                                                  index_values=index.get_unique(["set_technologies", "set_time_steps_yearly"]),
                                                   index_names=["set_technologies", "set_time_steps_yearly"])
 
     def constraint_carbon_emissions_technology_block(self):
@@ -1967,8 +1758,7 @@
         """
 
         ### index sets
-        index_values, index_names = Element.create_custom_set(
-            ["set_technologies", "set_location", "set_time_steps_operation"], self.optimization_setup)
+        index_values, index_names = Element.create_custom_set(["set_technologies", "set_location", "set_time_steps_operation"], self.optimization_setup)
         index = ZenIndex(index_values, index_names)
 
         ### masks
@@ -1985,19 +1775,16 @@
             reference_carrier = self.sets["set_reference_carriers"][tech][0]
             if tech in self.sets["set_conversion_technologies"]:
                 if reference_carrier in self.sets["set_input_carriers"][tech]:
-                    reference_flow = self.variables["flow_conversion_input"].loc[
-                        tech, reference_carrier, locs].to_linexpr()
+                    reference_flow = self.variables["flow_conversion_input"].loc[tech, reference_carrier, locs].to_linexpr()
                     reference_flow = reference_flow.rename({"set_nodes": "set_location"})
                 else:
-                    reference_flow = self.variables["flow_conversion_output"].loc[
-                        tech, reference_carrier, locs].to_linexpr()
+                    reference_flow = self.variables["flow_conversion_output"].loc[tech, reference_carrier, locs].to_linexpr()
                     reference_flow = reference_flow.rename({"set_nodes": "set_location"})
             elif tech in self.sets["set_transport_technologies"]:
                 reference_flow = self.variables["flow_transport"].loc[tech, locs].to_linexpr()
                 reference_flow = reference_flow.rename({"set_edges": "set_location"})
             else:
-                reference_flow = self.variables["flow_storage_charge"].loc[tech, locs] + \
-                                 self.variables["flow_storage_discharge"].loc[tech, locs]
+                reference_flow = self.variables["flow_storage_charge"].loc[tech, locs] + self.variables["flow_storage_discharge"].loc[tech, locs]
                 reference_flow = reference_flow.rename({"set_nodes": "set_location"})
 
             term_reference_flow = - self.parameters.carbon_intensity_technology.loc[tech, locs] * reference_flow
@@ -2029,8 +1816,7 @@
         ### index sets
         years = self.sets["set_time_steps_yearly"]
         # this index is just for the sums in the auxiliary calculations
-        index_values, index_names = Element.create_custom_set(["set_technologies", "set_location"],
-                                                              self.optimization_setup)
+        index_values, index_names = Element.create_custom_set(["set_technologies", "set_location"], self.optimization_setup)
         index = ZenIndex(index_values, index_names)
 
         ### masks
@@ -2050,8 +1836,7 @@
             term_summed_carbon_emissions_technology = lp_sum(term_summed_carbon_emissions_technology)
 
             ### formulate constraint
-            lhs = self.variables["carbon_emissions_technology_total"].loc[
-                      year] - term_summed_carbon_emissions_technology
+            lhs = self.variables["carbon_emissions_technology_total"].loc[year] - term_summed_carbon_emissions_technology
             rhs = 0
             constraints.append(lhs == rhs)
 
@@ -2075,9 +1860,7 @@
         """
 
         ### index sets
-        index_values, index_names = Element.create_custom_set(
-            ["set_technologies", "set_capacity_types", "set_location", "set_time_steps_operation"],
-            self.optimization_setup)
+        index_values, index_names = Element.create_custom_set(["set_technologies", "set_capacity_types", "set_location", "set_time_steps_operation"], self.optimization_setup)
         index = ZenIndex(index_values, index_names)
 
         ### masks
@@ -2099,8 +1882,7 @@
             # get invest time step
             time_step_year = xr.DataArray([self.optimization_setup.energy_system.time_steps.convert_time_step_operation2year(t) for t in times.data], coords=[times])
             # we create the capacity term (the dimension reassignment does not change the variables, just the broadcasting)
-            term_capacity = self.parameters.max_load.loc[tech, capacity_types, locs, times] * \
-                            self.variables["capacity"].loc[tech, capacity_types, locs, time_step_year].to_linexpr()
+            term_capacity = self.parameters.max_load.loc[tech, capacity_types, locs, times] * self.variables["capacity"].loc[tech, capacity_types, locs, time_step_year].to_linexpr()
 
             # this term is just to ensure full shape
             full_shape_term = self.variables["capacity"].loc[tech, ..., time_step_year].where(False).to_linexpr()
@@ -2110,8 +1892,7 @@
                 if reference_carrier in self.sets["set_input_carriers"][tech]:
                     term_flow = -1.0 * self.variables["flow_conversion_input"].loc[tech, reference_carrier, locs, times]
                 else:
-                    term_flow = -1.0 * self.variables["flow_conversion_output"].loc[
-                        tech, reference_carrier, locs, times]
+                    term_flow = -1.0 * self.variables["flow_conversion_output"].loc[tech, reference_carrier, locs, times]
             # transport technology
             elif tech in self.sets["set_transport_technologies"]:
                 term_flow = -1.0 * self.variables["flow_transport"].loc[tech, locs, times]
@@ -2121,8 +1902,7 @@
                 # if limit power
                 mask = (capacity_types == system["set_capacity_types"][0]).astype(float)
                 # where true
-                term_flow = mask * (-1.0 * self.variables["flow_storage_charge"].loc[tech, locs, times] - 1.0 *
-                                    self.variables["flow_storage_discharge"].loc[tech, locs, times])
+                term_flow = mask*(-1.0 * self.variables["flow_storage_charge"].loc[tech, locs, times] - 1.0 * self.variables["flow_storage_discharge"].loc[tech, locs, times])
 
                 # TODO integrate level storage here as well
 
