--- conflicted
+++ resolved
@@ -334,12 +334,14 @@
             # Same for power and energy-rated
             learning_rate = self.learning_rate
             global_share_factor = self.global_share_factor
-            global_initial_capacity = self.global_initial_capacity
-            # Update global_initial_capacity if it is smaller than capacity_existing
-            if global_initial_capacity < capacity_existing:
-                self.global_initial_capacity = capacity_existing
-                global_initial_capacity = capacity_existing
-                logging.warning("Global initial capacity must be greater than existing capacity in model.")
+
+            # In case there is no existing capacity, set the global initial capacity to 1
+            if hasattr(self, 'set_technologies_existing') and capacity_existing > 0:
+                # global initial capacity, capex and capacity limit for power-rated technologies
+                global_initial_capacity = (1 / global_share_factor) * capacity_existing
+            else:
+                global_initial_capacity = self.global_initial_capacity
+                logging.warning("Global initial capacity must be given as attribute.") # TODO: Implement case for capacity existing = 0
 
             # todo: implement case for lower bound of PWA
             # Lower and Upper bound for global cumulative capacity
@@ -587,64 +589,64 @@
 
         # existing capacity
         optimization_setup.parameters.add_parameter(name="capacity_existing",
-                                                    data=optimization_setup.initialize_component(cls, "capacity_existing", index_names=["set_technologies", "set_capacity_types", "set_location", "set_technologies_existing"], capacity_types=True),
-                                                    doc='Parameter which specifies the existing technology size')
+            data=optimization_setup.initialize_component(cls, "capacity_existing", index_names=["set_technologies", "set_capacity_types", "set_location", "set_technologies_existing"], capacity_types=True),
+            doc='Parameter which specifies the existing technology size')
         # existing capacity
         optimization_setup.parameters.add_parameter(name="capacity_investment_existing",
-                                                    data=optimization_setup.initialize_component(cls, "capacity_investment_existing", index_names=["set_technologies", "set_capacity_types", "set_location", "set_time_steps_yearly_entire_horizon"],
-                                                                                                 capacity_types=True), doc='Parameter which specifies the size of the previously invested capacities')
+            data=optimization_setup.initialize_component(cls, "capacity_investment_existing", index_names=["set_technologies", "set_capacity_types", "set_location", "set_time_steps_yearly_entire_horizon"],
+                                                   capacity_types=True), doc='Parameter which specifies the size of the previously invested capacities')
         # minimum capacity addition
         optimization_setup.parameters.add_parameter(name="capacity_addition_min",
-                                                    data=optimization_setup.initialize_component(cls, "capacity_addition_min", index_names=["set_technologies", "set_capacity_types"], capacity_types=True),
-                                                    doc='Parameter which specifies the minimum capacity addition that can be installed')
+            data=optimization_setup.initialize_component(cls, "capacity_addition_min", index_names=["set_technologies", "set_capacity_types"], capacity_types=True),
+            doc='Parameter which specifies the minimum capacity addition that can be installed')
         # maximum capacity addition
         optimization_setup.parameters.add_parameter(name="capacity_addition_max",
-                                                    data=optimization_setup.initialize_component(cls, "capacity_addition_max", index_names=["set_technologies", "set_capacity_types"], capacity_types=True),
-                                                    doc='Parameter which specifies the maximum capacity addition that can be installed')
+            data=optimization_setup.initialize_component(cls, "capacity_addition_max", index_names=["set_technologies", "set_capacity_types"], capacity_types=True),
+            doc='Parameter which specifies the maximum capacity addition that can be installed')
         # unbounded capacity addition
         optimization_setup.parameters.add_parameter(name="capacity_addition_unbounded",
-                                                    data=optimization_setup.initialize_component(cls, "capacity_addition_unbounded", index_names=["set_technologies"]),
-                                                    doc='Parameter which specifies the unbounded capacity addition that can be added each year (only for delayed technology deployment)')
+            data=optimization_setup.initialize_component(cls, "capacity_addition_unbounded", index_names=["set_technologies"]),
+            doc='Parameter which specifies the unbounded capacity addition that can be added each year (only for delayed technology deployment)')
         # lifetime existing technologies
         optimization_setup.parameters.add_parameter(name="lifetime_existing",
-                                                    data=optimization_setup.initialize_component(cls, "lifetime_existing", index_names=["set_technologies", "set_location", "set_technologies_existing"]),
-                                                    doc='Parameter which specifies the remaining lifetime of an existing technology')
+            data=optimization_setup.initialize_component(cls, "lifetime_existing", index_names=["set_technologies", "set_location", "set_technologies_existing"]),
+            doc='Parameter which specifies the remaining lifetime of an existing technology')
         # lifetime existing technologies
         optimization_setup.parameters.add_parameter(name="capex_capacity_existing",
-                                                    data=optimization_setup.initialize_component(cls, "capex_capacity_existing", index_names=["set_technologies", "set_capacity_types", "set_location", "set_technologies_existing"],
-                                                                                                 capacity_types=True), doc='Parameter which specifies the total capex of an existing technology which still has to be paid')
+            data=optimization_setup.initialize_component(cls, "capex_capacity_existing", index_names=["set_technologies", "set_capacity_types", "set_location", "set_technologies_existing"],
+                                                   capacity_types=True), doc='Parameter which specifies the total capex of an existing technology which still has to be paid')
         # variable specific opex
         optimization_setup.parameters.add_parameter(name="opex_specific_variable",
-                                                    data=optimization_setup.initialize_component(cls, "opex_specific_variable",index_names=["set_technologies","set_location","set_time_steps_operation"]),
-                                                    doc='Parameter which specifies the variable specific opex')
+            data=optimization_setup.initialize_component(cls, "opex_specific_variable",index_names=["set_technologies","set_location","set_time_steps_operation"]),
+            doc='Parameter which specifies the variable specific opex')
         # fixed specific opex
         optimization_setup.parameters.add_parameter(name="opex_specific_fixed",
-                                                    data=optimization_setup.initialize_component(cls, "opex_specific_fixed",index_names=["set_technologies", "set_capacity_types","set_location","set_time_steps_yearly"], capacity_types=True),
-                                                    doc='Parameter which specifies the fixed annual specific opex')
+            data=optimization_setup.initialize_component(cls, "opex_specific_fixed",index_names=["set_technologies", "set_capacity_types","set_location","set_time_steps_yearly"], capacity_types=True),
+            doc='Parameter which specifies the fixed annual specific opex')
         # lifetime newly built technologies
         optimization_setup.parameters.add_parameter(name="lifetime", data=optimization_setup.initialize_component(cls, "lifetime", index_names=["set_technologies"]),
-                                                    doc='Parameter which specifies the lifetime of a newly built technology')
+            doc='Parameter which specifies the lifetime of a newly built technology')
         # construction_time newly built technologies
         optimization_setup.parameters.add_parameter(name="construction_time", data=optimization_setup.initialize_component(cls, "construction_time", index_names=["set_technologies"]),
-                                                    doc='Parameter which specifies the construction time of a newly built technology')
+            doc='Parameter which specifies the construction time of a newly built technology')
         # maximum diffusion rate, i.e., increase in capacity
         optimization_setup.parameters.add_parameter(name="max_diffusion_rate", data=optimization_setup.initialize_component(cls, "max_diffusion_rate", index_names=["set_technologies", "set_time_steps_yearly"]),
-                                                    doc="Parameter which specifies the maximum diffusion rate which is the maximum increase in capacity between investment steps")
+            doc="Parameter which specifies the maximum diffusion rate which is the maximum increase in capacity between investment steps")
         # capacity_limit of technologies
         optimization_setup.parameters.add_parameter(name="capacity_limit",
-                                                    data=optimization_setup.initialize_component(cls, "capacity_limit", index_names=["set_technologies", "set_capacity_types", "set_location", "set_time_steps_yearly"], capacity_types=True),
-                                                    doc='Parameter which specifies the capacity limit of technologies')
+            data=optimization_setup.initialize_component(cls, "capacity_limit", index_names=["set_technologies", "set_capacity_types", "set_location", "set_time_steps_yearly"], capacity_types=True),
+            doc='Parameter which specifies the capacity limit of technologies')
         # minimum load relative to capacity
         optimization_setup.parameters.add_parameter(name="min_load",
-                                                    data=optimization_setup.initialize_component(cls, "min_load", index_names=["set_technologies", "set_capacity_types", "set_location", "set_time_steps_operation"], capacity_types=True),
-                                                    doc='Parameter which specifies the minimum load of technology relative to installed capacity')
+            data=optimization_setup.initialize_component(cls, "min_load", index_names=["set_technologies", "set_capacity_types", "set_location", "set_time_steps_operation"], capacity_types=True),
+            doc='Parameter which specifies the minimum load of technology relative to installed capacity')
         # maximum load relative to capacity
         optimization_setup.parameters.add_parameter(name="max_load",
-                                                    data=optimization_setup.initialize_component(cls, "max_load", index_names=["set_technologies", "set_capacity_types", "set_location", "set_time_steps_operation"], capacity_types=True),
-                                                    doc='Parameter which specifies the maximum load of technology relative to installed capacity')
+            data=optimization_setup.initialize_component(cls, "max_load", index_names=["set_technologies", "set_capacity_types", "set_location", "set_time_steps_operation"], capacity_types=True),
+            doc='Parameter which specifies the maximum load of technology relative to installed capacity')
         # carbon intensity
         optimization_setup.parameters.add_parameter(name="carbon_intensity_technology", data=optimization_setup.initialize_component(cls, "carbon_intensity_technology", index_names=["set_technologies", "set_location"]),
-                                                    doc='Parameter which specifies the carbon intensity of each technology')
+            doc='Parameter which specifies the carbon intensity of each technology')
         # calculate additional existing parameters
         optimization_setup.parameters.add_parameter(name="existing_capacities", data=cls.get_existing_quantity(optimization_setup, type_existing_quantity="capacity"),
                                                     doc="Parameter which specifies the total available capacity of existing technologies at the beginning of the optimization")
@@ -799,7 +801,6 @@
             variables.add_variable(model, name="total_cost_pwa_global_cost", index_sets=cls.create_custom_set(
                 ["set_technologies", "set_capacity_types", "set_time_steps_yearly"], optimization_setup),
                                      bounds=(0, np.inf), doc="total global cost of technology h in period y")
-<<<<<<< HEAD
             # todo: remove this if possible?
             # total global initial cost variable
             variables.add_variable(model, name="total_cost_pwa_global_cost_initial", index_sets=cls.create_custom_set(
@@ -827,8 +828,6 @@
                                      bounds=(0, np.inf), doc="total global cost of technology h in period y")
 
 
-=======
->>>>>>> 8df9645f
 
         # install technology
         # Note: binary variables are written into the lp file by linopy even if they are not relevant for the optimization,
@@ -914,6 +913,11 @@
 
         # anyaxie
         if optimization_setup.system["use_endogenous_learning"]:
+            # todo: remove this if possible?
+            # helper constraint for variable - parameter problem
+            constraints.add_constraint_block(model, name="constraint_total_cost_pwa_initial_global_cost",
+                                             constraint=rules.constraint_total_cost_pwa_initial_global_cost_block(),
+                                             doc="helper constraint for variable - parameter problem")
             # segment capacity sum
             constraints.add_constraint_block(model, name="constraint_pwa_total_cost_global_cum_capacity_segment",
                                              constraint=rules.constraint_pwa_total_cost_global_cum_capacity_segment_block(),
@@ -2130,16 +2134,10 @@
         """Calculates the cumulative global capacity for each technology in each year
 
                . math::
-<<<<<<< HEAD
-                    S_{h,y}^{glo} = \sum_{\tilde{y}=y_0}^y\sum_{p\in\mathcal{P}}\Delta S_{h,p,\tilde{y}}
-                    + \sum_{\hat{y}=y}^{y_0-1}\sum_{p\in\mathcal{P}}\Delta s_{h,p,\hat{y}}^{\mathrm{ex}}
-                    + \sum_{\hat{y}=y_0}^{y} \Delta s_{h,\hat{y}}^{\mathrm{glo}}
-                    + s_{\mathrm{initial}}^{\mathrm{glo}}
-
-=======
                    S_{h,y}^{glo} = \sum_{\tilde{y}=y_0}^y\sum_{p\in\mathcal{P}}\Delta S_{h,p,\tilde{y}}
                    + \sum_{\hat{y}=y_0}^{y} \Delta s_{h,\hat{y}}^{\mathrm{glo}}
->>>>>>> 8df9645f
+                    + s_{\mathrm{initial}}^{\mathrm{glo}}
+
 
 
        :return: List of constraints
@@ -2164,52 +2162,32 @@
             global_share_factor = self.parameters.global_share_factor.loc[tech].item()
             term_neg_previous_capacity_additions = []
 
-<<<<<<< HEAD
-            # Case for active cumulative technologies with decomissioning
-            # sum up over all previous years and all nodes
-            if self.system["global_active_capacity"]:
-                time_for_sum = Technology.get_lifetime_range(self.optimization_setup, tech, year)
-                european_existing_capacities = self.parameters.capacity_existing.loc[tech, :, :, year].sum(dim=["set_location"])
-            else:
-                # Case for aggregated cumulative technologies with decomissioning
-                # sum up over all previous years and all nodes
-                logging.warning("Not yet implemented for special case of future technologies.")  # TODO: implement for future capacities
-                time_for_sum = range(index.get_unique(["set_time_steps_yearly"])[0], year+1)
-                european_existing_capacities = self.parameters.capacity_existing.loc[tech, :, :, :].sum(dim=["set_location", "set_technologies_existing"])
-
-            # todo: need to update for myopic foresight
-            if self.system["use_exogenous_cap_add_row"]:
-                # global exisiting capacities is sum of european and row
-                term_global_existing_capacities = european_existing_capacities + self.parameters.capacity_additions_row.sel(set_technologies=tech, set_time_steps_yearly=time_for_sum).sum(dim=['set_time_steps_yearly'])
-                # capacity additions are just European additions
-                for previous_year in time_for_sum:
-                    term_neg_previous_capacity_additions.append(-1.0* self.variables["capacity_addition"].loc[tech, :, :, previous_year].sum(dims="set_location"))
-            else:
-                # global exisiting capacities are european capacities times global share factor
-                term_global_existing_capacities  = (1/global_share_factor) * european_existing_capacities
-                # Sum up all capacity additions over the selected time horizon
-                for previous_year in time_for_sum:
-                    term_neg_previous_capacity_additions.append((-1/global_share_factor) * self.variables["capacity_addition"].loc[tech, :, :, previous_year].sum(dims="set_location"))
-=======
             # Sum over all previous capacity additions
             if self.system["global_active_capacity"]:
                 # Case for active cumulative technologies with decomissioning
                 for previous_year in Technology.get_lifetime_range(self.optimization_setup, tech, year):
-                    term_neg_previous_capacity_additions.append((-1/global_share_factor)*self.variables["capacity_addition"].loc[tech, :, :,previous_year].sum(dims="set_location"))
+                    if self.system["use_exogenous_cap_add_row"]:
+                        term_neg_previous_capacity_additions.append((-1.0) * self.variables["capacity_addition"].loc[tech, :, :, previous_year].sum(dims="set_location"))
+                        term_global_existing_capacities = (self.parameters.global_initial_capacity.loc[tech]
+                        + self.parameters.capacity_additions_row.sel(set_technologies=tech, set_time_steps_yearly= Technology.get_lifetime_range(self.optimization_setup, tech, year)).sum(dim=['set_time_steps_yearly']))
+                    else:
+                        term_neg_previous_capacity_additions.append((-1/global_share_factor)*self.variables["capacity_addition"].loc[tech, :, :,previous_year].sum(dims="set_location"))
+                        term_global_capacities = self.parameters.global_initial_capacity.loc[tech]
             else:
                 # No decommissioning
                 for previous_year in self.sets["set_time_steps_yearly"][:year+1]:
-                    term_neg_previous_capacity_additions.append((-1/global_share_factor)*self.variables["capacity_addition"].loc[tech, :, :,previous_year].sum(dims="set_location"))
-
-            # Initial global capacities
-            term_global_existing_capacities = self.parameters.global_initial_capacity.loc[tech]
->>>>>>> 8df9645f
+                    if self.system["use_exogenous_cap_add_row"]:
+                        term_neg_previous_capacity_additions.append((-1.0) * self.variables["capacity_addition"].loc[tech, :, :, previous_year].sum(dims="set_location"))
+                        term_global_existing_capacities = self.parameters.global_initial_capacity.loc[tech] + self.parameters.capacity_additions_row.sel(set_technologies=tech, set_time_steps_yearly=self.sets["set_time_steps_yearly"][:year+1]).sum(dim=['set_time_steps_yearly'])
+                    else:
+                        term_neg_previous_capacity_additions.append((-1/global_share_factor)*self.variables["capacity_addition"].loc[tech, :, :,previous_year].sum(dims="set_location"))
+                        term_global_capacities = self.parameters.global_initial_capacity.loc[tech]
 
             # Case for
             ### formulate constraint
             lhs = lp_sum([1.0 * self.variables["global_cumulative_capacity"].loc[tech, :, year],
                           *term_neg_previous_capacity_additions])
-            rhs = term_global_existing_capacities
+            rhs = term_global_capacities
             constraints.append(lhs == rhs)
 
         # Return the list of constraints
@@ -2271,46 +2249,7 @@
                                                   index_names=["set_technologies", "set_time_steps_yearly"])
 
 
-<<<<<<< HEAD
-    def constraint_total_cost_pwa_initial_global_cost_block(self):
-        """ sets the variable for the initital capacity to the parameter
-
-                .. math::
-                    TC_{h,y=-1} = total_cost_pwa_initial_global_cost
-                :return:
-                """
-
-        ### index sets
-        index_values, index_names = Element.create_custom_set(["set_technologies", "set_capacity_types", "set_time_steps_yearly"],
-            self.optimization_setup)
-        index = ZenIndex(index_values, index_names)
-
-        ### masks
-        # not necessary
-
-        ### index loop
-        # we loop over all technologies and yearly time steps because we need to calculate the lifetime range
-        # we vectorize over capacities and locations
-        constraints = []
-        for tech in index.get_unique(["set_technologies"]):
-
-            # todo: fix ugly numerical solution
-            ### formulate constraint
-            rhs = self.parameters.total_cost_pwa_initial_global_cost.loc[tech, :]
-            lhs = self.variables["total_cost_pwa_global_cost_initial"].loc[tech, :]
-            constraints.append(lhs == rhs)
-        ### return
-        return self.constraints.return_contraints(constraints,
-                                                  model=self.model,
-                                                  index_values=index.get_unique(
-                                                      ["set_technologies"]),
-                                                  index_names=["set_technologies"])
-
-
     def constraint_cost_capex_global_block(self):
-=======
-    def constraint_cost_capex_block(self):
->>>>>>> 8df9645f
         """ calculates the capex of each technology
 
         .. math::
@@ -2338,34 +2277,16 @@
                 # todo: Correct this for transport technologies that have distance-related costs
                 # todo: Update TC0 for cost if no existing technologies
                 # todo: What if we calculate total_cost_pwa_global_cost_initial here??
-<<<<<<< HEAD
-                if len(self.sets["set_technologies_existing"].data[tech])==1:  # if there are no existing technologies
-                    # have to add the cost for the capacity in the first step
-                    cost_capex_tech = (self.parameters.total_cost_pwa_initial_unit_cost.loc[tech, :] *
-                                       self.variables["capacity_addition"].loc[tech, :, :, year].sum(dims="set_location"))
-                else:
-                    cost_capex_tech = (self.variables["total_cost_pwa_global_cost"].loc[tech, :, year]
-                                                       - self.variables["total_cost_pwa_global_cost_initial"].loc[tech, :])
-
-            else:
-                cost_capex_tech = (self.variables["total_cost_pwa_global_cost"].loc[tech, :, year]
-                                                       - self.variables["total_cost_pwa_global_cost"].loc[tech, :, year-1])
-
-            ### formulate constraint
-            lhs = self.variables["cost_capex_global"].loc[tech, :, year] - cost_capex_tech
-            rhs = 0
-=======
                 lhs = (1.0 * self.variables["cost_capex"].loc[tech, :, year]
-                       - global_share_factor*self.variables["total_cost_pwa_global_cost"].loc[tech, :, year])
-                rhs = (-global_share_factor) * self.parameters.total_cost_pwa_initial_global_cost.loc[tech, :]
+                       - 1.0 *self.variables["total_cost_pwa_global_cost"].loc[tech, :, year])
+                rhs = (-1.0) * self.parameters.total_cost_pwa_initial_global_cost.loc[tech, :]
 
             else:
                 lhs = (1.0 * self.variables["cost_capex"].loc[tech, :, year]
-                       - global_share_factor * (self.variables["total_cost_pwa_global_cost"].loc[tech, :, year]
+                       - 1.0 * (self.variables["total_cost_pwa_global_cost"].loc[tech, :, year]
                                                - self.variables["total_cost_pwa_global_cost"].loc[tech, :, year-1]))
                 rhs = 0
 
->>>>>>> 8df9645f
             constraints.append(lhs == rhs)
 
         ### return
