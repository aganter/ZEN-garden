"""
:Title:          ZEN-GARDEN
:Created:        October-2021
:Authors:        Alissa Ganter (aganter@ethz.ch),
                Jacob Mannhardt (jmannhardt@ethz.ch)
:Organization:   Laboratory of Reliability and Risk Engineering, ETH Zurich

Class defining the parameters, variables and constraints that hold for all technologies.
The class takes the abstract optimization model as an input, and returns the parameters, variables and
constraints that hold for all technologies.
"""
import logging
import time

import linopy as lp
import numpy as np
import pandas as pd
import xarray as xr
from linopy.constraints import AnonymousConstraint

#anyaxie
import piecewise_regression

from zen_garden.utils import lp_sum
from ..component import ZenIndex, IndexSet
from ..element import Element, GenericRule

class Technology(Element):
    """
    Class defining the parameters, variables and constraints that hold for all technologies.
    """
    # set label
    label = "set_technologies"
    location_type = None

    def __init__(self, technology: str, optimization_setup):
        """init generic technology object

        :param technology: technology that is added to the model
        :param optimization_setup: The OptimizationSetup the element is part of """

        super().__init__(technology, optimization_setup)

    def store_carriers(self):
        """ retrieves and stores information on reference """
        self.reference_carrier = [self.data_input.extract_attribute("reference_carrier", skip_warning=True)]
        self.energy_system.set_technology_of_carrier(self.name, self.reference_carrier)

    def store_input_data(self):
        """ retrieves and stores input data for element as attributes. Each Child class overwrites method to store different attributes """
        # store scenario dict
        super().store_scenario_dict()
        # set attributes of technology
        set_location = self.location_type
<<<<<<< HEAD
        set_base_time_steps_yearly = self.energy_system.set_base_time_steps_yearly
        set_time_steps_yearly = self.energy_system.set_time_steps_yearly
        self.capacity_addition_min = self.data_input.extract_attribute("capacity_addition_min")["value"]
        self.capacity_addition_max = self.data_input.extract_attribute("capacity_addition_max")["value"]
        self.capacity_addition_unbounded = self.data_input.extract_attribute("capacity_addition_unbounded")["value"]
        self.lifetime = self.data_input.extract_attribute("lifetime")["value"]
        self.construction_time = self.data_input.extract_attribute("construction_time")["value"]
        # maximum diffusion rate
        self.max_diffusion_rate = self.data_input.extract_input_data("max_diffusion_rate",
                                                                     index_sets=["set_time_steps_yearly"],
                                                                     time_steps=set_time_steps_yearly)

        # add all raw time series to dict
        self.raw_time_series = {}
        self.raw_time_series["min_load"] = self.data_input.extract_input_data("min_load", index_sets=[set_location,
                                                                                                      "set_time_steps"],
                                                                              time_steps=set_base_time_steps_yearly)
        self.raw_time_series["max_load"] = self.data_input.extract_input_data("max_load", index_sets=[set_location,
                                                                                                      "set_time_steps"],
                                                                              time_steps=set_base_time_steps_yearly)
        self.raw_time_series["opex_specific_variable"] = self.data_input.extract_input_data("opex_specific_variable",
                                                                                            index_sets=[set_location,
                                                                                                        "set_time_steps"],
                                                                                            time_steps=set_base_time_steps_yearly)
        # non-time series input data
        self.opex_specific_fixed = self.data_input.extract_input_data("opex_specific_fixed", index_sets=[set_location,
                                                                                                         "set_time_steps_yearly"],
                                                                      time_steps=set_time_steps_yearly)
        self.capacity_limit = self.data_input.extract_input_data("capacity_limit", index_sets=[set_location])
        self.carbon_intensity_technology = self.data_input.extract_input_data("carbon_intensity",
                                                                              index_sets=[set_location])
        # extract existing capacity
        self.set_technologies_existing = self.data_input.extract_set_technologies_existing()
        self.capacity_existing = self.data_input.extract_input_data("capacity_existing", index_sets=[set_location,
                                                                                                     "set_technologies_existing"])
        self.capacity_investment_existing = self.data_input.extract_input_data("capacity_investment_existing",
                                                                               index_sets=[set_location,
                                                                                           "set_time_steps_yearly"],
                                                                               time_steps=set_time_steps_yearly)
        self.lifetime_existing = self.data_input.extract_lifetime_existing("capacity_existing",
                                                                           index_sets=[set_location,
                                                                                       "set_technologies_existing"])

        # anyaxie
        # endogenous learning input data
        # if self.optimization_setup.system["use_endogenous_learning"]:
        # segments for pwa of cumulative cost for each technology
        self.set_total_cost_pwa_segments = list(range(int(self.data_input.extract_attribute("num_pwa_segments")["value"])))
        self.learning_rate = self.data_input.extract_attribute("learning_rate")["value"]
        self.global_share_factor = self.data_input.extract_attribute("global_share")["value"]
        self.learning_curve_lb = self.data_input.extract_attribute("learning_curve_lower_bound")["value"]
        self.learning_curve_ub = self.data_input.extract_attribute("learning_curve_upper_bound")["value"]
        self.learning_curve_npts = self.data_input.extract_attribute("learning_curve_npts")["value"]
        self.global_initial_capacity_default = self.data_input.extract_attribute("global_initial_capacity")["value"]

=======
        self.capacity_addition_min = self.data_input.extract_input_data("capacity_addition_min", index_sets=[], unit_category={"energy_quantity": 1, "time": -1})
        self.capacity_addition_max = self.data_input.extract_input_data("capacity_addition_max", index_sets=[], unit_category={"energy_quantity": 1, "time": -1})
        self.capacity_addition_unbounded = self.data_input.extract_input_data("capacity_addition_unbounded", index_sets=[], unit_category={"energy_quantity": 1, "time": -1})
        self.lifetime = self.data_input.extract_input_data("lifetime", index_sets=[], unit_category={})
        self.construction_time = self.data_input.extract_input_data("construction_time", index_sets=[], unit_category={})
        # maximum diffusion rate
        self.max_diffusion_rate = self.data_input.extract_input_data("max_diffusion_rate", index_sets=["set_time_steps_yearly"], time_steps="set_time_steps_yearly", unit_category={})

        # add all raw time series to dict
        self.raw_time_series = {}
        self.raw_time_series["min_load"] = self.data_input.extract_input_data("min_load", index_sets=[set_location, "set_time_steps"], time_steps="set_base_time_steps_yearly", unit_category={})
        self.raw_time_series["max_load"] = self.data_input.extract_input_data("max_load", index_sets=[set_location, "set_time_steps"], time_steps="set_base_time_steps_yearly", unit_category={})
        self.raw_time_series["opex_specific_variable"] = self.data_input.extract_input_data("opex_specific_variable", index_sets=[set_location, "set_time_steps"], time_steps="set_base_time_steps_yearly", unit_category={"money": 1, "energy_quantity": -1})
        # non-time series input data
        self.capacity_limit = self.data_input.extract_input_data("capacity_limit", index_sets=[set_location, "set_time_steps_yearly"], time_steps="set_time_steps_yearly", unit_category={"energy_quantity": 1, "time": -1})
        self.carbon_intensity_technology = self.data_input.extract_input_data("carbon_intensity", index_sets=[set_location], unit_category={"emissions": 1, "energy_quantity": -1})
        # extract existing capacity
        self.set_technologies_existing = self.data_input.extract_set_technologies_existing()
        self.capacity_existing = self.data_input.extract_input_data("capacity_existing", index_sets=[set_location, "set_technologies_existing"], unit_category={"energy_quantity": 1, "time": -1})
        self.capacity_investment_existing = self.data_input.extract_input_data("capacity_investment_existing", index_sets=[set_location, "set_time_steps_yearly"], time_steps="set_time_steps_yearly", unit_category={"energy_quantity": 1, "time": -1})
        self.lifetime_existing = self.data_input.extract_lifetime_existing("capacity_existing", index_sets=[set_location, "set_technologies_existing"])
>>>>>>> cf62099f

    def calculate_capex_of_capacities_existing(self, storage_energy=False):
        """ this method calculates the annualized capex of the existing capacities

        :param storage_energy: boolean if energy storage
        :return: capex of existing capacities
        """
        if self.__class__.__name__ == "StorageTechnology":
            if storage_energy:
                capacities_existing = self.capacity_existing_energy
            else:
                capacities_existing = self.capacity_existing
            capex_capacity_existing = capacities_existing.to_frame().apply(
                lambda _capacity_existing: self.calculate_capex_of_single_capacity(_capacity_existing.squeeze(),
                                                                                   _capacity_existing.name,
                                                                                   storage_energy), axis=1)
        else:
            capacities_existing = self.capacity_existing
            capex_capacity_existing = capacities_existing.to_frame().apply(
                lambda _capacity_existing: self.calculate_capex_of_single_capacity(_capacity_existing.squeeze(),
                                                                                   _capacity_existing.name), axis=1)
        return capex_capacity_existing

    def calculate_capex_of_single_capacity(self, *args):
        """ this method calculates the annualized capex of the existing capacities. Is implemented in child class

        :param args: arguments
        """
        raise NotImplementedError

    def calculate_fraction_of_year(self):
        """calculate fraction of year"""
        # only account for fraction of year
<<<<<<< HEAD
        _fraction_year = self.optimization_setup.system["unaggregated_time_steps_per_year"] / \
                         self.optimization_setup.system["total_hours_per_year"]
        return _fraction_year

    def overwrite_time_steps(self, base_time_steps: int):
        """ overwrites set_time_steps_operation

        :param base_time_steps: #TODO describe parameter/return
        """
        set_time_steps_operation = self.energy_system.time_steps.encode_time_step(self.name,
                                                                                  base_time_steps=base_time_steps,
                                                                                  time_step_type="operation",
                                                                                  yearly=True)

        # copy invest time steps
        self.set_time_steps_operation = set_time_steps_operation.squeeze().tolist()
=======
        fraction_year = self.optimization_setup.system["unaggregated_time_steps_per_year"] / self.optimization_setup.system["total_hours_per_year"]
        return fraction_year
>>>>>>> cf62099f

    def add_new_capacity_addition_tech(self, capacity_addition: pd.Series, capex: pd.Series, step_horizon: int):
        """ adds the newly built capacity to the existing capacity

        :param capacity_addition: pd.Series of newly built capacity of technology
        :param capex: pd.Series of capex of newly built capacity of technology
        :param step_horizon: current horizon step """
        system = self.optimization_setup.system
        # reduce lifetime of existing capacities and add new remaining lifetime
        self.lifetime_existing = (self.lifetime_existing - system["interval_between_years"]).clip(lower=0)
        # new capacity
<<<<<<< HEAD
        _time_step_years = self.energy_system.time_steps.encode_time_step(self.name, base_time_steps, "yearly",
                                                                          yearly=True)
        _new_capacity_addition = capacity_addition[_time_step_years].sum(axis=1)
        _capex = capex[_time_step_years].sum(axis=1)
=======
        new_capacity_addition = capacity_addition[step_horizon]
        new_capex = capex[step_horizon]
>>>>>>> cf62099f
        # if at least one value unequal to zero
        if not (new_capacity_addition == 0).all():
            # add new index to set_technologies_existing
            index_new_technology = max(self.set_technologies_existing) + 1
            self.set_technologies_existing = np.append(self.set_technologies_existing, index_new_technology)
            # add new remaining lifetime
<<<<<<< HEAD
            _lifetime = self.lifetime_existing.unstack()
            _lifetime[index_new_technology] = self.lifetime
            self.lifetime_existing = _lifetime.stack()
=======
            lifetime = self.lifetime_existing.unstack()
            lifetime[index_new_technology] = self.lifetime[0]
            self.lifetime_existing = lifetime.stack()
>>>>>>> cf62099f

            for type_capacity in list(set(new_capacity_addition.index.get_level_values(0))):
                # if power
                if type_capacity == system["set_capacity_types"][0]:
                    energy_string = ""
                # if energy
                else:
                    energy_string = "_energy"
                capacity_existing = getattr(self, "capacity_existing" + energy_string)
                capex_capacity_existing = getattr(self, "capex_capacity_existing" + energy_string)
                # add new existing capacity
                capacity_existing = capacity_existing.unstack()
                capacity_existing[index_new_technology] = new_capacity_addition.loc[type_capacity]
                setattr(self, "capacity_existing" + energy_string, capacity_existing.stack())
                # calculate capex of existing capacity
                capex_capacity_existing = capex_capacity_existing.unstack()
                capex_capacity_existing[index_new_technology] = new_capex.loc[type_capacity]
                setattr(self, "capex_capacity_existing" + energy_string, capex_capacity_existing.stack())

    def add_new_capacity_investment(self, capacity_investment: pd.Series, step_horizon):
        """ adds the newly invested capacity to the list of invested capacity

        :param capacity_investment: pd.Series of newly built capacity of technology
        :param step_horizon: optimization time step """
        system = self.optimization_setup.system
        new_capacity_investment = capacity_investment[step_horizon]
        new_capacity_investment = new_capacity_investment.fillna(0)
        if not (new_capacity_investment == 0).all():
            for type_capacity in list(set(new_capacity_investment.index.get_level_values(0))):
                # if power
                if type_capacity == system["set_capacity_types"][0]:
                    energy_string = ""
                # if energy
                else:
                    energy_string = "_energy"
                capacity_investment_existing = getattr(self, "capacity_investment_existing" + energy_string)
                # add new existing invested capacity
                capacity_investment_existing = capacity_investment_existing.unstack()
                capacity_investment_existing[step_horizon] = new_capacity_investment.loc[type_capacity]
                setattr(self, "capacity_investment_existing" + energy_string, capacity_investment_existing.stack())

    # anyaxie
    def perform_total_cost_pwa(self, capacity_types=False):
        """
        perform pwa approximation for total cost
        :return: slope and intersect of each segment, interpolation points
        """

        def fun_total_cost(u, c_initial: float, q_initial: float,
                           learning_rate: float) -> object:  # u is a vector
            """
            Total cumulative Cost for Learning Curve
            :param u: Cumulative Capacity
            :param c_initial: Initial Cost
            :param q_initial: Initital Capacity
            :param learning_rate: Learning Rate
            :return: Total cumulative cot
            """
            alpha = c_initial / np.power(q_initial, learning_rate)
            exp = 1 + learning_rate
            TC = alpha / exp * ( np.power(u, exp) )
            return TC

        def linear_interpolation(x_values, y_function, num_interpolation_points):
            """
            Linear interpolation of a function based on interpolation points.

            Parameters:
            - x_values: List or array of x-values of the interpolation points.
            - y_function: Function that takes x as input and returns y.
            - num_interpolation_points: Number of points for the linearized function.

            Returns:
            - interpolated_x: X-values of the interpolated points.
            - interpolated_y: Y-values of the interpolated points.
            - coefficients: List of tuples (a, b) representing the coefficients of each linear segment.
            """
            # Create a linear space for the interpolation
            interpolated_x = np.linspace(min(x_values), max(x_values), num_interpolation_points)

            # Initialize lists to store coefficients and y values
            intersect = []
            slope = []
            y_values = []

            # Calculate y values using the provided function
            for x in interpolated_x:
                y_values.append(y_function(x))

            # Perform linear interpolation and calculate coefficients
            for i in range(len(interpolated_x) - 1):
                x_segment = interpolated_x[i:i + 2]
                y_segment = y_values[i:i + 2]

                b = (y_segment[1] - y_segment[0]) / (x_segment[1] - x_segment[0])
                a = y_segment[0] - b * x_segment[0]

                intersect.append(a)
                slope.append(b)

            return interpolated_x, y_values, intersect, slope

        def linear_interpolation_dynamic(x_values, y_function, min_segments, max_segments):
            """
            Linear interpolation of a function with dynamically spaced segments
            Requires piecewise regression package
            """
            # Initialize lists to store coefficients and y values
            intersect = []
            slope = []
            interpolated_x = []
            TC_interpolated = []
            y_values = []

            # Calculate y values using the provided function
            for x in x_values:
                y_values.append(y_function(x))

            # Initialize number of segments
            n = min_segments
            while n <= max_segments:
                pw_fit = piecewise_regression.Fit(x, y, n_breakpoints=n)
                # check if successful fit
                if pw_fit.get_params()["converged"]:
                    print(f"Successful fit with {n} breakpoints.")
                    y_hat = pw_fit.predict(x_values)
                    mean_sq_error = np.mean(np.power((y_hat - np.array(y_values)), 2))
                    if mean_sq_error < 0.05:
                        print(f"Mean squared error is {mean_sq_error}")
                        break
                    else:
                        n += 1
                else:
                    print(f"Failed fit with {n} breakpoints.")
                    n -= 1
                    pw_fit = piecewise_regression.Fit(x_values, y_values, n_breakpoints=n)
                    break

            # Extract the PWA parameters
            raw_params = pw_fit.best_muggeo.best_fit.raw_params
            breakpoints = pw_fit.best_muggeo.best_fit.next_breakpoints

            # Find the interpolated_x
            interpolated_x_first = np.array([x_values[0]])
            interpolated_x_next = breakpoints
            interpolated_x = np.concatenate((interpolated_x_first, interpolated_x_next))

            # Find TC_interpolated
            TC_interpolated_first = np.array([raw_params[0]])
            TC_interpolated_next = pw_fit.predict(breakpoints)
            TC_interpolated = np.concatenate((TC_interpolated_first, TC_interpolated_next))

            # Find the y-intersects
            tossed_params = raw_params[1:]

            # Initialize with the second entry
            result = raw_params[1]

            # List to store intermediate results
            slope = [result]

            # Iteratively sum each pair of values in tossed_params with the result from the previous sum
            for i in range(0, len(breakpoints)):
                result += tossed_params[i + 1]
                slope.append(result)

            # Determine the intersect
            intersect = TC_interpolated - slope * interpolated_x

            return interpolated_x, TC_interpolated, intersect, slope


        def perform_pwa(capacity_existing, initial_cost, max_capacity, segments, dynamic=False):
            """
            perform pwa approximation for total cost
            :return: slope and intersect of each segment, interpolation points # TODO: Implement case for preprocessing
            """
            # Same for power and energy-rated
            learning_rate = self.learning_rate
            global_share_factor = self.global_share_factor

            # In case there is no existing capacity, set the global initial capacity to 1
            if hasattr(self, 'set_technologies_existing') and capacity_existing > 0:
                # global initial capacity, capex and capacity limit for power-rated technologies
                global_initial_capacity = (1 / global_share_factor) * capacity_existing
            else:
                global_initial_capacity = self.global_initial_capacity
                logging.warning("Global initial capacity must be given as attribute.") # TODO: Implement case for capacity existing = 0

            # todo: implement case for lower bound of PWA
            # Lower and Upper bound for global cumulative capacity
            npts = int(self.learning_curve_npts)
            lb = int(self.learning_curve_lb)
            # Set max_capacity to default value if it is infinite
            if max_capacity == float('inf'):
                ub = int(self.learning_curve_ub)
            else:
                ub = (1/global_share_factor)*max_capacity

            q_values = np.linspace(lb, ub, npts)
            function = lambda u: fun_total_cost(u, initial_cost, global_initial_capacity, learning_rate)

            # todo: remove hardcode -> get from system
            if dynamic:
                min_segments = 1
                max_segments = 10
                linear_interpolation_dynamic(q_values, function, min_segments, max_segments)
            else:
                num_interpolation_points = len(segments) + 1
                interpolated_q, interpolated_TC, intersect, slope = linear_interpolation(q_values, function, num_interpolation_points)
            # Determines which segment the initial capacity is on, to calculate total global initial cost
            index_segment = np.where(
                (interpolated_q[:-1] <= global_initial_capacity) & (global_initial_capacity < interpolated_q[1:]))[0][0]
            pwa_initial_total_global_cost = intersect[index_segment] + slope[index_segment] * global_initial_capacity


            return interpolated_q, interpolated_TC, intersect, slope, pwa_initial_total_global_cost, initial_cost

        segments = self.set_total_cost_pwa_segments
        index_tech= pd.Index(segments, name="set_total_cost_pwa_segments")

        # Different for energy-rated and power-rated
        initial_cost = self.capex_specific.loc[:, 0].sum() / len(self.capex_specific.loc[:, 0])
        max_capacity = self.capacity_limit.sum()
        capacity_existing = self.capacity_existing.sum()

        [interpolated_q, interpolated_TC, intersect, slope, pwa_initial_total_global_cost, initial_cost] = perform_pwa(capacity_existing, initial_cost, max_capacity, segments)


        self.total_cost_pwa_points_lower_bound = pd.Series(index=index_tech, data=interpolated_q[:-1], dtype=float)
        self.total_cost_pwa_points_upper_bound = pd.Series(index=index_tech, data=interpolated_q[1:], dtype=float)
        self.total_cost_pwa_TC_lower_bound = pd.Series(index=index_tech, data=interpolated_TC[:-1], dtype=float)
        self.total_cost_pwa_TC_upper_bound = pd.Series(index=index_tech, data=interpolated_TC[1:], dtype=float)
        self.total_cost_pwa_slope = pd.Series(slope, index=self.set_total_cost_pwa_segments)
        self.total_cost_pwa_intersect = pd.Series(index=index_tech, data=intersect, dtype=float)
        self.total_cost_pwa_initial_global_cost = pwa_initial_total_global_cost
        self.total_cost_pwa_initial_unit_cost = initial_cost

        # for energy-rated technologies
        if capacity_types:
            # Different for energy-rated and power-rated
            initial_cost = self.capex_specific_energy.loc[:, 0].sum() / len(self.capex_specific_energy.loc[:, 0])
            max_capacity = self.capacity_limit_energy.sum()
            capacity_existing = self.capacity_existing_energy.sum()

            [interpolated_q, interpolated_TC, intersect, slope, pwa_initial_total_global_cost, initial_cost] = perform_pwa(capacity_existing, initial_cost, max_capacity, segments)

            self.total_cost_pwa_points_lower_bound_energy = pd.Series(index=index_tech, data=interpolated_q[:-1], dtype=float)
            self.total_cost_pwa_points_upper_bound_energy = pd.Series(index=index_tech, data=interpolated_q[1:], dtype=float)
            self.total_cost_pwa_slope_energy = pd.Series(slope, index=self.set_total_cost_pwa_segments)
            self.total_cost_pwa_intersect_energy = pd.Series(index=index_tech, data=intersect, dtype=float)
            self.total_cost_pwa_initial_global_cost_energy = pwa_initial_total_global_cost
            self.total_cost_pwa_initial_unit_cost_energy = initial_cost


    ### --- classmethods
    @classmethod
<<<<<<< HEAD
    def get_lifetime_range(cls, optimization_setup, tech, time, time_step_type: str = None):
        """ returns lifetime range of technology. If time_step_type, then converts the yearly time step 'time' to time_step_type

        :param optimization_setup: OptimizationSetup the technology is part of
        :param tech: name of the technology
        :param time: #TODO describe parameter/return
        :param time_step_type: #TODO describe parameter/return
        :return: lifetime range of technology
        """
        if time_step_type:
            time_step_year = optimization_setup.energy_system.time_steps.convert_time_step_operation2year(tech, time)
        else:
            time_step_year = time
        t_start, t_end = cls.get_start_end_time_of_period(optimization_setup, tech, time_step_year)

        return range(t_start, t_end + 1)

    @classmethod
    def get_available_existing_quantity(cls, optimization_setup, tech, capacity_type, loc, time, type_existing_quantity,
                                        time_step_type: str = None):
=======
    def get_available_existing_quantity(cls, optimization_setup, tech, capacity_type, loc, year, type_existing_quantity):
>>>>>>> cf62099f
        """ returns existing quantity of 'tech', that is still available at invest time step 'time'.
        Either capacity or capex.

        :param optimization_setup: The OptimizationSetup the element is part of
        :param tech: name of technology
        :param capacity_type: type of capacity
        :param loc: location (node or edge) of existing capacity
        :param year: current yearly time step
        :param type_existing_quantity: capex or capacity
        :return existing_quantity: existing capacity or capex of existing capacity
        """
        params = optimization_setup.parameters.dict_parameters
<<<<<<< HEAD
        if time_step_type:
            time_step_year = optimization_setup.energy_system.time_steps.convert_time_step_operation2year(tech, time)
        else:
            time_step_year = time

=======
>>>>>>> cf62099f
        sets = optimization_setup.sets
        existing_quantity = 0
        if type_existing_quantity == "capacity":
            existing_variable = params.capacity_existing
        elif type_existing_quantity == "cost_capex":
            existing_variable = params.capex_capacity_existing
        else:
            raise KeyError(f"Wrong type of existing quantity {type_existing_quantity}")

        for id_capacity_existing in sets["set_technologies_existing"][tech]:
<<<<<<< HEAD
            t_start = cls.get_start_end_time_of_period(optimization_setup, tech, time_step_year,
                                                       id_capacity_existing=id_capacity_existing, loc=loc)
=======
            is_existing = cls.get_if_capacity_still_existing(optimization_setup, tech, year, loc=loc, id_capacity_existing=id_capacity_existing)
>>>>>>> cf62099f
            # if still available at first base time step, add to list
            if is_existing:
                existing_quantity += existing_variable[tech, capacity_type, loc, id_capacity_existing]
        return existing_quantity

    @classmethod
<<<<<<< HEAD
    def get_start_end_time_of_period(cls, optimization_setup, tech, time_step_year, period_type="lifetime",
                                     clip_to_first_time_step=True, id_capacity_existing=None, loc=None):
        """ counts back the period (either lifetime of construction_time) back to get the start invest time step and returns start_time_step_year

        :param energy_system: The Energy system to add everything
=======
    def get_if_capacity_still_existing(cls,optimization_setup, tech, year,loc,id_capacity_existing):
        """
        returns boolean if capacity still exists at yearly time step 'year'.
        :param optimization_setup: The optimization setup to add everything
>>>>>>> cf62099f
        :param tech: name of technology
        :param year: yearly time step
        :param loc: location
        :param id_capacity_existing: id of existing capacity
        :return: boolean if still existing
        """
        # get params and system
        params = optimization_setup.parameters.dict_parameters
        system = optimization_setup.system
        # get lifetime of existing capacity
        lifetime_existing = params.lifetime_existing[tech, loc, id_capacity_existing]
        lifetime = params.lifetime[tech]
        delta_lifetime = lifetime_existing - lifetime
        # reference year of current optimization horizon
        current_year_horizon = optimization_setup.energy_system.set_time_steps_yearly[0]
        if delta_lifetime >= 0:
            cutoff_year = (year-current_year_horizon)*system["interval_between_years"]
            return cutoff_year >= delta_lifetime
        else:
<<<<<<< HEAD
            end_time_step_year = time_step_year[-1]
            time_step_year = time_step_year[0]
        # convert period to interval of base time steps
        if id_capacity_existing is None:
            period_yearly = period_time[tech]
        else:
            delta_lifetime = params.lifetime_existing[tech, loc, id_capacity_existing] - period_time[tech]
            if delta_lifetime >= 0:
                if delta_lifetime <= (time_step_year - sets["set_time_steps_yearly"][0]) * system[
                    "interval_between_years"]:
                    return time_step_year
                else:
                    return -1
            period_yearly = params.lifetime_existing[tech, loc, id_capacity_existing]
        base_period = period_yearly / system["interval_between_years"] * system["unaggregated_time_steps_per_year"]
        base_period = round(base_period, optimization_setup.solver["rounding_decimal_points"])
        if int(base_period) != base_period:
            logging.warning(
                f"The period {period_type} of {tech} does not translate to an integer time interval in the base time domain ({base_period})")
        # decode to base time steps
        base_time_steps = energy_system.time_steps.decode_time_step(tech, time_step_year, time_step_type="yearly")
        if len(base_time_steps) == 0:
            return sets["set_base_time_steps"][0], sets["set_base_time_steps"][0] - 1
        base_time_step = base_time_steps[0]

        # if start_base_time_step is further in the past than first base time step, use first base time step
        if clip_to_first_time_step:
            start_base_time_step = int(max(sets["set_base_time_steps"][0], base_time_step - base_period + 1))
        else:
            start_base_time_step = int(base_time_step - base_period + 1)
        start_base_time_step = min(start_base_time_step, sets["set_base_time_steps"][-1])
        # if period of existing capacity, then only return the start base time step
        if id_capacity_existing is not None:
            return start_base_time_step
        start_time_step_year = \
        energy_system.time_steps.encode_time_step(tech, start_base_time_step, time_step_type="yearly", yearly=True)[0]

        return start_time_step_year, end_time_step_year
=======
            cutoff_year = (year-current_year_horizon+1)*system["interval_between_years"]
            return cutoff_year <= lifetime_existing

    @classmethod
    def get_lifetime_range(cls, optimization_setup, tech, year):
        """ returns lifetime range of technology.

        :param optimization_setup: OptimizationSetup the technology is part of
        :param tech: name of the technology
        :param year: yearly time step
        :return: lifetime range of technology
        """
        first_lifetime_year = cls.get_first_lifetime_time_step(optimization_setup, tech, year)
        first_lifetime_year = max(first_lifetime_year, optimization_setup.sets["set_time_steps_yearly"][0])
        return range(first_lifetime_year, year + 1)

    @classmethod
    def get_first_lifetime_time_step(cls,optimization_setup,tech,year):
        """
        returns first lifetime time step of technology,
        i.e., the earliest time step in the past whose capacity is still available at the current time step
        :param optimization_setup: The optimization setup to add everything
        :param tech: name of technology
        :param year: yearly time step
        :return: first lifetime step
        """
        # get params and system
        params = optimization_setup.parameters.dict_parameters
        system = optimization_setup.system
        lifetime = params.lifetime[tech]
        # conservative estimate of lifetime (floor)
        del_lifetime = int(np.floor(lifetime/system["interval_between_years"])) - 1
        return year - del_lifetime

    @classmethod
    def get_investment_time_step(cls,optimization_setup,tech,year):
        """
        returns investment time step of technology, i.e., the time step in which the technology is invested considering the construction time
        :param optimization_setup: The optimization setup to add everything
        :param tech: name of technology
        :param year: yearly time step
        :return: investment time step
        """
        # get params and system
        params = optimization_setup.parameters.dict_parameters
        system = optimization_setup.system
        construction_time = params.construction_time[tech]
        # conservative estimate of construction time (ceil)
        del_construction_time = int(np.ceil(construction_time/system["interval_between_years"]))
        return year - del_construction_time
>>>>>>> cf62099f



    ### --- classmethods to construct sets, parameters, variables, and constraints, that correspond to Technology --- ###
    @classmethod
    def construct_sets(cls, optimization_setup):
        """ constructs the pe.Sets of the class <Technology>

        :param optimization_setup: The OptimizationSetup """
        # construct the pe.Sets of the class <Technology>
        energy_system = optimization_setup.energy_system

        # conversion technologies
        optimization_setup.sets.add_set(name="set_conversion_technologies",
                                        data=energy_system.set_conversion_technologies,
                                        doc="Set of conversion technologies. Subset: set_technologies")
        # retrofitting technologies
        optimization_setup.sets.add_set(name="set_retrofitting_technologies", data=energy_system.set_retrofitting_technologies,
                                        doc="Set of retrofitting technologies. Subset: set_conversion_technologies")
        # transport technologies
        optimization_setup.sets.add_set(name="set_transport_technologies",
                                        data=energy_system.set_transport_technologies,
                                        doc="Set of transport technologies. Subset: set_technologies")
        # storage technologies
        optimization_setup.sets.add_set(name="set_storage_technologies", data=energy_system.set_storage_technologies,
                                        doc="Set of storage technologies. Subset: set_technologies")
        # existing installed technologies
        optimization_setup.sets.add_set(name="set_technologies_existing",
                                        data=optimization_setup.get_attribute_of_all_elements(cls,
                                                                                              "set_technologies_existing"),
                                        doc="Set of existing technologies. Subset: set_technologies",
                                        index_set="set_technologies")
        # reference carriers
        optimization_setup.sets.add_set(name="set_reference_carriers",
                                        data=optimization_setup.get_attribute_of_all_elements(cls, "reference_carrier"),
                                        doc="set of all reference carriers correspondent to a technology. Dimensions: set_technologies",
                                        index_set="set_technologies")
        # anyaxie
        if optimization_setup.system["use_endogenous_learning"]:
            # segments for pwa of cumulative cost
            optimization_setup.sets.add_set(name="set_total_cost_pwa_segments",
                                            data=optimization_setup.get_attribute_of_all_elements(cls,
                                                                                                  "set_total_cost_pwa_segments"),
                                            doc="Set of segments for pwa of total cost function",
                                            index_set="set_technologies")

        # add pe.Sets of the child classes
        for subclass in cls.__subclasses__():
            subclass.construct_sets(optimization_setup)

    @classmethod
    def construct_params(cls, optimization_setup):
        """ constructs the pe.Params of the class <Technology>

        :param optimization_setup: The OptimizationSetup """
        # construct pe.Param of the class <Technology>

        # existing capacity
        optimization_setup.parameters.add_parameter(name="capacity_existing",
                                                    data=optimization_setup.initialize_component(cls,
                                                                                                 "capacity_existing",
                                                                                                 index_names=[
                                                                                                     "set_technologies",
                                                                                                     "set_capacity_types",
                                                                                                     "set_location",
                                                                                                     "set_technologies_existing"],
                                                                                                 capacity_types=True),
                                                    doc='Parameter which specifies the existing technology size')
        # existing capacity
        optimization_setup.parameters.add_parameter(name="capacity_investment_existing",
                                                    data=optimization_setup.initialize_component(cls,
                                                                                                 "capacity_investment_existing",
                                                                                                 index_names=[
                                                                                                     "set_technologies",
                                                                                                     "set_capacity_types",
                                                                                                     "set_location",
                                                                                                     "set_time_steps_yearly_entire_horizon"],
                                                                                                 capacity_types=True),
                                                    doc='Parameter which specifies the size of the previously invested capacities')
        # minimum capacity addition
        optimization_setup.parameters.add_parameter(name="capacity_addition_min",
                                                    data=optimization_setup.initialize_component(cls,
                                                                                                 "capacity_addition_min",
                                                                                                 index_names=[
                                                                                                     "set_technologies",
                                                                                                     "set_capacity_types"],
                                                                                                 capacity_types=True),
                                                    doc='Parameter which specifies the minimum capacity addition that can be installed')
        # maximum capacity addition
        optimization_setup.parameters.add_parameter(name="capacity_addition_max",
                                                    data=optimization_setup.initialize_component(cls,
                                                                                                 "capacity_addition_max",
                                                                                                 index_names=[
                                                                                                     "set_technologies",
                                                                                                     "set_capacity_types"],
                                                                                                 capacity_types=True),
                                                    doc='Parameter which specifies the maximum capacity addition that can be installed')
        # unbounded capacity addition
        optimization_setup.parameters.add_parameter(name="capacity_addition_unbounded",
                                                    data=optimization_setup.initialize_component(cls,
                                                                                                 "capacity_addition_unbounded",
                                                                                                 index_names=[
                                                                                                     "set_technologies"]),
                                                    doc='Parameter which specifies the unbounded capacity addition that can be added each year (only for delayed technology deployment)')
        # lifetime existing technologies
        optimization_setup.parameters.add_parameter(name="lifetime_existing",
                                                    data=optimization_setup.initialize_component(cls,
                                                                                                 "lifetime_existing",
                                                                                                 index_names=[
                                                                                                     "set_technologies",
                                                                                                     "set_location",
                                                                                                     "set_technologies_existing"]),
                                                    doc='Parameter which specifies the remaining lifetime of an existing technology')
        # lifetime existing technologies
        optimization_setup.parameters.add_parameter(name="capex_capacity_existing",
                                                    data=optimization_setup.initialize_component(cls,
                                                                                                 "capex_capacity_existing",
                                                                                                 index_names=[
                                                                                                     "set_technologies",
                                                                                                     "set_capacity_types",
                                                                                                     "set_location",
                                                                                                     "set_technologies_existing"],
                                                                                                 capacity_types=True),
                                                    doc='Parameter which specifies the total capex of an existing technology which still has to be paid')
        # variable specific opex
        optimization_setup.parameters.add_parameter(name="opex_specific_variable",
                                                    data=optimization_setup.initialize_component(cls,
                                                                                                 "opex_specific_variable",
                                                                                                 index_names=[
                                                                                                     "set_technologies",
                                                                                                     "set_location",
                                                                                                     "set_time_steps_operation"]),
                                                    doc='Parameter which specifies the variable specific opex')
        # fixed specific opex
        optimization_setup.parameters.add_parameter(name="opex_specific_fixed",
                                                    data=optimization_setup.initialize_component(cls,
                                                                                                 "opex_specific_fixed",
                                                                                                 index_names=[
                                                                                                     "set_technologies",
                                                                                                     "set_capacity_types",
                                                                                                     "set_location",
                                                                                                     "set_time_steps_yearly"],
                                                                                                 capacity_types=True),
                                                    doc='Parameter which specifies the fixed annual specific opex')
        # lifetime newly built technologies
        optimization_setup.parameters.add_parameter(name="lifetime",
                                                    data=optimization_setup.initialize_component(cls, "lifetime",
                                                                                                 index_names=[
                                                                                                     "set_technologies"]),
                                                    doc='Parameter which specifies the lifetime of a newly built technology')
        # construction_time newly built technologies
        optimization_setup.parameters.add_parameter(name="construction_time",
                                                    data=optimization_setup.initialize_component(cls,
                                                                                                 "construction_time",
                                                                                                 index_names=[
                                                                                                     "set_technologies"]),
                                                    doc='Parameter which specifies the construction time of a newly built technology')
        # maximum diffusion rate, i.e., increase in capacity
        optimization_setup.parameters.add_parameter(name="max_diffusion_rate",
                                                    data=optimization_setup.initialize_component(cls,
                                                                                                 "max_diffusion_rate",
                                                                                                 index_names=[
                                                                                                     "set_technologies",
                                                                                                     "set_time_steps_yearly"]),
                                                    doc="Parameter which specifies the maximum diffusion rate which is the maximum increase in capacity between investment steps")
        # capacity_limit of technologies
        optimization_setup.parameters.add_parameter(name="capacity_limit",
<<<<<<< HEAD
                                                    data=optimization_setup.initialize_component(cls, "capacity_limit",
                                                                                                 index_names=[
                                                                                                     "set_technologies",
                                                                                                     "set_capacity_types",
                                                                                                     "set_location"],
                                                                                                 capacity_types=True),
                                                    doc='Parameter which specifies the capacity limit of technologies')
=======
            data=optimization_setup.initialize_component(cls, "capacity_limit", index_names=["set_technologies", "set_capacity_types", "set_location", "set_time_steps_yearly"], capacity_types=True),
            doc='Parameter which specifies the capacity limit of technologies')
>>>>>>> cf62099f
        # minimum load relative to capacity
        optimization_setup.parameters.add_parameter(name="min_load",
                                                    data=optimization_setup.initialize_component(cls, "min_load",
                                                                                                 index_names=[
                                                                                                     "set_technologies",
                                                                                                     "set_capacity_types",
                                                                                                     "set_location",
                                                                                                     "set_time_steps_operation"],
                                                                                                 capacity_types=True),
                                                    doc='Parameter which specifies the minimum load of technology relative to installed capacity')
        # maximum load relative to capacity
        optimization_setup.parameters.add_parameter(name="max_load",
                                                    data=optimization_setup.initialize_component(cls, "max_load",
                                                                                                 index_names=[
                                                                                                     "set_technologies",
                                                                                                     "set_capacity_types",
                                                                                                     "set_location",
                                                                                                     "set_time_steps_operation"],
                                                                                                 capacity_types=True),
                                                    doc='Parameter which specifies the maximum load of technology relative to installed capacity')
        # carbon intensity
<<<<<<< HEAD
        optimization_setup.parameters.add_parameter(name="carbon_intensity_technology",
                                                    data=optimization_setup.initialize_component(cls,
                                                                                                 "carbon_intensity_technology",
                                                                                                 index_names=[
                                                                                                     "set_technologies",
                                                                                                     "set_location"]),
                                                    doc='Parameter which specifies the carbon intensity of each technology')

        # anyaxie
        if optimization_setup.system["use_endogenous_learning"]:
            optimization_setup.parameters.add_parameter(name="learning_rate",
                                                        data=optimization_setup.initialize_component(cls, "learning_rate",
                                                        index_names=[ "set_technologies"]),
                                                        doc='Parameter which specifies the learning rate of the technology')
            optimization_setup.parameters.add_parameter(name="global_share_factor",
                                                        data=optimization_setup.initialize_component(cls, "global_share_factor",
                                                        index_names=["set_technologies"]),
                                                        doc='Parameter which specifies the global share factor of the technology')
            optimization_setup.parameters.add_parameter(name="total_cost_pwa_points_lower_bound",
                                                        data=optimization_setup.initialize_component(cls,"total_cost_pwa_points_lower_bound",
                                                        index_names=["set_technologies", "set_capacity_types", "set_total_cost_pwa_segments"],
                                                        capacity_types=True),
                                                        doc='Parameter which specifies the lower bound of the pwa of total cost function')
            optimization_setup.parameters.add_parameter(name="total_cost_pwa_points_upper_bound",
                                                        data=optimization_setup.initialize_component(cls,"total_cost_pwa_points_upper_bound",
                                                        index_names=["set_technologies", "set_capacity_types", "set_total_cost_pwa_segments"],
                                                        capacity_types=True),
                                                        doc='Parameter which specifies the upper bound of the pwa of total cost function')
            optimization_setup.parameters.add_parameter(name="total_cost_pwa_TC_lower_bound",
                                                        data=optimization_setup.initialize_component(cls,"total_cost_pwa_TC_lower_bound",
                                                        index_names=["set_technologies", "set_capacity_types", "set_total_cost_pwa_segments"],
                                                        capacity_types=True),
                                                        doc='Parameter which specifies the lower bound of the pwa of total cost function')
            optimization_setup.parameters.add_parameter(name="total_cost_pwa_TC_upper_bound",
                                                        data=optimization_setup.initialize_component(cls,"total_cost_pwa_TC_upper_bound",
                                                        index_names=["set_technologies", "set_capacity_types", "set_total_cost_pwa_segments"],
                                                        capacity_types=True),
                                                        doc='Parameter which specifies the upper bound of the pwa of total cost function')
            optimization_setup.parameters.add_parameter(name="total_cost_pwa_intersect",
                                                        data=optimization_setup.initialize_component(cls,"total_cost_pwa_intersect",
                                                        index_names=["set_technologies", "set_capacity_types", "set_total_cost_pwa_segments"],
                                                        capacity_types=True),
                                                        doc='Parameter which specifies the intersect of the pwa of total cost function')
            optimization_setup.parameters.add_parameter(name="total_cost_pwa_slope",
                                                        data=optimization_setup.initialize_component(cls,"total_cost_pwa_slope",
                                                        index_names=["set_technologies", "set_capacity_types", "set_total_cost_pwa_segments"],
                                                        capacity_types=True),
                                                        doc='Parameter which specifies the slope of the pwa of total cost function')
            optimization_setup.parameters.add_parameter(name="total_cost_pwa_initial_global_cost",
                                                        data=optimization_setup.initialize_component(cls,"total_cost_pwa_initial_global_cost",
                                                        index_names=["set_technologies", "set_capacity_types"],
                                                        capacity_types=True),
                                                        doc='Parameter which specifies the initital total global cost of the pwa of total cost function')
            optimization_setup.parameters.add_parameter(name="total_cost_pwa_initial_unit_cost",
                                                        data=optimization_setup.initialize_component(cls,"total_cost_pwa_initial_unit_cost",
                                                        index_names=["set_technologies", "set_capacity_types"],
                                                        capacity_types=True),
                                                        doc='Parameter which specifies the initital unit cost of the technology')



        # Helper params
        t0 = time.perf_counter()
        optimization_setup.parameters.add_helper_parameter(name="existing_capacities",
                                                           data=cls.get_existing_quantity(optimization_setup,
                                                                                          type_existing_quantity="capacity"))
        optimization_setup.parameters.add_helper_parameter(name="existing_capex",
                                                           data=cls.get_existing_quantity(optimization_setup,
                                                                                          type_existing_quantity="cost_capex",
                                                                                          time_step_type="yearly"))




        t1 = time.perf_counter()
        logging.debug(f"Helper Params took {t1 - t0:.4f} seconds")

=======
        optimization_setup.parameters.add_parameter(name="carbon_intensity_technology", data=optimization_setup.initialize_component(cls, "carbon_intensity_technology", index_names=["set_technologies", "set_location"]),
            doc='Parameter which specifies the carbon intensity of each technology')
        # calculate additional existing parameters
        optimization_setup.parameters.add_parameter(name="existing_capacities", data=cls.get_existing_quantity(optimization_setup, type_existing_quantity="capacity"),
                                                    doc="Parameter which specifies the total available capacity of existing technologies at the beginning of the optimization")
        optimization_setup.parameters.add_parameter(name="existing_capex",data=cls.get_existing_quantity(optimization_setup,type_existing_quantity="cost_capex"),
                                                    doc="Parameter which specifies the total capex of existing technologies at the beginning of the optimization")
>>>>>>> cf62099f
        # add pe.Param of the child classes
        for subclass in cls.__subclasses__():
            subclass.construct_params(optimization_setup)

    @classmethod
    def construct_vars(cls, optimization_setup):
        """ constructs the pe.Vars of the class <Technology>
        :param optimization_setup: The OptimizationSetup """

        model = optimization_setup.model
        variables = optimization_setup.variables
        sets = optimization_setup.sets

        def capacity_bounds(tech, capacity_type, loc, time):
            """ 
            # TODO: This could be vectorized
            return bounds of capacity for bigM expression
            :param tech: tech index
            :param capacity_type: either power or energy
            :param loc: location of capacity
            :param time: investment time step
            :return bounds: bounds of capacity"""
            # bounds only needed for Big-M formulation, thus if any technology is modeled with on-off behavior
            if tech in techs_on_off:
                system = optimization_setup.system
                params = optimization_setup.parameters.dict_parameters
                if capacity_type == system["set_capacity_types"][0]:
                    energy_string = ""
                else:
                    energy_string = "_energy"
                capacity_existing = getattr(params, "capacity_existing" + energy_string)
                capacity_addition_max = getattr(params, "capacity_addition_max" + energy_string)
                capacity_limit = getattr(params, "capacity_limit" + energy_string)
                capacities_existing = 0
                for id_technology_existing in sets["set_technologies_existing"][tech]:
                    if params.lifetime_existing[tech, loc, id_technology_existing] > params.lifetime[tech]:
                        if time > params.lifetime_existing[tech, loc, id_technology_existing] - params.lifetime[tech]:
                            capacities_existing += capacity_existing[tech, capacity_type, loc, id_technology_existing]
                    elif time <= params.lifetime_existing[tech, loc, id_technology_existing] + 1:
                        capacities_existing += capacity_existing[tech, capacity_type, loc, id_technology_existing]

<<<<<<< HEAD
                capacity_addition_max = len(sets["set_time_steps_yearly"]) * _capacity_addition_max[tech, capacity_type]
                max_capacity_limit = _capacity_limit[tech, capacity_type, loc]
                bound_capacity = min(capacity_addition_max + capacities_existing,
                                     max_capacity_limit + capacities_existing)
=======
                capacity_addition_max = len(sets["set_time_steps_yearly"]) * capacity_addition_max[tech, capacity_type]
                max_capacity_limit = capacity_limit[tech, capacity_type, loc, time]
                bound_capacity = min(capacity_addition_max + capacities_existing, max_capacity_limit + capacities_existing)
>>>>>>> cf62099f
                return 0, bound_capacity
            else:
                return 0, np.inf

        # bounds only needed for Big-M formulation, thus if any technology is modeled with on-off behavior
        techs_on_off = cls.create_custom_set(["set_technologies", "set_on_off"], optimization_setup)[0]
        # construct pe.Vars of the class <Technology>
        # capacity technology
        variables.add_variable(model, name="capacity", index_sets=cls.create_custom_set(
            ["set_technologies", "set_capacity_types", "set_location", "set_time_steps_yearly"], optimization_setup),
                               bounds=capacity_bounds, doc='size of installed technology at location l and time t')
        # built_capacity technology
        variables.add_variable(model, name="capacity_addition", index_sets=cls.create_custom_set(
            ["set_technologies", "set_capacity_types", "set_location", "set_time_steps_yearly"], optimization_setup),
                               bounds=(0, np.inf),
                               doc='size of built technology (invested capacity after construction) at location l and time t')
        # invested_capacity technology
        variables.add_variable(model, name="capacity_investment", index_sets=cls.create_custom_set(
            ["set_technologies", "set_capacity_types", "set_location", "set_time_steps_yearly"], optimization_setup),
                               bounds=(0, np.inf), doc='size of invested technology at location l and time t')
        # anyaxie:
        if not optimization_setup.system["use_endogenous_learning"]:
            # capex of building capacity
            variables.add_variable(model, name="cost_capex", index_sets=cls.create_custom_set(
                ["set_technologies", "set_capacity_types", "set_location", "set_time_steps_yearly"], optimization_setup),
                                   bounds=(0, np.inf), doc='capex for building technology at location l and time t')
        else:
            variables.add_variable(model, name="cost_capex", index_sets=cls.create_custom_set(
                ["set_technologies", "set_capacity_types", "set_time_steps_yearly"],
                optimization_setup),
                                   bounds=(0, np.inf), doc='capex for building technology at location l and time t')

        # annual capex of having capacity
        variables.add_variable(model, name="capex_yearly", index_sets=cls.create_custom_set(
            ["set_technologies", "set_capacity_types", "set_location", "set_time_steps_yearly"], optimization_setup),
                               bounds=(0, np.inf), doc='annual capex for having technology at location l')
        # total capex
        variables.add_variable(model, name="cost_capex_total", index_sets=sets["set_time_steps_yearly"],
                               bounds=(0, np.inf),
                               doc='total capex for installing all technologies in all locations at all times')
        # opex
        variables.add_variable(model, name="cost_opex", index_sets=cls.create_custom_set(
            ["set_technologies", "set_location", "set_time_steps_operation"], optimization_setup),
                               bounds=(0, np.inf), doc="opex for operating technology at location l and time t")
        # total opex
        variables.add_variable(model, name="cost_opex_total", index_sets=sets["set_time_steps_yearly"],
                               bounds=(0, np.inf), doc="total opex all technologies and locations in year y")
        # yearly opex
        variables.add_variable(model, name="opex_yearly", index_sets=cls.create_custom_set(
            ["set_technologies", "set_location", "set_time_steps_yearly"], optimization_setup),
                               bounds=(0, np.inf), doc="yearly opex for operating technology at location l and year y")
        # carbon emissions
        variables.add_variable(model, name="carbon_emissions_technology", index_sets=cls.create_custom_set(
            ["set_technologies", "set_location", "set_time_steps_operation"], optimization_setup),
                               doc="carbon emissions for operating technology at location l and time t")
        # total carbon emissions technology
        variables.add_variable(model, name="carbon_emissions_technology_total",
                               index_sets=sets["set_time_steps_yearly"],
                               doc="total carbon emissions for operating technology at location l and time t")

        # anyaxie
        if optimization_setup.system["use_endogenous_learning"]:
            # yearly capex as sum over all nodes
            variables.add_variable(model, name="capex_yearly_all_positions", index_sets=cls.create_custom_set(
                ["set_technologies", "set_capacity_types", "set_time_steps_yearly"], optimization_setup),
                                   bounds=(0, np.inf), doc="yearly capex of technology h over all positions")
            # global cumulative capacity
            variables.add_variable(model, name="global_cumulative_capacity", index_sets=cls.create_custom_set(
                ["set_technologies", "set_capacity_types", "set_time_steps_yearly"], optimization_setup),
                                   bounds=(0, np.inf), doc="learning-inducing capacity of technology h in period y")
            # segement selection for pwa total cost binary variables
            variables.add_variable(model, name="total_cost_pwa_segment_selection", index_sets=cls.create_custom_set(
                ["set_technologies", "set_capacity_types", "set_time_steps_yearly", "set_total_cost_pwa_segments"],optimization_setup),
                                   binary=True, doc="segment selection binary variable")
            # segment position variable for cumulative global capacity
            variables.add_variable(model, name="total_cost_pwa_cum_capacity_segment_position",index_sets=cls.create_custom_set(
                ["set_technologies", "set_capacity_types", "set_time_steps_yearly","set_total_cost_pwa_segments"], optimization_setup),
                                   bounds=(0, np.inf), doc="cumulative global capacity of technology y in year y in segment w")
            # total global cost variable
            variables.add_variable(model, name="total_cost_pwa_global_cost", index_sets=cls.create_custom_set(
                ["set_technologies", "set_capacity_types", "set_time_steps_yearly"], optimization_setup),
                                     bounds=(0, np.inf), doc="total global cost of technology h in period y")
            # todo: remove this if possible?
            # total global initial cost variable
            variables.add_variable(model, name="total_cost_pwa_global_cost_initial", index_sets=cls.create_custom_set(
                ["set_technologies", "set_capacity_types"], optimization_setup),
                                     bounds=(0, np.inf), doc="total global initial cost of technology h in period y")

        # install technology
        # Note: binary variables are written into the lp file by linopy even if they are not relevant for the optimization,
        # which makes all problems MIPs. Therefore, we only add binary variables, if really necessary. Gurobi can handle this
        # by noting that the binary variables are not part of the model, however, only if there are no binary variables at all,
        # it is possible to get the dual values of the constraints.
        mask = cls._technology_installation_mask(optimization_setup)
        if mask.any():
            variables.add_variable(model, name="technology_installation", index_sets=cls.create_custom_set(
                ["set_technologies", "set_capacity_types", "set_location", "set_time_steps_yearly"],
                optimization_setup),
                                   binary=True, doc='installment of a technology at location l and time t', mask=mask)

        # add pe.Vars of the child classes
        for subclass in cls.__subclasses__():
            subclass.construct_vars(optimization_setup)

    @classmethod
    def construct_constraints(cls, optimization_setup):
        """ constructs the pe.Constraints of the class <Technology>

        :param optimization_setup: The OptimizationSetup """
        model = optimization_setup.model
        constraints = optimization_setup.constraints
        sets = optimization_setup.sets
        # construct pe.Constraints of the class <Technology>
        rules = TechnologyRules(optimization_setup)
        #  technology capacity_limit
        constraints.add_constraint_block(model, name="constraint_technology_capacity_limit",
                                         constraint=rules.constraint_technology_capacity_limit_block(),
                                         doc='limited capacity of  technology depending on loc and time')
        # minimum capacity
        constraints.add_constraint_block(model, name="constraint_technology_min_capacity_addition",
                                         constraint=rules.constraint_technology_min_capacity_addition_block(),
                                         doc='min capacity of technology that can be installed')
        # maximum capacity
        constraints.add_constraint_block(model, name="constraint_technology_max_capacity_addition",
                                         constraint=rules.constraint_technology_max_capacity_addition_block(),
                                         doc='max capacity of technology that can be installed')
        # construction period
        constraints.add_constraint_block(model, name="constraint_technology_construction_time",
                                         constraint=rules.constraint_technology_construction_time_block(),
                                         doc='lead time in which invested technology is constructed')
        # lifetime
        constraints.add_constraint_block(model, name="constraint_technology_lifetime",
                                         constraint=rules.constraint_technology_lifetime_block(),
                                         doc='calculate all existing capacity in certain year')
        # limit diffusion rate
        constraints.add_constraint_block(model, name="constraint_technology_diffusion_limit",
                                         constraint=rules.constraint_technology_diffusion_limit_block(),
                                         doc="limit the newly built capacity by the existing knowledge stock")
        # limit diffusion rate total
        constraints.add_constraint_block(model, name="constraint_technology_diffusion_limit_total",
                                         constraint=rules.constraint_technology_diffusion_limit_total_block(),
                                         doc="limit the newly built capacity by the existing knowledge stock for the entire energy system")
        # limit max load by installed capacity
        constraints.add_constraint_block(model, name="constraint_capacity_factor",
                                         constraint=rules.constraint_capacity_factor_block(),
                                         doc='limit max load by installed capacity')
        # annual capex of having capacity
        if not optimization_setup.system["use_endogenous_learning"]:
            constraints.add_constraint_block(model, name="constraint_capex_yearly",
                                             constraint=rules.constraint_capex_yearly_block(),
                                             doc='annual capex of having capacity of technology.')
        # total capex of all technologies
        constraints.add_constraint_rule(model, name="constraint_cost_capex_total",
                                        index_sets=sets["set_time_steps_yearly"],
                                        rule=rules.constraint_cost_capex_total_rule,
                                        doc='total capex of all technology that can be installed.')
        # calculate opex
        constraints.add_constraint_block(model, name="constraint_opex_technology",
                                         constraint=rules.constraint_opex_technology_block(),
                                         doc="opex for each technology at each location and time step")
        # yearly opex
        constraints.add_constraint_block(model, name="constraint_opex_yearly",
                                         constraint=rules.constraint_opex_yearly_block(),
                                         doc='total opex of all technology that are operated.')
        # total opex of all technologies
        constraints.add_constraint_rule(model, name="constraint_cost_opex_total",
                                        index_sets=sets["set_time_steps_yearly"],
                                        rule=rules.constraint_cost_opex_total_rule,
                                        doc='total opex of all technology that are operated.')
        # carbon emissions of technologies
        constraints.add_constraint_block(model, name="constraint_carbon_emissions_technology",
                                         constraint=rules.constraint_carbon_emissions_technology_block(),
                                         doc="carbon emissions for each technology at each location and time step")
        # total carbon emissions of technologies
        constraints.add_constraint_block(model, name="constraint_carbon_emissions_technology_total",
                                         constraint=rules.constraint_carbon_emissions_technology_total_block(),
                                         doc="total carbon emissions for each technology at each location and time step")

        # anyaxie
        if optimization_setup.system["use_endogenous_learning"]:
            # todo: remove this if possible?
            # helper constraint for variable - parameter problem
            constraints.add_constraint_block(model, name="constraint_total_cost_pwa_initial_global_cost",
                                             constraint=rules.constraint_total_cost_pwa_initial_global_cost_block(),
                                             doc="helper constraint for variable - parameter problem")
            # segment capacity sum
            constraints.add_constraint_block(model, name="constraint_pwa_total_cost_global_cum_capacity_segment",
                                             constraint=rules.constraint_pwa_total_cost_global_cum_capacity_segment_block(),
                                                doc="segment capacity sum for pwa of cumulative cost")

            # segment capacity upper bounds
            constraints.add_constraint_block(model, name="constraint_pwa_total_cost_cum_capacity_upper_bound",
                                             constraint=rules.constraint_pwa_total_cost_cum_capacity_upper_bound_block(),
                                             doc="segment capacity upper bounds for pwa of cumulative cost")

            # segment capacity lower bounds
            constraints.add_constraint_block(model, name="constraint_pwa_total_cost_cum_capacity_lower_bound",
                                             constraint=rules.constraint_pwa_total_cost_cum_capacity_lower_bound_block(),
                                                doc="segment capacity lower bounds for pwa of cumulative cost")


            # segment selection pwa of total cost
            constraints.add_constraint_block(model, name="constraint_pwa_total_cost_segment_selection",
                                             constraint=rules.constraint_pwa_total_cost_segment_selection_block(),
                                             doc="segment selection with binary variable for pwa of cumulative cost")


            # pwa approximation for total cumulative cost
            constraints.add_constraint_block(model, name="constraint_total_global_cost",
                                             constraint=rules.constraint_approximate_total_global_cost_block(),
                                             doc="approximation of cumulative cost with pwa")

            # constraint for cumulative global capacity
            constraints.add_constraint_block(model, name="constraint_cum_global_capacity",
                                             constraint=rules.constraint_global_cum_capacity_block(),
                                             doc="constraint for cumulative global capacity")

            # sum of capacities as difference of total cumulative cost over all nodes
            constraints.add_constraint_block(model, name="constraint_capex_yearly_all_positions",
                                             constraint=rules.constraint_capex_yearly_all_positions_block(),
                                             doc="yearly capex of all nodes as difference of total cumulative cost between timesteps")
            
            # todo: can you remove this?                                             
            # cost capex constraint 
            constraints.add_constraint_block(model, name="constraint_cost_capex", constraint=rules.constraint_cost_capex_block(),
                                             doc="Create link for cost_capex")




        # disjunct if technology is on
        # the disjunction variables
        variables = optimization_setup.variables
        index_vals, _ = cls.create_custom_set(
            ["set_technologies", "set_on_off", "set_capacity_types", "set_location", "set_time_steps_operation"],
            optimization_setup)
        index_names = ["on_off_technologies", "on_off_capacity_types", "on_off_locations",
                       "on_off_time_steps_operation"]
        variables.add_variable(model, name="tech_on_var",
                               index_sets=(index_vals, index_names),
                               doc="Binary variable which equals 1 when technology is switched on at location l and time t", binary=True)
        variables.add_variable(model, name="tech_off_var",
                               index_sets=(index_vals, index_names),
<<<<<<< HEAD
                               doc="The tech off var", binary=True)
        model.add_constraints(model.variables["tech_on_var"] + model.variables["tech_off_var"] == 1,
                              name="tech_on_off_cons")
=======
                               doc="Binary variable which equals 1 when technology is switched off at location l and time t", binary=True)
        model.add_constraints(model.variables["tech_on_var"] + model.variables["tech_off_var"] == 1, name="tech_on_off_cons")
>>>>>>> cf62099f
        n_cons = model.constraints.ncons

        # disjunct if technology is on
        constraints.add_constraint_rule(model, name="disjunct_on_technology",
                                        index_sets=cls.create_custom_set(
                                            ["set_technologies", "set_on_off", "set_capacity_types", "set_location",
                                             "set_time_steps_operation"], optimization_setup),
                                        rule=rules.disjunct_on_technology_rule,
                                        doc="disjunct to indicate that technology is on")
        # disjunct if technology is off
        constraints.add_constraint_rule(model, name="disjunct_off_technology",
                                        index_sets=cls.create_custom_set(
                                            ["set_technologies", "set_on_off", "set_capacity_types", "set_location",
                                             "set_time_steps_operation"], optimization_setup),
                                        rule=rules.disjunct_off_technology_rule,
                                        doc="disjunct to indicate that technology is off")

        # if nothing was added we can remove the tech vars again
        if model.constraints.ncons == n_cons:
            model.constraints.remove("tech_on_off_cons")
            model.variables.remove("tech_on_var")
            model.variables.remove("tech_off_var")

        # add pe.Constraints of the child classes
        for subclass in cls.__subclasses__():
            logging.info(f"Construct pe.Constraints of {subclass.__name__}")
            subclass.construct_constraints(optimization_setup)

    @classmethod
    def _technology_installation_mask(cls, optimization_setup):
        """check if the binary variable is necessary

        :param optimization_setup: optimization setup object"""
        params = optimization_setup.parameters
        model = optimization_setup.model
        sets = optimization_setup.sets

        mask = xr.DataArray(False, coords=[model.variables.coords["set_time_steps_yearly"],
                                           model.variables.coords["set_technologies"],
                                           model.variables.coords["set_capacity_types"],
                                           model.variables.coords["set_location"], ])

        # used in transport technology
        techs = list(sets["set_transport_technologies"])
        techs = list(sets["set_transport_technologies"])
        if len(techs) > 0:
            edges = list(sets["set_edges"])
            sub_mask = (params.distance.loc[techs, edges] * params.capex_per_distance_transport.loc[techs, edges] != 0)
            sub_mask = sub_mask.rename({"set_transport_technologies": "set_technologies", "set_edges": "set_location"})
            mask.loc[:, techs, :, edges] |= sub_mask

        # used in constraint_technology_min_capacity_addition
        mask = mask | (params.capacity_addition_min.notnull() & (params.capacity_addition_min != 0))

<<<<<<< HEAD
        # used in constraint_technology_max_capacity
        index_values, index_names = Element.create_custom_set(
            ["set_technologies", "set_capacity_types", "set_location", "set_time_steps_yearly"], optimization_setup)
=======
        # used in constraint_technology_max_capacity_addition
        index_values, index_names = Element.create_custom_set(["set_technologies", "set_capacity_types", "set_location", "set_time_steps_yearly"], optimization_setup)
>>>>>>> cf62099f
        index = ZenIndex(index_values, index_names)
        sub_mask = (params.capacity_addition_max.notnull() & (params.capacity_addition_max != np.inf) & (
                    params.capacity_addition_max != 0))
        for tech, capacity_type in index.get_unique([0, 1]):
            locs = index.get_values(locs=[tech, capacity_type], levels=2, unique=True)
            mask.loc[:, tech, capacity_type, locs] |= sub_mask.loc[tech, capacity_type]

        return mask

    @classmethod
    def get_existing_quantity(cls, optimization_setup, type_existing_quantity):
        """
        get existing capacities of all technologies
        :param optimization_setup: The OptimizationSetup the element is part of
        :param type_existing_quantity: capacity or cost_capex
        :return: The existing capacities
        """

        index_values, index_names = Element.create_custom_set(
            ["set_technologies", "set_capacity_types", "set_location", "set_time_steps_yearly"], optimization_setup)
        # get all the capacities
        index_arrs = IndexSet.tuple_to_arr(index_values, index_names)
        coords = [optimization_setup.sets.get_coord(data, name) for data, name in zip(index_arrs, index_names)]
        existing_quantities = xr.DataArray(np.nan, coords=coords, dims=index_names)
        values = np.zeros(len(index_values))
        for i, (tech, capacity_type, loc, time) in enumerate(index_values):
            values[i] = Technology.get_available_existing_quantity(optimization_setup, tech, capacity_type, loc, time,
                                                                   type_existing_quantity=type_existing_quantity)
        existing_quantities.loc[index_arrs] = values
        return existing_quantities


class TechnologyRules(GenericRule):
    """
    Rules for the Technology class
    """

    def __init__(self, optimization_setup):
        """
        Inits the rules
        :param optimization_setup: OptimizationSetup of the element
        """

        super().__init__(optimization_setup)

    # Disjunctive Constraints
    # -----------------------

    def disjunct_on_technology_rule(self, tech, capacity_type, loc, time):
        """definition of disjunct constraints if technology is On
        iterate through all subclasses to find corresponding implementation of disjunct constraints

        :param tech: technology
        :param capacity_type: capacity type
        :param loc: location
        :param time: time step
        """
        for subclass in Technology.__subclasses__():
            if tech in self.optimization_setup.get_all_names_of_elements(subclass):
                # extract the relevant binary variable (not scalar, .loc is necessary)
                binary_var = self.optimization_setup.model.variables["tech_on_var"].loc[tech, capacity_type, loc, time]
                subclass.disjunct_on_technology_rule(self.optimization_setup, tech, capacity_type, loc, time,
                                                     binary_var)
                return None

    def disjunct_off_technology_rule(self, tech, capacity_type, loc, time):
        """definition of disjunct constraints if technology is off
        iterate through all subclasses to find corresponding implementation of disjunct constraints

        :param tech: technology
        :param capacity_type: capacity type
        :param loc: location
        :param time: time step
        """
        for subclass in Technology.__subclasses__():
            if tech in self.optimization_setup.get_all_names_of_elements(subclass):
                # extract the relevant binary variable (not scalar, .loc is necessary)
                binary_var = self.optimization_setup.model.variables["tech_off_var"].loc[tech, capacity_type, loc, time]
                subclass.disjunct_off_technology_rule(self.optimization_setup, tech, capacity_type, loc, time,
                                                      binary_var)
                return None

    # Rule-based constraints
    # -----------------------

    def constraint_cost_capex_total_rule(self, year):
        """ sums over all technologies to calculate total capex

        .. math::
            CAPEX_y = \\sum_{h\\in\mathcal{H}}\\sum_{p\\in\mathcal{P}}A_{h,p,y}+\\sum_{k\\in\mathcal{K}}\\sum_{n\\in\mathcal{N}}A^\mathrm{e}_{k,n,y}

        :param year: yearly time step
        :return: linopy constraint
        """
        ### index sets
        # skipped because rule-based constraint

        ### masks
        # skipped because rule-based constraint

        ### index loop
        # skipped because rule-based constraint

        ### auxiliary calculations
        if self.system["use_endogenous_learning"]:
            term_sum_yearly = self.variables["capex_yearly_all_positions"].loc[..., year].sum()
        else:
            term_sum_yearly = self.variables["capex_yearly"].loc[..., year].sum()

        ### formulate constraint
        lhs = (self.variables["cost_capex_total"].loc[year]
               - term_sum_yearly)
        rhs = 0
        constraints = lhs == rhs

        ### return
        return self.constraints.return_contraints(constraints)

    def constraint_cost_opex_total_rule(self, year):
        """ sums over all technologies to calculate total opex

        .. math::
            OPEX_y = \sum_{h\in\mathcal{H}}\sum_{p\in\mathcal{P}} OPEX_{h,p,y}

        :param year: yearly time step
        :return: linopy constraint
        """

        ### index sets
        # skipped because rule-based constraint

        ### masks
        # skipped because rule-based constraint

        ### index loop
        # skipped because rule-based constraint

        ### auxiliary calculations
        term_sum_yearly = self.variables["opex_yearly"].loc[..., year].sum()

        ### formulate constraint
        lhs = (self.variables["cost_opex_total"].loc[year]
               - term_sum_yearly)
        rhs = 0
        constraints = lhs == rhs

        ### return
        return self.constraints.return_contraints(constraints)

    # Block-based constraints
    # -----------------------

    def constraint_technology_capacity_limit_block(self):
        """limited capacity_limit of technology

        .. math::
            \mathrm{if\ existing\ capacities\ < capacity\ limit}\ s^\mathrm{max}_{h,p,y} \geq S_{h,p,y}
        .. math::
            \mathrm{else}\ \Delta S_{h,p,y} = 0

        :return: linopy constraints
        """

        ### index sets
        # not necessary

        ### masks
        # create the masks for the two cases, m1 for capacity_limit not reached, m2 for capacity_limit reached
        m1 = (self.parameters.capacity_limit != np.inf) & (
                    self.parameters.existing_capacities < self.parameters.capacity_limit)
        m2 = (self.parameters.capacity_limit != np.inf) & ~(
                    self.parameters.existing_capacities < self.parameters.capacity_limit)

        ### index loop
        # not necessary

        ### auxiliary calculations
        # not necessary

        ### formulate constraint
        # Note that this constraint has a different sign for the two cases
        lhs = self.variables["capacity"].where(m1) + self.variables["capacity_addition"].where(m2)
        rhs = self.parameters.capacity_limit.where(m1, 0.0)
        sign = xr.DataArray("<=", coords=self.variables["capacity"].coords).where(m1, "=")
        constraints = AnonymousConstraint(lhs, sign, rhs)

        ### return
        return self.constraints.return_contraints(constraints)

    def constraint_technology_min_capacity_addition_block(self):
        """ min capacity addition of technology

        .. math::
            s^\mathrm{add, min}_{h} B_{i,p,y} \le \Delta S_{h,p,y}

        :return: linopy constraints
        """

        ### index sets
        index_values, index_names = Element.create_custom_set(
            ["set_technologies", "set_capacity_types", "set_location", "set_time_steps_yearly"],
            self.optimization_setup)
        index = ZenIndex(index_values, index_names)
        tech_arr, capacity_type_arr = index.get_unique(["set_technologies", "set_capacity_types"], as_array=True)

        ### masks
        # we create a mask here only to avoid having constraints with binary variables when it's not necessary
        # passing constraints with binary variables to gurobi, even of the type 0 * binary_var, means that no
        # dual variables are returned
        mask = xr.zeros_like(self.parameters.capacity_addition_min, dtype=bool)
        mask.loc[tech_arr, capacity_type_arr] = True
        mask &= self.parameters.capacity_addition_min != 0

        ### index loop
        # not necessary

        ### auxiliary calculations
        # if the mask is empty, we don't need to do anything and abort here
        if not mask.any():
            return []

        ### formulate constraint
        lhs = mask * (self.parameters.capacity_addition_min * self.variables["technology_installation"]
                      - self.variables["capacity_addition"])
        rhs = 0
        constraints = lhs <= rhs

        ### return
        return self.constraints.return_contraints(constraints, mask=mask)

    def constraint_technology_max_capacity_addition_block(self):
        """max capacity addition of technology

        .. math::
            s^\mathrm{add, max}_{h} B_{i,p,y} \ge \Delta S_{h,p,y}

        :return: linopy constraints
        """

        ### index sets
        index_values, index_names = Element.create_custom_set(
            ["set_technologies", "set_capacity_types", "set_location", "set_time_steps_yearly"],
            self.optimization_setup)
        index = ZenIndex(index_values, index_names)

        ### masks
        # not necessary

        ### index loop
        constraints = []
        for tech, capacity_type in index.get_unique(["set_technologies", "set_capacity_types"]):
            # not that the else here is just a dummy
            if self.parameters.capacity_addition_max.loc[tech, capacity_type] != np.inf:

                ### auxiliary calculations
                # we only want a constraints with a binary variable if the corresponding max_built_capacity is not zero
                if np.any(self.parameters.capacity_addition_max.loc[tech, capacity_type].notnull() & (
                        self.parameters.capacity_addition_max.loc[tech, capacity_type] != 0)):
                    term_installation = self.parameters.capacity_addition_max.loc[tech, capacity_type].item() * \
                                        self.variables["technology_installation"].loc[tech, capacity_type]
                else:
                    # dummy
                    term_installation = self.variables["capacity_addition"].loc[tech, capacity_type].where(False)

                ### formulate constraint
                lhs = (- self.variables["capacity_addition"].loc[tech, capacity_type]
                       + term_installation)
                rhs = 0
                constraints.append(lhs >= rhs)

            else:
                # a dummy
                constraints.append(
                    np.nan * self.variables["capacity_addition"].loc[tech, capacity_type].where(False) == np.nan)

        ### return
        return self.constraints.return_contraints(constraints,
                                                  model=self.model,
                                                  index_values=index.get_unique(
                                                      ["set_technologies", "set_capacity_types"]),
                                                  index_names=["set_technologies", "set_capacity_types"])

    def constraint_technology_construction_time_block(self):
        """ construction time of technology, i.e., time that passes between investment and availability

        .. math::
            \mathrm{if\ start\ time\ step\ in\ set\ time\ steps\ yearly}\ \Delta S_{h,p,y} = S_{h,p,y}^\mathrm{invest}
        .. math::
            \mathrm{elif\ start\ time\ step\ in\ set\ time\ steps\ yearly\ entire\ horizon}\ \Delta S_{h,p,y} = s^\mathrm{invest, exist}_{h,p,y}
        .. math::
            \mathrm{else}\ \Delta S_{h,p,y} = 0

        :return: linopy constraints
        """

        ### index sets
        index_values, index_names = Element.create_custom_set(
            ["set_technologies", "set_capacity_types", "set_location", "set_time_steps_yearly"],
            self.optimization_setup)
        index = ZenIndex(index_values, index_names)

        ### masks
        # not necessary

        ### index loop
        # we loop over technologies and years, because the conditions depend on the year and the technology
        # we vectorize over capacity types and locations
        constraints = []
        for tech, year in index.get_unique(["set_technologies", "set_time_steps_yearly"]):

            ### auxiliary calculations
<<<<<<< HEAD
            start_time_step, _ = Technology.get_start_end_time_of_period(self.optimization_setup, tech, time,
                                                                         period_type="construction_time",
                                                                         clip_to_first_time_step=False)

=======
            investment_time = Technology.get_investment_time_step(self.optimization_setup, tech, year)
>>>>>>> cf62099f
            ### formulate constraint
            if investment_time in self.sets["set_time_steps_yearly"]:
                lhs = (self.variables["capacity_addition"].loc[tech, :, :, year]
                       - self.variables["capacity_investment"].loc[tech, :, :, investment_time])
                rhs = 0
            elif investment_time in self.sets["set_time_steps_yearly_entire_horizon"]:
                lhs = self.variables["capacity_addition"].loc[tech, :, :, year]
                rhs = self.parameters.capacity_investment_existing.loc[tech, :, :, investment_time]
            else:
                lhs = self.variables["capacity_addition"].loc[tech, :, :, year]
                rhs = 0
            constraints.append(lhs == rhs)

        ### return
        return self.constraints.return_contraints(constraints,
                                                  model=self.model,
                                                  index_values=index.get_unique(
                                                      ["set_technologies", "set_time_steps_yearly"]),
                                                  index_names=["set_technologies", "set_time_steps_yearly"])

    def constraint_technology_lifetime_block(self):
        """ limited lifetime of the technologies

        .. math::
            S_{h,p,y} = \\sum_{\\tilde{y}=\\max(y_0,y-\\lceil\\frac{l_h}{\\Delta^\mathrm{y}}\\rceil+1)}^y \\Delta S_{h,p,\\tilde{y}}
            + \\sum_{\\hat{y}=\\psi(\\min(y_0-1,y-\\lceil\\frac{l_h}{\\Delta^\mathrm{y}}\\rceil+1))}^{\\psi(y_0)} \\Delta s^\mathrm{ex}_{h,p,\\hat{y}}

        :return: linopy constraints
        """

        ### index sets
        index_values, index_names = Element.create_custom_set(
            ["set_technologies", "set_capacity_types", "set_location", "set_time_steps_yearly"],
            self.optimization_setup)
        index = ZenIndex(index_values, index_names)

        ### masks
        # this mask is just to make sure we only get constraints where we want them, no if-condition
        mask = self.variables["capacity"].mask

        ### index loop
        # we loop over technologies and years, because we need to cycle over the lifetime range of the technology
        # which requires the technology and the year, we vectorize over capacity types and locations
        constraints = []
        for tech, year in index.get_unique(["set_technologies", "set_time_steps_yearly"]):

            ### auxiliary calculations
            term_neg_previous_capacity_additions = []
<<<<<<< HEAD
            for previous_time in Technology.get_lifetime_range(self.optimization_setup, tech, time):
                term_neg_previous_capacity_additions.append(
                    -1.0 * self.variables["capacity_addition"].loc[tech, :, :, previous_time])
=======
            for previous_year in Technology.get_lifetime_range(self.optimization_setup, tech, year):
                term_neg_previous_capacity_additions.append(-1.0 * self.variables["capacity_addition"].loc[tech, :, :, previous_year])
>>>>>>> cf62099f

            ### formulate constraint
            lhs = lp_sum([1.0 * self.variables["capacity"].loc[tech, :, :, year],
                          *term_neg_previous_capacity_additions])
            rhs = self.parameters.existing_capacities.loc[tech, :, :, year]
            constraints.append(lhs == rhs)

        ### return
        return self.constraints.return_contraints(constraints,
                                                  model=self.model,
                                                  mask=mask,
                                                  index_values=index.get_unique(
                                                      ["set_technologies", "set_time_steps_yearly"]),
                                                  index_names=["set_technologies", "set_time_steps_yearly"])

    def constraint_technology_diffusion_limit_block(self):
        """limited technology diffusion based on the existing capacity in the previous year

        .. math::
                \\Delta S_{j,e,y}\\leq ((1+\\vartheta_j)^{\\Delta^\mathrm{y}}-1)K_{j,e,y}
                +\\Delta^\mathrm{y}(\\xi\\sum_{\\tilde{j}\\in\\tilde{\mathcal{J}}}S_{\\tilde{j},e,y} + \\zeta_j)

        :return: linopy constraints
        """

        ### index sets
        index_values, index_names = Element.create_custom_set(
            ["set_technologies", "set_capacity_types", "set_location", "set_time_steps_yearly"],
            self.optimization_setup)
        index = ZenIndex(index_values, index_names)

        ### masks
        # not necessary

        ### index loop
        # we loop over technologies, capacity types and time steps, to accurately capture the conditions in the constraint
        # we vectorize over locations
        constraints = []
        for tech, time in index.get_unique(["set_technologies", "set_time_steps_yearly"]):
<<<<<<< HEAD

            ### auxiliary calculations
            # mask for the capacity types that are not considered
            capacity_types = index.get_values([tech, slice(None), slice(None), time], "set_capacity_types", unique=True)
            mask = xr.DataArray(np.nan, coords=[self.variables.coords["set_capacity_types"]],
                                dims=["set_capacity_types"])
            mask.loc[capacity_types] = 1

            interval_between_years = self.system["interval_between_years"]
            knowledge_depreciation_rate = self.system["knowledge_depreciation_rate"]
            reference_carrier = self.sets["set_reference_carriers"][tech][0]
=======
            # skip if max diffusion rate = inf
>>>>>>> cf62099f
            if self.parameters.max_diffusion_rate.loc[tech, time] != np.inf:
                ### auxiliary calculations
                # mask for the capacity types that are not considered
                capacity_types = index.get_values([tech, slice(None), slice(None), time], "set_capacity_types", unique=True)
                mask = xr.DataArray(np.nan, coords=[self.variables.coords["set_capacity_types"]], dims=["set_capacity_types"])
                mask.loc[capacity_types] = 1

                interval_between_years = self.system["interval_between_years"]
                knowledge_depreciation_rate = self.system["knowledge_depreciation_rate"]
                reference_carrier = self.sets["set_reference_carriers"][tech][0]
                if tech in self.sets["set_transport_technologies"]:
                    set_locations = self.sets["set_edges"]
                    set_technology = self.sets["set_transport_technologies"]
                    knowledge_spillover_rate = 0
                else:
                    set_locations = self.sets["set_nodes"]
                    knowledge_spillover_rate = self.parameters.knowledge_spillover_rate
                    if tech in self.sets["set_conversion_technologies"]:
                        set_technology = self.sets["set_conversion_technologies"]
                    else:
                        set_technology = self.sets["set_storage_technologies"]

                    # add capacity addition of entire previous horizon
                end_time = time - 1

                # actual years between first invest time step and end_time
                delta_time = interval_between_years * (end_time - self.sets["set_time_steps_yearly"][0])
                existing_time = self.sets["set_technologies_existing"][tech]
                # Note: instead of summing over all but one location, we sum over all and then subtract one
                total_capacity_knowledge_existing = ((self.parameters.capacity_existing.loc[tech, :, set_locations,
                                                      existing_time]  # add spillover from other regions
                                                      + knowledge_spillover_rate * (
                                                                  self.parameters.capacity_existing.loc[tech, :,
                                                                  set_locations, existing_time].sum(
                                                                      "set_location") - self.parameters.capacity_existing.loc[
                                                                                        tech, :, set_locations,
                                                                                        existing_time]))
                                                     * (1 - knowledge_depreciation_rate) ** (
                                                                 delta_time + self.parameters.lifetime.loc[
                                                             tech].item() - self.parameters.lifetime_existing.loc[
                                                                     tech, set_locations, existing_time])).sum(
                    "set_technologies_existing")
                rounding_value = 10 ** (-self.optimization_setup.solver["rounding_decimal_points"])
                total_capacity_knowledge_existing = total_capacity_knowledge_existing.where(
                    total_capacity_knowledge_existing > rounding_value, 0)

                horizon_time = self.variables.coords["set_time_steps_yearly"][
                               self.sets["set_time_steps_yearly"][0]: end_time + 1]
                if len(horizon_time) > 1:
                    term_total_capacity_knowledge_addition = ((self.variables["capacity_addition"].loc[tech, :,
                                                               set_locations,
                                                               horizon_time]  # add spillover from other regions
                                                               + knowledge_spillover_rate * (
                                                                           self.variables["capacity_addition"].loc[tech,
                                                                           :, set_locations, horizon_time].sum(
                                                                               "set_location") - self.variables[
                                                                                                     "capacity_addition"].loc[
                                                                                                 tech, :, set_locations,
                                                                                                 horizon_time]))
                                                              * (1 - knowledge_depreciation_rate) ** (
                                                                          interval_between_years * (
                                                                              end_time - horizon_time))).sum(
                        "set_time_steps_yearly")
                else:
                    # dummy term
                    term_total_capacity_knowledge_addition = self.variables["capacity_investment"].loc[tech, :,
                                                             set_locations, time].where(False)

                # total capacity in previous year; if time is first time step of interval, use existing capacities of present year
                other_techs = [other_tech for other_tech in set_technology if
                               self.sets["set_reference_carriers"][other_tech][0] == reference_carrier]
                if time != self.optimization_setup.energy_system.set_time_steps_yearly[0]:
                    term_total_capacity_all_techs_var = self.variables["capacity"].loc[other_techs, :, set_locations,
                                                        time - 1].sum("set_technologies")
                    term_total_capacity_all_techs_param = self.parameters.existing_capacities.loc[tech, :,
                                                          set_locations, time].where(False)
                else:
                    term_total_capacity_all_techs_param = self.parameters.existing_capacities.loc[other_techs, :,
                                                          set_locations, time].sum("set_technologies")
                    term_total_capacity_all_techs_var = self.variables["capacity"].loc[tech, :, set_locations,
                                                        time].where(False)

                ### formulate constraint
                # build the lhs
                lhs = (self.variables["capacity_investment"].loc[tech, :, set_locations, time]
                       + self.variables["capacity_investment"].loc[tech, :, :, time].where(False)
                       - ((1 + self.parameters.max_diffusion_rate.loc[
                            tech, time].item()) ** interval_between_years - 1) * term_total_capacity_knowledge_addition
                       - self.parameters.market_share_unbounded * term_total_capacity_all_techs_var)
                lhs *= mask

                # build the rhs
                rhs = xr.zeros_like(self.parameters.existing_capacities).loc[tech, :, :, time]
                rhs.loc[:, set_locations] += ((1 + self.parameters.max_diffusion_rate.loc[
                    tech, time].item()) ** interval_between_years - 1) * total_capacity_knowledge_existing  # add initial market share until which the diffusion rate is unbounded
                rhs.loc[:,
                set_locations] += self.parameters.market_share_unbounded * term_total_capacity_all_techs_param + \
                                  self.parameters.capacity_addition_unbounded.loc[tech]
                rhs *= mask

                # combine
                constraints.append(lhs <= rhs)

        ### return
        return self.constraints.return_contraints(constraints, model=self.model, stack_dim_name="diffusion_limit_dim")

    def constraint_technology_diffusion_limit_total_block(self):
        """limited technology diffusion based on the existing capacity in the previous year for the entire energy system

        .. math:: #TODO
                \\Delta S_{j,e,y}\\leq ((1+\\vartheta_j)^{\\Delta^\mathrm{y}}-1)K_{j,e,y}
                +\\Delta^\mathrm{y}(\\xi\\sum_{\\tilde{j}\\in\\tilde{\mathcal{J}}}S_{\\tilde{j},e,y} + \\zeta_j)

        :return: linopy constraints
        """

        ### index sets
        index_values, index_names = Element.create_custom_set(
            ["set_technologies", "set_capacity_types", "set_location", "set_time_steps_yearly"],
            self.optimization_setup)
        index = ZenIndex(index_values, index_names)

        ### masks
        # not necessary

        ### index loop
        # we loop over technologies, capacity types and time steps, to accurately capture the conditions in the constraint
        # we vectorize over locations
        constraints = []
        for tech, time in index.get_unique(["set_technologies", "set_time_steps_yearly"]):
            # skip if max diffusion rate = inf
            if self.parameters.max_diffusion_rate.loc[tech, time] != np.inf:
                ### auxiliary calculations
                # mask for the capacity types that are not considered
                capacity_types = index.get_values([tech, slice(None), slice(None), time], "set_capacity_types", unique=True)
                mask = xr.DataArray(np.nan, coords=[self.variables.coords["set_capacity_types"]], dims=["set_capacity_types"])
                mask.loc[capacity_types] = 1

<<<<<<< HEAD
            ### auxiliary calculations
            # mask for the capacity types that are not considered
            capacity_types = index.get_values([tech, slice(None), slice(None), time], "set_capacity_types", unique=True)
            mask = xr.DataArray(np.nan, coords=[self.variables.coords["set_capacity_types"]],
                                dims=["set_capacity_types"])
            mask.loc[capacity_types] = 1

            interval_between_years = self.system["interval_between_years"]
            knowledge_depreciation_rate = self.system["knowledge_depreciation_rate"]
=======
                interval_between_years = self.system["interval_between_years"]
                knowledge_depreciation_rate = self.system["knowledge_depreciation_rate"]
>>>>>>> cf62099f

                reference_carrier = self.sets["set_reference_carriers"][tech][0]
                if tech in self.sets["set_transport_technologies"]:
                    set_locations = self.sets["set_edges"]
                    set_technology = self.sets["set_transport_technologies"]
                else:
                    set_locations = self.sets["set_nodes"]
                    if tech in self.sets["set_conversion_technologies"]:
                        set_technology = self.sets["set_conversion_technologies"]
                    else:
                        set_technology = self.sets["set_storage_technologies"]

                # add capacity addition of entire previous horizon
                end_time = time - 1

                # actual years between first invest time step and end_time
                delta_time = interval_between_years * (end_time - self.sets["set_time_steps_yearly"][0])
                existing_time = self.sets["set_technologies_existing"][tech]
                term_total_capacity_knowledge_existing = (
                            self.parameters.capacity_existing.loc[tech, :, set_locations, existing_time]
                            * (1 - knowledge_depreciation_rate) ** (
                                        delta_time + self.parameters.lifetime.loc[tech].item() -
                                        self.parameters.lifetime_existing.loc[tech, set_locations, existing_time])).sum(
                    ["set_technologies_existing", "set_location"])
                _rounding_value = 10 ** (-self.optimization_setup.solver["rounding_decimal_points"])
                term_total_capacity_knowledge_existing = term_total_capacity_knowledge_existing.where(
                    term_total_capacity_knowledge_existing > _rounding_value, 0)

                horizon_time = self.variables.coords["set_time_steps_yearly"][
                               self.sets["set_time_steps_yearly"][0]: end_time + 1]
                if len(horizon_time) > 1:
                    term_total_capacity_knowledge_addition = (
                                self.variables["capacity_addition"].loc[tech, :, set_locations, horizon_time]
                                * (1 - knowledge_depreciation_rate) ** (
                                            interval_between_years * (end_time - horizon_time))).sum(
                        ["set_time_steps_yearly", "set_location"])
                else:
                    # dummy term
                    term_total_capacity_knowledge_addition = self.variables["capacity_investment"].loc[tech, :,
                                                             set_locations, time].where(False).sum("set_location")

                # total capacity in previous year; if time is first time step of interval, use existing capacities of present year
                other_techs = [other_tech for other_tech in set_technology if
                               self.sets["set_reference_carriers"][other_tech][0] == reference_carrier]
                if time != self.optimization_setup.energy_system.set_time_steps_yearly[0]:
                    term_total_capacity_all_techs_var = self.variables["capacity"].loc[other_techs, :, set_locations,
                                                        time - 1].sum(["set_technologies", "set_location"])
                    term_total_capacity_all_techs_param = self.parameters.existing_capacities.loc[tech, :,
                                                          set_locations, time].where(False).sum("set_location")
                else:
<<<<<<< HEAD
                    term_total_capacity_all_techs_param = self.parameters.existing_capacities.loc[other_techs, :,
                                                          set_locations, time].sum(["set_technologies", "set_location"])
                    term_total_capacity_all_techs_var = self.variables["capacity"].loc[tech, :, set_locations,
                                                        time].where(False).sum("set_location")
                # total_capacity_all_techs_param = sum(self.parameters.existing_capacities.loc[other_tech, :, set_locations, time]
                #                                      for other_tech in set_technology if self.sets["set_reference_carriers"][other_tech][0] == reference_carrier)
                # lifetime_range = Technology.get_lifetime_range(self.optimization_setup, tech, end_time)
                # if len(lifetime_range) > 0:
                #     previous_times = [previous_time for previous_time in lifetime_range]
                #     other_techs = [other_tech for other_tech in set_technology if self.sets["set_reference_carriers"][other_tech][0] == reference_carrier]
                #     term_total_capacity_all_techs_var = self.variables["capacity_addition"].loc[:, :, set_locations, previous_times].sum("set_time_steps_yearly")
                #     term_total_capacity_all_techs_var = term_total_capacity_all_techs_var[other_techs, :, :].sum("set_technologies")
                # else:
                #     # dummy term
                #     term_total_capacity_all_techs_var = self.variables["capacity_investment"].loc[tech, :, set_locations, time].where(False)
                # total_capacity_all_techs_param = sum(self.parameters.existing_capacities.loc[other_tech, :, set_locations, time]
                #                                      for other_tech in set_technology if self.sets["set_reference_carriers"][other_tech][0] == reference_carrier).sum("set_location")
                # lifetime_range = Technology.get_lifetime_range(self.optimization_setup, tech, end_time)
                # if len(lifetime_range) > 0:
                #     previous_times = [previous_time for previous_time in lifetime_range]
                #     other_techs = [other_tech for other_tech in set_technology if self.sets["set_reference_carriers"][other_tech][0] == reference_carrier]
                #     term_total_capacity_all_techs_var = self.variables["capacity_addition"].loc[:, :, set_locations, previous_times].sum("set_time_steps_yearly")
                #     term_total_capacity_all_techs_var = term_total_capacity_all_techs_var.loc[other_techs].sum(["set_technologies", "set_location"])
                # else:
                #     # dummy term
                #     term_total_capacity_all_techs_var = self.variables["capacity_investment"].loc[tech, :, set_locations, time].where(False).sum("set_location")
=======
                    term_total_capacity_all_techs_param = self.parameters.existing_capacities.loc[other_techs, :, set_locations, time].sum(["set_technologies","set_location"])
                    term_total_capacity_all_techs_var = self.variables["capacity"].loc[tech, :, set_locations,time].where(False).sum("set_location")
>>>>>>> cf62099f

                ### formulate constraint
                # build the lhs
                lhs = (self.variables["capacity_investment"].loc[tech, :, set_locations, time].sum("set_location")
                       - ((1 + self.parameters.max_diffusion_rate.loc[
                            tech, time].item()) ** interval_between_years - 1) * term_total_capacity_knowledge_addition
                       - self.parameters.market_share_unbounded * term_total_capacity_all_techs_var)
                lhs *= mask

                # build the rhs
                rhs = (((1 + self.parameters.max_diffusion_rate.loc[
                    tech, time].item()) ** interval_between_years - 1) * term_total_capacity_knowledge_existing
                       # add initial market share until which the diffusion rate is unbounded
                       + self.parameters.market_share_unbounded * term_total_capacity_all_techs_param +
                       self.parameters.capacity_addition_unbounded.loc[tech] * len(set_locations))
                rhs *= mask

                constraints.append(lhs <= rhs)

        ### return
        # reording takes too much memory!
        return self.constraints.return_contraints(constraints, model=self.model,
                                                  stack_dim_name="diffusion_limit_total_dim")

    def constraint_capex_yearly_block(self):
        """ aggregates the capex of built capacity and of existing capacity

        .. math::
            A_{h,p,y} = f_h (\\sum_{\\tilde{y} = \\max(y_0,y-\\lceil\\frac{l_h}{\\Delta^\mathrm{y}}\\rceil+1)}^y \\alpha_{h,y}\\Delta S_{h,p,\\tilde{y}}
            + \\sum_{\\hat{y}=\\psi(\\min(y_0-1,y-\\lceil\\frac{l_h}{\\Delta^\mathrm{y}}\\rceil+1))}^{\\psi(y_0)} \\alpha_{h,y_0}\\Delta s^\mathrm{ex}_{h,p,\\hat{y}})

        :return: linopy constraints
        """

        ### index sets
        index_values, index_names = Element.create_custom_set(
            ["set_technologies", "set_capacity_types", "set_location", "set_time_steps_yearly"],
            self.optimization_setup)
        index = ZenIndex(index_values, index_names)

        ### masks
        # not necessary

        ### index loop
        # we loop over all technologies and yearly time steps because we need to calculate the lifetime range
        # we vectorize over capacities and locations
        constraints = []
        for tech, year in index.get_unique(["set_technologies", "set_time_steps_yearly"]):

            ### auxiliary calculations
            discount_rate = self.parameters.discount_rate
            lifetime = self.parameters.lifetime.loc[tech].item()
            if discount_rate != 0:
                annuity = ((1 + discount_rate) ** lifetime * discount_rate) / ((1 + discount_rate) ** lifetime - 1)
            else:
                annuity = 1 / lifetime
            term_neg_annuity_cost_capex_previous = []
<<<<<<< HEAD
            for previous_year in Technology.get_lifetime_range(self.optimization_setup, tech, year,
                                                               time_step_type="yearly"):
                term_neg_annuity_cost_capex_previous.append(
                    -annuity * self.variables["cost_capex"].loc[tech, :, :, previous_year])
=======
            for previous_year in Technology.get_lifetime_range(self.optimization_setup, tech, year):
                term_neg_annuity_cost_capex_previous.append(-annuity * self.variables["cost_capex"].loc[tech, :, :, previous_year])
>>>>>>> cf62099f

            ### formulate constraint
            lhs = lp_sum([1.0 * self.variables["capex_yearly"].loc[tech, :, :, year],
                          *term_neg_annuity_cost_capex_previous])
            rhs = annuity * self.parameters.existing_capex.loc[tech, :, :, year]
            constraints.append(lhs == rhs)

        ### return
        return self.constraints.return_contraints(constraints,
                                                  model=self.model,
                                                  index_values=index.get_unique(
                                                      ["set_technologies", "set_time_steps_yearly"]),
                                                  index_names=["set_technologies", "set_time_steps_yearly"])

    def constraint_opex_technology_block(self):
        """ calculate opex of each technology

        .. math::
            \mathrm{if\ tech\ is\ conversion\ tech}\ OPEX_{h,p,t}^\mathrm{cost} = \\beta_{h,p,t} G_{i,n,t,y}^\mathrm{r}
        .. math::
            \mathrm{if\ tech\ is\ transport\ tech}\ OPEX_{h,p,t}^\mathrm{cost} = \\beta_{h,p,t} F_{j,e,t}
        .. math::
            \mathrm{if\ tech\ is\ storage\ tech}\ OPEX_{h,p,t}^\mathrm{cost} = \\beta_{h,p,t} (\\underline{H}_{k,n,t} + \\overline{H}_{k,n,t})

        :return: linopy constraints
        """

        ### index sets
        index_values, index_names = Element.create_custom_set(
            ["set_technologies", "set_location", "set_time_steps_operation"], self.optimization_setup)
        index = ZenIndex(index_values, index_names)

        ### masks
        # not necessary

        ### index loop
        # we loop over all technologies because of the reference carrier and flow which depend on the technology
        # we vectorize over locations and time steps
        constraints = []
        for tech in index.get_unique(["set_technologies"]):
            locs = index.get_values([tech], "set_location", unique=True)
            reference_carrier = self.sets["set_reference_carriers"][tech][0]
            if tech in self.sets["set_conversion_technologies"]:
                if reference_carrier in self.sets["set_input_carriers"][tech]:
                    reference_flow = self.variables["flow_conversion_input"].loc[
                        tech, reference_carrier, locs].to_linexpr()
                    reference_flow = reference_flow.rename({"set_nodes": "set_location"})
                else:
                    reference_flow = self.variables["flow_conversion_output"].loc[
                        tech, reference_carrier, locs].to_linexpr()
                    reference_flow = reference_flow.rename({"set_nodes": "set_location"})
            elif tech in self.sets["set_transport_technologies"]:
                reference_flow = self.variables["flow_transport"].loc[tech, locs].to_linexpr()
                reference_flow = reference_flow.rename({"set_edges": "set_location"})
            else:
                reference_flow = self.variables["flow_storage_charge"].loc[tech, locs] + \
                                 self.variables["flow_storage_discharge"].loc[tech, locs]
                reference_flow = reference_flow.rename({"set_nodes": "set_location"})

            term_reference_flow = - self.parameters.opex_specific_variable.loc[tech, locs] * reference_flow

            ### formulate constraint
            # the first term is just to ensure full shape
            lhs = lp.merge(self.variables["cost_opex"].loc[tech].where(False).to_linexpr(),
                           self.variables["cost_opex"].loc[tech, locs].to_linexpr(),
                           term_reference_flow,
                           compat="broadcast_equals")
            rhs = 0
            constraints.append(lhs == rhs)

        ### return
        return self.constraints.return_contraints(constraints,
                                                  model=self.model,
                                                  index_values=index.get_unique(["set_technologies"]),
                                                  index_names=["set_technologies"])

    def constraint_opex_yearly_block(self):
        """ yearly opex for a technology at a location in each year

        .. math::
            OPEX_{h,p,y} = \sum_{t\in\mathcal{T}}\tau_t OPEX_{h,p,t}^\mathrm{cost}
            + \gamma_{h,y} S_{h,p,y}
            #TODO complete constraint (second summation symbol)

        :return: linopy constraints
        """

        ### index sets
        index_values, index_names = Element.create_custom_set(
            ["set_technologies", "set_location", "set_time_steps_yearly"], self.optimization_setup)
        index = ZenIndex(index_values, index_names)

        ### masks
        # not necessary

        ### index loop
        # we loop over all technologies and yearly time steps because some auxillary calculations depend on the technology
        # we vectorize over locations
        constraints = []
        for tech, year in index.get_unique(["set_technologies", "set_time_steps_yearly"]):
            ### auxiliary calculations
            times = self.time_steps.get_time_steps_year2operation(year)

<<<<<<< HEAD
            term_neg_summed_cost_opex = - (self.variables["cost_opex"].loc[tech, :, times] *
                                           self.parameters.time_steps_operation_duration.loc[tech, times]).sum(
                ["set_time_steps_operation"])
            term_neg_summed_capacities = - lp_sum([self.parameters.opex_specific_fixed.loc[tech, capacity_type, :,
                                                   year] * self.variables["capacity"].loc[tech, capacity_type, :, year]
                                                   for capacity_type in self.system["set_capacity_types"] if
                                                   tech in self.sets["set_storage_technologies"] or capacity_type ==
                                                   self.system["set_capacity_types"][0]])
=======
            term_neg_summed_cost_opex = - (self.variables["cost_opex"].loc[tech, :, times] * self.parameters.time_steps_operation_duration.loc[times]).sum(["set_time_steps_operation"])
            term_neg_summed_capacities = - lp_sum([self.parameters.opex_specific_fixed.loc[tech, capacity_type, :, year]*self.variables["capacity"].loc[tech, capacity_type, :, year]
                                                   for capacity_type in self.system["set_capacity_types"] if tech in self.sets["set_storage_technologies"] or capacity_type == self.system["set_capacity_types"][0]])
>>>>>>> cf62099f

            ### formulate constraint
            lhs = lp_sum([1.0 * self.variables["opex_yearly"].loc[tech, :, year],
                          term_neg_summed_cost_opex,
                          term_neg_summed_capacities])
            rhs = 0
            constraints.append(lhs == rhs)

        ### return
        return self.constraints.return_contraints(constraints,
                                                  model=self.model,
                                                  index_values=index.get_unique(
                                                      ["set_technologies", "set_time_steps_yearly"]),
                                                  index_names=["set_technologies", "set_time_steps_yearly"])

    def constraint_carbon_emissions_technology_block(self):
        """ calculate carbon emissions of each technology

        .. math::
            \mathrm{if\ tech\ is\ conversion\ tech}\ E_{h,p,t} = \\epsilon_h G_{i,n,t,y}^\mathrm{r}
        .. math::
            \mathrm{if\ tech\ is\ transport\ tech}\ E_{h,p,t} = \\epsilon_h F_{j,e,t}
        .. math::
            \mathrm{if\ tech\ is\ storage\ tech}\ E_{h,p,t} = \\epsilon_h (\\underline{H}_{k,n,t} + \\overline{H}_{k,n,t})

        :return: linopy constraints
        """

        ### index sets
        index_values, index_names = Element.create_custom_set(
            ["set_technologies", "set_location", "set_time_steps_operation"], self.optimization_setup)
        index = ZenIndex(index_values, index_names)

        ### masks
        # not necessary

        ### index loop
        # we loop over all technologies because of the reference carrier and flow which depend on the technology
        # we vectorize over locations and time steps
        constraints = []
        for tech in index.get_unique(["set_technologies"]):

            ### auxiliary calculations
            locs = index.get_values([tech], 1, unique=True)
            reference_carrier = self.sets["set_reference_carriers"][tech][0]
            if tech in self.sets["set_conversion_technologies"]:
                if reference_carrier in self.sets["set_input_carriers"][tech]:
                    reference_flow = self.variables["flow_conversion_input"].loc[
                        tech, reference_carrier, locs].to_linexpr()
                    reference_flow = reference_flow.rename({"set_nodes": "set_location"})
                else:
                    reference_flow = self.variables["flow_conversion_output"].loc[
                        tech, reference_carrier, locs].to_linexpr()
                    reference_flow = reference_flow.rename({"set_nodes": "set_location"})
            elif tech in self.sets["set_transport_technologies"]:
                reference_flow = self.variables["flow_transport"].loc[tech, locs].to_linexpr()
                reference_flow = reference_flow.rename({"set_edges": "set_location"})
            else:
                reference_flow = self.variables["flow_storage_charge"].loc[tech, locs] + \
                                 self.variables["flow_storage_discharge"].loc[tech, locs]
                reference_flow = reference_flow.rename({"set_nodes": "set_location"})

            term_reference_flow = - self.parameters.carbon_intensity_technology.loc[tech, locs] * reference_flow

            ### formulate constraint
            # the first term is just to ensure full shape
            lhs = lp.merge(self.variables["carbon_emissions_technology"].loc[tech].where(False).to_linexpr(),
                           self.variables["carbon_emissions_technology"].loc[tech, locs].to_linexpr(),
                           term_reference_flow,
                           compat="broadcast_equals")
            rhs = 0
            constraints.append(lhs == rhs)

        ### return
        return self.constraints.return_contraints(constraints,
                                                  model=self.model,
                                                  index_values=index.get_unique(["set_technologies"]),
                                                  index_names=["set_technologies"])

    def constraint_carbon_emissions_technology_total_block(self):
        """ calculate total carbon emissions of each technology

        .. math::
            E_y^{\mathcal{H}} = \sum_{t\in\mathcal{T}}\sum_{h\in\mathcal{H}} E_{h,p,t} \\tau_{t}

        :return: linopy constraints
        """

        ### index sets
        years = self.sets["set_time_steps_yearly"]
        # this index is just for the sums in the auxiliary calculations
        index_values, index_names = Element.create_custom_set(["set_technologies", "set_location"],
                                                              self.optimization_setup)
        index = ZenIndex(index_values, index_names)

        ### masks
        # not necessary

        ### index loop
        # we cycle over the years, because the sum of the operational time steps depends on the year
        constraints = []
        for year in years:

            ### auxiliary calculations
            term_summed_carbon_emissions_technology = []
            for tech in index.get_unique(["set_technologies"]):
                locs = index.get_values([tech], "set_location", unique=True)
<<<<<<< HEAD
                times = self.time_steps.get_time_steps_year2operation(tech, year)
                term_summed_carbon_emissions_technology.append((self.variables["carbon_emissions_technology"].loc[
                                                                    tech, locs, times] *
                                                                self.parameters.time_steps_operation_duration.loc[
                                                                    tech, times]).sum())
=======
                times = self.time_steps.get_time_steps_year2operation(year)
                term_summed_carbon_emissions_technology.append((self.variables["carbon_emissions_technology"].loc[tech, locs, times] * self.parameters.time_steps_operation_duration.loc[times]).sum())
>>>>>>> cf62099f
            term_summed_carbon_emissions_technology = lp_sum(term_summed_carbon_emissions_technology)

            ### formulate constraint
            lhs = self.variables["carbon_emissions_technology_total"].loc[
                      year] - term_summed_carbon_emissions_technology
            rhs = 0
            constraints.append(lhs == rhs)

        ### return
        return self.constraints.return_contraints(constraints,
                                                  model=self.model,
                                                  index_values=years,
                                                  index_names=["set_time_steps_yearly"])

    def constraint_capacity_factor_block(self):
        """ Load is limited by the installed capacity and the maximum load factor

        .. math::
            \mathrm{if\ tech\ is\ conversion\ tech}\ G_{i,n,t,y}^\mathrm{r} \\leq m_{i,n,t,y}S_{i,n,y}
        .. math::
            \mathrm{if\ tech\ is\ transport\ tech}\ F_{j,e,t,y}^\mathrm{r} \\leq m_{j,e,t,y}S_{j,e,y}
        .. math::
            \mathrm{if\ tech\ is\ storage\ tech}\ \\underline{H}_{k,n,t,y}+\\overline{H}_{k,n,t,y}\\leq m_{k,n,t,y}S_{k,n,y}

        :return: linopy constraints
        """

        ### index sets
        index_values, index_names = Element.create_custom_set(
            ["set_technologies", "set_capacity_types", "set_location", "set_time_steps_operation"],
            self.optimization_setup)
        index = ZenIndex(index_values, index_names)

        ### masks
        # not necessary

        ### index loop
        # we oop over all technologies for the conditions and vectorize over the rest
        constraints = []
        for tech in index.get_unique(["set_technologies"]):

            ### auxiliary calculations
            capacity_types, locs, times = index.get_values([tech], [1, 2, 3], unique=True)
            # to actual coords to avoid renaming
            capacity_types = self.variables.coords["set_capacity_types"].loc[capacity_types]
            locs = self.variables.coords["set_location"].loc[locs]
            times = self.variables.coords["set_time_steps_operation"].loc[times]
            # the reference carrier
            reference_carrier = self.sets["set_reference_carriers"][tech][0]
            # get invest time step
<<<<<<< HEAD
            time_step_year = xr.DataArray(
                [self.optimization_setup.energy_system.time_steps.convert_time_step_operation2year(tech, t) for t in
                 times.data], coords=[times])
=======
            time_step_year = xr.DataArray([self.optimization_setup.energy_system.time_steps.convert_time_step_operation2year(t) for t in times.data], coords=[times])
>>>>>>> cf62099f
            # we create the capacity term (the dimension reassignment does not change the variables, just the broadcasting)
            term_capacity = self.parameters.max_load.loc[tech, capacity_types, locs, times] * \
                            self.variables["capacity"].loc[tech, capacity_types, locs, time_step_year].to_linexpr()

            # this term is just to ensure full shape
            full_shape_term = self.variables["capacity"].loc[tech, ..., time_step_year].where(False).to_linexpr()

            # conversion technology
            if tech in self.sets["set_conversion_technologies"]:
                if reference_carrier in self.sets["set_input_carriers"][tech]:
                    term_flow = -1.0 * self.variables["flow_conversion_input"].loc[tech, reference_carrier, locs, times]
                else:
                    term_flow = -1.0 * self.variables["flow_conversion_output"].loc[
                        tech, reference_carrier, locs, times]
            # transport technology
            elif tech in self.sets["set_transport_technologies"]:
                term_flow = -1.0 * self.variables["flow_transport"].loc[tech, locs, times]
            # storage technology
            elif tech in self.sets["set_storage_technologies"]:
                system = self.optimization_setup.system
                # if limit power
                mask = (capacity_types == system["set_capacity_types"][0]).astype(float)
                # where true
                term_flow = mask * (-1.0 * self.variables["flow_storage_charge"].loc[tech, locs, times] - 1.0 *
                                    self.variables["flow_storage_discharge"].loc[tech, locs, times])

                # TODO integrate level storage here as well

            ### formulate constraint
            lhs = lp.merge(lp.merge(term_capacity, term_flow), full_shape_term)
            rhs = 0
            constraints.append(lhs >= rhs)

        ### return
        return self.constraints.return_contraints(constraints,
                                                  model=self.model,
                                                  index_values=index.get_unique(["set_technologies"]),
                                                  index_names=["set_technologies"])

    # anyaxie
    def constraint_approximate_total_global_cost_block(self):
        """Approximate total cumulative cost for each technology.

        .. math::
            \\tilde{TC}_{h,y} = \\sum_{w\\in \\mathcal{W}} \\kappa_{h,w} \\cdot Z_{h,y,w} + \\sigma_{h,w} \\cdot
            S^{\\mathrm{seg}}_{h,y,w}

        :return: List of constraints
        """
        ### index sets
        index_values, index_names = Element.create_custom_set(
            ["set_technologies", "set_capacity_types", "set_time_steps_yearly", "set_total_cost_pwa_segments"], self.optimization_setup)
        index = ZenIndex(index_values, index_names)

        ### masks
        # not necessary

        ### index loop
        # we loop over all technologies and timesteps for the conditions and vectorize over the rest

        # Initialize an empty list to store the constraints
        constraints = []
        # Iterate over technologies
        for tech, year in index.get_unique(["set_technologies", "set_time_steps_yearly"]):
            # Get the unique segments for the current technology
            segments = index.get_unique(["set_total_cost_pwa_segments"])

            # todo: what if only one segment?
            # Calculate the linear combination for Z and S using pwa parameters intersect and slope
            term_Z = sum(self.parameters.total_cost_pwa_intersect.loc[tech, :, segment]
                         * self.variables['total_cost_pwa_segment_selection'].loc[tech, :, year, segment]
                         for segment in segments)

            term_X = sum(self.parameters.total_cost_pwa_slope.loc[tech, :, segment]
                * self.variables['total_cost_pwa_cum_capacity_segment_position'].loc[tech, :, year, segment]
                for segment in segments)

            # Formulate the constraint
            lhs = (self.variables['total_cost_pwa_global_cost'].loc[tech, :, year]
                   - term_Z
                   - term_X)
            rhs = 0

            # Append the constraint to the list
            constraints.append(lhs == rhs)

        # Return the list of constraints
        return self.constraints.return_contraints(constraints,
                                                  model=self.model,
                                                  index_values=index.get_unique(
                                                      ["set_technologies", "set_time_steps_yearly"]),
                                                  index_names=["set_technologies", "set_time_steps_yearly"])

    def constraint_pwa_total_cost_segment_selection_block(self):
        """Ensure that for each technology and each year, the sum over segments of Z equals 1.

        . math::
            \sum_{w\in\mathcal{W}}&Z_{h,y,w} = 1

        :return: List of constraints
        """

        ### index sets
        index_values, index_names = Element.create_custom_set(["set_technologies", "set_capacity_types",
                                       "set_time_steps_yearly", "set_total_cost_pwa_segments"], self.optimization_setup)
        index = ZenIndex(index_values, index_names)

        ### masks
        # not necessary

        ### index loop
        # Initialize an empty list to store the constraints
        constraints = []

        # Iterate over technologies
        for tech, year in index.get_unique(["set_technologies", "set_time_steps_yearly"]):
            # Get the unique segments for the current technology
            segments = index.get_unique(["set_total_cost_pwa_segments"])

            # Sum up all binary variables for the segment selection for each timestep and each technology
            sum_segments_z = sum(self.variables['total_cost_pwa_segment_selection']
                                 .loc[tech, :, year, segment] for segment in segments)

            # Formulate the constraint
            lhs = sum_segments_z
            rhs = 1

            # Append the constraint to the list
            constraints.append(lhs == rhs)

        # Return the list of constraints
        return self.constraints.return_contraints(constraints,
                                                  model=self.model,
                                                  index_values=index.get_unique(
                                                      ["set_technologies", "set_time_steps_yearly","set_total_cost_pwa_segments"]),
                                                  index_names=["set_technologies", "set_time_steps_yearly", "set_total_cost_pwa_segments"])


    def constraint_pwa_total_cost_cum_capacity_upper_bound_block(self):
        """Ensure that for each technology and each year, the segment capacity is within the interpolation points.

        . math::
            S^{\mathrm{seg}}_{h,y,w} \leq \overline{s}_{h,w}^{\mathrm{glo}}\cdot Z_{h,y,w}

        :return: List of constraints
        """
        ### index sets
        index_values, index_names = Element.create_custom_set(
            ["set_technologies","set_capacity_types", "set_time_steps_yearly", "set_total_cost_pwa_segments"], self.optimization_setup)
        index = ZenIndex(index_values, index_names)

        ### masks
        # not necessary


        ### index loop
        # Initialize an empty list to store the constraints
        constraints = []
        for tech, year, segment in index.get_unique(["set_technologies",
                                                                    "set_time_steps_yearly", "set_total_cost_pwa_segments"]):

            lhs = (self.variables['total_cost_pwa_cum_capacity_segment_position'].loc[tech, :, year, segment]
                - self.parameters.total_cost_pwa_points_upper_bound.loc[tech, :, segment]
                   *self.variables['total_cost_pwa_segment_selection'].loc[tech, :, year, segment])
            rhs = 0

            # Append the constraint to the list
            constraints.append(lhs <= rhs)

        # Return the list of constraints
        return self.constraints.return_contraints(constraints,
                                                  model=self.model,
                                                  index_values=index.get_unique(
                                                      ["set_technologies", "set_time_steps_yearly", "set_total_cost_pwa_segments"]),
                                                  index_names=["set_technologies", "set_time_steps_yearly", "set_total_cost_pwa_segments"])
    def constraint_pwa_total_cost_cum_capacity_lower_bound_block(self):
        """Ensure that for each technology and each year, the segment capacity is within the interpolation points.

        . math::
            {s}_{h,w}^{\mathrm{glo}}\cdot Z_{h,y,w} \leq S^{\mathrm{seg}}_{h,y,w}

        :return: List of constraints
        """
        ### index sets
        index_values, index_names = Element.create_custom_set(
            ["set_technologies", "set_capacity_types", "set_time_steps_yearly", "set_total_cost_pwa_segments"],
            self.optimization_setup)
        index = ZenIndex(index_values, index_names)

        ### masks
        # not necessary

        ### index loop
        # Initialize an empty list to store the constraints
        constraints = []
        for tech, year, segment in index.get_unique(["set_technologies", "set_time_steps_yearly",
                                                                    "set_total_cost_pwa_segments"]):
            lhs = (self.parameters.total_cost_pwa_points_lower_bound.loc[tech, :, segment]
                   * self.variables['total_cost_pwa_segment_selection'].loc[tech, :, year, segment]
                   - self.variables['total_cost_pwa_cum_capacity_segment_position'].loc[tech, :, year, segment])
            rhs = 0

            # Append the constraint to the list
            constraints.append(lhs <= rhs)

        # Return the list of constraints
        return self.constraints.return_contraints(constraints,
                                                  model=self.model,
                                                  index_values=index.get_unique(
                                                      ["set_technologies", "set_time_steps_yearly", "set_total_cost_pwa_segments"]),
                                                  index_names=["set_technologies", "set_time_steps_yearly", "set_total_cost_pwa_segments"])

    def constraint_pwa_total_cost_global_cum_capacity_segment_block(self):
        """Ensures that the sum of all segment capacities is the capacity installed in that year. Needed for PWA

        . math::
            \sum_{w\in\mathcal{W}}S^{\mathrm{seg}}_{h,y,w}=S_{h,y}^{\mathrm{glo}}

        :return: List of constraints
        """
        ### index sets
        index_values, index_names = Element.create_custom_set(
            ["set_technologies", "set_capacity_types", "set_time_steps_yearly", "set_total_cost_pwa_segments"], self.optimization_setup)
        index = ZenIndex(index_values, index_names)

        ### masks
        # not necessary

        ### index loop
        constraints = []
        for tech, year in index.get_unique(["set_technologies", "set_time_steps_yearly"]):

            # Get the unique segments for the current technology
            segments = self.sets["set_total_cost_pwa_segments"][tech]

            # Iterate over the segments
            lhs = (self.variables['global_cumulative_capacity'].loc[tech, :, year]
                   - sum(self.variables['total_cost_pwa_cum_capacity_segment_position'].loc[tech, :, year, segment] for segment in segments))
            rhs = 0

            constraints.append(lhs == rhs)

        # Return the list of constraints
        return self.constraints.return_contraints(constraints,
                                                  model=self.model,
                                                  index_values=index.get_unique(
                                                      ["set_technologies", "set_time_steps_yearly"]),
                                                  index_names=["set_technologies", "set_time_steps_yearly"])

    def constraint_global_cum_capacity_block(self):
        """Calculates the cumulative global capacity for each technology in each year

               . math::
                   S_{h,y}^{\mathrm{glo}} = \frac{1}{g_h}
                    \left( \sum_{\tilde{y}=y_0}^{y}\sum_{p\in\mathcal{P}}\Delta S_{h,p,\tilde{y}}
                   +\sum_{\hat{y}=y_{-\infty}}^{y_0-1} \sum_{p\in\mathcal{P}}\Delta s_{h,p,\hat{y}}^{\mathrm{ex}}\right)


       :return: List of constraints
       """

        ### index sets
        index_values, index_names = Element.create_custom_set(
            ["set_technologies", "set_location", "set_capacity_types", "set_time_steps_yearly"], self.optimization_setup)
        index = ZenIndex(index_values, index_names)

        ### masks
        # this mask is just to make sure we only get constraints where we want them, no if-condition
        mask = self.variables["capacity"].mask

        ### index loop
        # we loop over technologies and time steps, because we need to cycle over the lifetime range of the technology
        # which requires the technology and the year, we vectorize over capacity types and locations
        constraints = []
        for tech, year in index.get_unique(["set_technologies", "set_time_steps_yearly"]):

            ### auxiliary calculations
            global_share_factor = self.parameters.global_share_factor.loc[tech].item()
            term_neg_previous_capacity_additions = []

            # Case for active cumulative technologies with decomissioning
            # sum up over all previous years and all nodes
            if self.system["global_active_capacity"]:
                time_for_sum = Technology.get_lifetime_range(self.optimization_setup, tech, year, time_step_type="yearly")
                term_global_existing_capacities = (1 / global_share_factor) * self.parameters.existing_capacities.loc[tech, :, :, year].sum(dim=["set_location"])
            else:
                # Case for aggregated cumulative technologies with decomissioning
                # sum up over all previous years and all nodes
                logging.warning("Not yet implemented for special case of future technologies.")  # TODO: implement for future capacities
                time_for_sum = range(year+1)
                term_global_existing_capacities = (1 / global_share_factor) * self.parameters.capacity_existing.loc[tech, :, :, :].sum(
                    dim=["set_location", "set_technologies_existing"])


            # Sum up all capacity additions over the selected time horizon
            for previous_year in time_for_sum:
                term_neg_previous_capacity_additions.append(
                    (-1/global_share_factor) * self.variables["capacity_addition"].loc[tech, :, :, previous_year].sum(dims="set_location"))

            # Case for
            ### formulate constraint
            lhs = lp_sum([1.0 * self.variables["global_cumulative_capacity"].loc[tech, :, year],
                          *term_neg_previous_capacity_additions])
            rhs = term_global_existing_capacities
            constraints.append(lhs == rhs)

        # Return the list of constraints
        return self.constraints.return_contraints(constraints,
                                                  model=self.model,
                                                  index_values=index.get_unique(
                                                      ["set_technologies", "set_time_steps_yearly"]),
                                                  index_names=["set_technologies", "set_time_steps_yearly"])

    def constraint_capex_yearly_all_positions_block(self):
        """ aggregates the capex of built capacity and of existing capacity

        .. math::
            A_{h,y} = f_h \left(\sum_{\tilde{y}=\max\left(y_0,y-\left\lceil\nicefrac{l_h}{\Delta^\mathrm{y}}\right
            \rceil+1\right)}^y g_h \left( TC_{h,y} - TC_{h,y-1} \right)\right.\nonumber+ \left.\sum_{\hat{y}=\psi\left(
            y-\left\lceil\nicefrac{l_h}{\Delta^\mathrm{y}}\right\rceil+1\right)}^{\psi(y_0-1)}
             \sum_{p\in\mathcal{P}}\alpha_{h,y_0}\Delta s^\mathrm{ex}_{h,p,\hat{y}} \right)

        :return:
        """

        ### index sets
        index_values, index_names = Element.create_custom_set(
            ["set_technologies", "set_capacity_types", "set_time_steps_yearly"],
            self.optimization_setup)
        index = ZenIndex(index_values, index_names)

        ### masks
        # not necessary

        ### index loop
        # we loop over all technologies and yearly time steps because we need to calculate the lifetime range
        # we vectorize over capacities and locations
        constraints = []
        for tech, year in index.get_unique(["set_technologies", "set_time_steps_yearly"]):

            ### auxiliary calculations
            discount_rate = self.parameters.discount_rate
            lifetime = self.parameters.lifetime.loc[tech].item()

            if discount_rate != 0:
                annuity = ((1 + discount_rate) ** lifetime * discount_rate) / ((1 + discount_rate) ** lifetime - 1)
            else:
                annuity = 1 / lifetime
            term_neg_annuity_cost_capex_previous = []
            for previous_year in Technology.get_lifetime_range(self.optimization_setup, tech, year,
                                                               time_step_type="yearly"):
                term_neg_annuity_cost_capex_previous.append(-annuity*self.variables["cost_capex"].loc[tech, :, previous_year])

            ### formulate constraint
            lhs = lp_sum([1.0 * self.variables["capex_yearly_all_positions"].loc[tech, :, year],
                          *term_neg_annuity_cost_capex_previous])
            rhs = annuity * self.parameters.existing_capex.loc[tech, :, :, year].sum(dim=["set_location"])
            constraints.append(lhs == rhs)
        ### return
        return self.constraints.return_contraints(constraints,
                                                  model=self.model,
                                                  index_values=index.get_unique(
                                                      ["set_technologies", "set_time_steps_yearly"]),
                                                  index_names=["set_technologies", "set_time_steps_yearly"])


    def constraint_total_cost_pwa_initial_global_cost_block(self):
        """ sets the variable for the initital capacity to the parameter

                .. math::
                    TC_{h,y=-1} = total_cost_pwa_initial_global_cost
                :return:
                """

        ### index sets
        index_values, index_names = Element.create_custom_set(["set_technologies", "set_capacity_types", "set_time_steps_yearly"],
            self.optimization_setup)
        index = ZenIndex(index_values, index_names)

        ### masks
        # not necessary

        ### index loop
        # we loop over all technologies and yearly time steps because we need to calculate the lifetime range
        # we vectorize over capacities and locations
        constraints = []
        for tech in index.get_unique(["set_technologies"]):

            ### formulate constraint
            lhs = self.variables["total_cost_pwa_global_cost_initial"].loc[tech, :]
            rhs = self.parameters.total_cost_pwa_initial_global_cost.loc[tech, :]

            constraints.append(lhs == rhs)
        ### return
        return self.constraints.return_contraints(constraints,
                                                  model=self.model,
                                                  index_values=index.get_unique(
                                                      ["set_technologies"]),
                                                  index_names=["set_technologies"])


    def constraint_cost_capex_block(self):
        """ calculates the capex of each technology

        .. math::
            Cost_Capex{h,y} = TC{h,y} - TC{h,y-1}

        :return:
        """
        ### index sets
        ### index sets
        index_values, index_names = Element.create_custom_set(
            ["set_technologies", "set_capacity_types", "set_time_steps_yearly"],
            self.optimization_setup)
        index = ZenIndex(index_values, index_names)

        ### masks
        # not necessary

        ### index loop
        # we loop over all technologies and yearly time steps because we need to calculate the lifetime range
        # we vectorize over capacities and locations
        constraints = []
        for tech, year in index.get_unique(["set_technologies", "set_time_steps_yearly"]):
            global_share_factor = self.parameters.global_share_factor.loc[tech].item()
            if year == 0:
                # todo: change the way technologies existing is checked
                # todo: how to implement decommissioning here?
                cost_capex_tech = global_share_factor*(self.variables["total_cost_pwa_global_cost"].loc[tech, :, year]
                                                       - self.variables["total_cost_pwa_global_cost_initial"].loc[tech, :])
                if not tech in self.sets["set_technologies_existing"].items:  # if there are no existing technologies
                    # have to add the cost for the capacity in the first step
                    cost_capex_tech = cost_capex_tech + global_share_factor*(self.parameters.total_cost_pwa_initial_unit_cost.loc[tech, :]
                                                           * self.variables["capacity_addition"].loc[tech, :, :, year].sum(dims="set_location"))

            else:
                cost_capex_tech = global_share_factor* (self.variables["total_cost_pwa_global_cost"].loc[tech, :, year]
                                                       - self.variables["total_cost_pwa_global_cost"].loc[tech, :, year-1])

            ### formulate constraint
            lhs = self.variables["cost_capex"].loc[tech, :, year] - cost_capex_tech
            rhs = 0
            constraints.append(lhs == rhs)

        ### return
        return self.constraints.return_contraints(constraints,
                                                  model=self.model,
                                                  index_values=index.get_unique(
                                                      ["set_technologies", "set_time_steps_yearly"]),
                                                  index_names=["set_technologies", "set_time_steps_yearly"])
        
        
        <|MERGE_RESOLUTION|>--- conflicted
+++ resolved
@@ -52,63 +52,6 @@
         super().store_scenario_dict()
         # set attributes of technology
         set_location = self.location_type
-<<<<<<< HEAD
-        set_base_time_steps_yearly = self.energy_system.set_base_time_steps_yearly
-        set_time_steps_yearly = self.energy_system.set_time_steps_yearly
-        self.capacity_addition_min = self.data_input.extract_attribute("capacity_addition_min")["value"]
-        self.capacity_addition_max = self.data_input.extract_attribute("capacity_addition_max")["value"]
-        self.capacity_addition_unbounded = self.data_input.extract_attribute("capacity_addition_unbounded")["value"]
-        self.lifetime = self.data_input.extract_attribute("lifetime")["value"]
-        self.construction_time = self.data_input.extract_attribute("construction_time")["value"]
-        # maximum diffusion rate
-        self.max_diffusion_rate = self.data_input.extract_input_data("max_diffusion_rate",
-                                                                     index_sets=["set_time_steps_yearly"],
-                                                                     time_steps=set_time_steps_yearly)
-
-        # add all raw time series to dict
-        self.raw_time_series = {}
-        self.raw_time_series["min_load"] = self.data_input.extract_input_data("min_load", index_sets=[set_location,
-                                                                                                      "set_time_steps"],
-                                                                              time_steps=set_base_time_steps_yearly)
-        self.raw_time_series["max_load"] = self.data_input.extract_input_data("max_load", index_sets=[set_location,
-                                                                                                      "set_time_steps"],
-                                                                              time_steps=set_base_time_steps_yearly)
-        self.raw_time_series["opex_specific_variable"] = self.data_input.extract_input_data("opex_specific_variable",
-                                                                                            index_sets=[set_location,
-                                                                                                        "set_time_steps"],
-                                                                                            time_steps=set_base_time_steps_yearly)
-        # non-time series input data
-        self.opex_specific_fixed = self.data_input.extract_input_data("opex_specific_fixed", index_sets=[set_location,
-                                                                                                         "set_time_steps_yearly"],
-                                                                      time_steps=set_time_steps_yearly)
-        self.capacity_limit = self.data_input.extract_input_data("capacity_limit", index_sets=[set_location])
-        self.carbon_intensity_technology = self.data_input.extract_input_data("carbon_intensity",
-                                                                              index_sets=[set_location])
-        # extract existing capacity
-        self.set_technologies_existing = self.data_input.extract_set_technologies_existing()
-        self.capacity_existing = self.data_input.extract_input_data("capacity_existing", index_sets=[set_location,
-                                                                                                     "set_technologies_existing"])
-        self.capacity_investment_existing = self.data_input.extract_input_data("capacity_investment_existing",
-                                                                               index_sets=[set_location,
-                                                                                           "set_time_steps_yearly"],
-                                                                               time_steps=set_time_steps_yearly)
-        self.lifetime_existing = self.data_input.extract_lifetime_existing("capacity_existing",
-                                                                           index_sets=[set_location,
-                                                                                       "set_technologies_existing"])
-
-        # anyaxie
-        # endogenous learning input data
-        # if self.optimization_setup.system["use_endogenous_learning"]:
-        # segments for pwa of cumulative cost for each technology
-        self.set_total_cost_pwa_segments = list(range(int(self.data_input.extract_attribute("num_pwa_segments")["value"])))
-        self.learning_rate = self.data_input.extract_attribute("learning_rate")["value"]
-        self.global_share_factor = self.data_input.extract_attribute("global_share")["value"]
-        self.learning_curve_lb = self.data_input.extract_attribute("learning_curve_lower_bound")["value"]
-        self.learning_curve_ub = self.data_input.extract_attribute("learning_curve_upper_bound")["value"]
-        self.learning_curve_npts = self.data_input.extract_attribute("learning_curve_npts")["value"]
-        self.global_initial_capacity_default = self.data_input.extract_attribute("global_initial_capacity")["value"]
-
-=======
         self.capacity_addition_min = self.data_input.extract_input_data("capacity_addition_min", index_sets=[], unit_category={"energy_quantity": 1, "time": -1})
         self.capacity_addition_max = self.data_input.extract_input_data("capacity_addition_max", index_sets=[], unit_category={"energy_quantity": 1, "time": -1})
         self.capacity_addition_unbounded = self.data_input.extract_input_data("capacity_addition_unbounded", index_sets=[], unit_category={"energy_quantity": 1, "time": -1})
@@ -130,7 +73,18 @@
         self.capacity_existing = self.data_input.extract_input_data("capacity_existing", index_sets=[set_location, "set_technologies_existing"], unit_category={"energy_quantity": 1, "time": -1})
         self.capacity_investment_existing = self.data_input.extract_input_data("capacity_investment_existing", index_sets=[set_location, "set_time_steps_yearly"], time_steps="set_time_steps_yearly", unit_category={"energy_quantity": 1, "time": -1})
         self.lifetime_existing = self.data_input.extract_lifetime_existing("capacity_existing", index_sets=[set_location, "set_technologies_existing"])
->>>>>>> cf62099f
+        # anyaxie
+        # endogenous learning input data
+        # if self.optimization_setup.system["use_endogenous_learning"]:
+        # segments for pwa of cumulative cost for each technology
+        self.set_total_cost_pwa_segments = list(
+            range(int(self.data_input.extract_attribute("num_pwa_segments")["value"])))
+        self.learning_rate = self.data_input.extract_attribute("learning_rate")["value"]
+        self.global_share_factor = self.data_input.extract_attribute("global_share")["value"]
+        self.learning_curve_lb = self.data_input.extract_attribute("learning_curve_lower_bound")["value"]
+        self.learning_curve_ub = self.data_input.extract_attribute("learning_curve_upper_bound")["value"]
+        self.learning_curve_npts = self.data_input.extract_attribute("learning_curve_npts")["value"]
+        self.global_initial_capacity_default = self.data_input.extract_attribute("global_initial_capacity")["value"]
 
     def calculate_capex_of_capacities_existing(self, storage_energy=False):
         """ this method calculates the annualized capex of the existing capacities
@@ -164,27 +118,8 @@
     def calculate_fraction_of_year(self):
         """calculate fraction of year"""
         # only account for fraction of year
-<<<<<<< HEAD
-        _fraction_year = self.optimization_setup.system["unaggregated_time_steps_per_year"] / \
-                         self.optimization_setup.system["total_hours_per_year"]
-        return _fraction_year
-
-    def overwrite_time_steps(self, base_time_steps: int):
-        """ overwrites set_time_steps_operation
-
-        :param base_time_steps: #TODO describe parameter/return
-        """
-        set_time_steps_operation = self.energy_system.time_steps.encode_time_step(self.name,
-                                                                                  base_time_steps=base_time_steps,
-                                                                                  time_step_type="operation",
-                                                                                  yearly=True)
-
-        # copy invest time steps
-        self.set_time_steps_operation = set_time_steps_operation.squeeze().tolist()
-=======
         fraction_year = self.optimization_setup.system["unaggregated_time_steps_per_year"] / self.optimization_setup.system["total_hours_per_year"]
         return fraction_year
->>>>>>> cf62099f
 
     def add_new_capacity_addition_tech(self, capacity_addition: pd.Series, capex: pd.Series, step_horizon: int):
         """ adds the newly built capacity to the existing capacity
@@ -196,30 +131,17 @@
         # reduce lifetime of existing capacities and add new remaining lifetime
         self.lifetime_existing = (self.lifetime_existing - system["interval_between_years"]).clip(lower=0)
         # new capacity
-<<<<<<< HEAD
-        _time_step_years = self.energy_system.time_steps.encode_time_step(self.name, base_time_steps, "yearly",
-                                                                          yearly=True)
-        _new_capacity_addition = capacity_addition[_time_step_years].sum(axis=1)
-        _capex = capex[_time_step_years].sum(axis=1)
-=======
         new_capacity_addition = capacity_addition[step_horizon]
         new_capex = capex[step_horizon]
->>>>>>> cf62099f
         # if at least one value unequal to zero
         if not (new_capacity_addition == 0).all():
             # add new index to set_technologies_existing
             index_new_technology = max(self.set_technologies_existing) + 1
             self.set_technologies_existing = np.append(self.set_technologies_existing, index_new_technology)
             # add new remaining lifetime
-<<<<<<< HEAD
-            _lifetime = self.lifetime_existing.unstack()
-            _lifetime[index_new_technology] = self.lifetime
-            self.lifetime_existing = _lifetime.stack()
-=======
             lifetime = self.lifetime_existing.unstack()
             lifetime[index_new_technology] = self.lifetime[0]
             self.lifetime_existing = lifetime.stack()
->>>>>>> cf62099f
 
             for type_capacity in list(set(new_capacity_addition.index.get_level_values(0))):
                 # if power
@@ -477,30 +399,7 @@
 
     ### --- classmethods
     @classmethod
-<<<<<<< HEAD
-    def get_lifetime_range(cls, optimization_setup, tech, time, time_step_type: str = None):
-        """ returns lifetime range of technology. If time_step_type, then converts the yearly time step 'time' to time_step_type
-
-        :param optimization_setup: OptimizationSetup the technology is part of
-        :param tech: name of the technology
-        :param time: #TODO describe parameter/return
-        :param time_step_type: #TODO describe parameter/return
-        :return: lifetime range of technology
-        """
-        if time_step_type:
-            time_step_year = optimization_setup.energy_system.time_steps.convert_time_step_operation2year(tech, time)
-        else:
-            time_step_year = time
-        t_start, t_end = cls.get_start_end_time_of_period(optimization_setup, tech, time_step_year)
-
-        return range(t_start, t_end + 1)
-
-    @classmethod
-    def get_available_existing_quantity(cls, optimization_setup, tech, capacity_type, loc, time, type_existing_quantity,
-                                        time_step_type: str = None):
-=======
     def get_available_existing_quantity(cls, optimization_setup, tech, capacity_type, loc, year, type_existing_quantity):
->>>>>>> cf62099f
         """ returns existing quantity of 'tech', that is still available at invest time step 'time'.
         Either capacity or capex.
 
@@ -513,14 +412,6 @@
         :return existing_quantity: existing capacity or capex of existing capacity
         """
         params = optimization_setup.parameters.dict_parameters
-<<<<<<< HEAD
-        if time_step_type:
-            time_step_year = optimization_setup.energy_system.time_steps.convert_time_step_operation2year(tech, time)
-        else:
-            time_step_year = time
-
-=======
->>>>>>> cf62099f
         sets = optimization_setup.sets
         existing_quantity = 0
         if type_existing_quantity == "capacity":
@@ -531,30 +422,17 @@
             raise KeyError(f"Wrong type of existing quantity {type_existing_quantity}")
 
         for id_capacity_existing in sets["set_technologies_existing"][tech]:
-<<<<<<< HEAD
-            t_start = cls.get_start_end_time_of_period(optimization_setup, tech, time_step_year,
-                                                       id_capacity_existing=id_capacity_existing, loc=loc)
-=======
             is_existing = cls.get_if_capacity_still_existing(optimization_setup, tech, year, loc=loc, id_capacity_existing=id_capacity_existing)
->>>>>>> cf62099f
             # if still available at first base time step, add to list
             if is_existing:
                 existing_quantity += existing_variable[tech, capacity_type, loc, id_capacity_existing]
         return existing_quantity
 
     @classmethod
-<<<<<<< HEAD
-    def get_start_end_time_of_period(cls, optimization_setup, tech, time_step_year, period_type="lifetime",
-                                     clip_to_first_time_step=True, id_capacity_existing=None, loc=None):
-        """ counts back the period (either lifetime of construction_time) back to get the start invest time step and returns start_time_step_year
-
-        :param energy_system: The Energy system to add everything
-=======
     def get_if_capacity_still_existing(cls,optimization_setup, tech, year,loc,id_capacity_existing):
         """
         returns boolean if capacity still exists at yearly time step 'year'.
         :param optimization_setup: The optimization setup to add everything
->>>>>>> cf62099f
         :param tech: name of technology
         :param year: yearly time step
         :param loc: location
@@ -574,46 +452,6 @@
             cutoff_year = (year-current_year_horizon)*system["interval_between_years"]
             return cutoff_year >= delta_lifetime
         else:
-<<<<<<< HEAD
-            end_time_step_year = time_step_year[-1]
-            time_step_year = time_step_year[0]
-        # convert period to interval of base time steps
-        if id_capacity_existing is None:
-            period_yearly = period_time[tech]
-        else:
-            delta_lifetime = params.lifetime_existing[tech, loc, id_capacity_existing] - period_time[tech]
-            if delta_lifetime >= 0:
-                if delta_lifetime <= (time_step_year - sets["set_time_steps_yearly"][0]) * system[
-                    "interval_between_years"]:
-                    return time_step_year
-                else:
-                    return -1
-            period_yearly = params.lifetime_existing[tech, loc, id_capacity_existing]
-        base_period = period_yearly / system["interval_between_years"] * system["unaggregated_time_steps_per_year"]
-        base_period = round(base_period, optimization_setup.solver["rounding_decimal_points"])
-        if int(base_period) != base_period:
-            logging.warning(
-                f"The period {period_type} of {tech} does not translate to an integer time interval in the base time domain ({base_period})")
-        # decode to base time steps
-        base_time_steps = energy_system.time_steps.decode_time_step(tech, time_step_year, time_step_type="yearly")
-        if len(base_time_steps) == 0:
-            return sets["set_base_time_steps"][0], sets["set_base_time_steps"][0] - 1
-        base_time_step = base_time_steps[0]
-
-        # if start_base_time_step is further in the past than first base time step, use first base time step
-        if clip_to_first_time_step:
-            start_base_time_step = int(max(sets["set_base_time_steps"][0], base_time_step - base_period + 1))
-        else:
-            start_base_time_step = int(base_time_step - base_period + 1)
-        start_base_time_step = min(start_base_time_step, sets["set_base_time_steps"][-1])
-        # if period of existing capacity, then only return the start base time step
-        if id_capacity_existing is not None:
-            return start_base_time_step
-        start_time_step_year = \
-        energy_system.time_steps.encode_time_step(tech, start_base_time_step, time_step_type="yearly", yearly=True)[0]
-
-        return start_time_step_year, end_time_step_year
-=======
             cutoff_year = (year-current_year_horizon+1)*system["interval_between_years"]
             return cutoff_year <= lifetime_existing
 
@@ -664,7 +502,6 @@
         # conservative estimate of construction time (ceil)
         del_construction_time = int(np.ceil(construction_time/system["interval_between_years"]))
         return year - del_construction_time
->>>>>>> cf62099f
 
 
 
@@ -832,18 +669,8 @@
                                                     doc="Parameter which specifies the maximum diffusion rate which is the maximum increase in capacity between investment steps")
         # capacity_limit of technologies
         optimization_setup.parameters.add_parameter(name="capacity_limit",
-<<<<<<< HEAD
-                                                    data=optimization_setup.initialize_component(cls, "capacity_limit",
-                                                                                                 index_names=[
-                                                                                                     "set_technologies",
-                                                                                                     "set_capacity_types",
-                                                                                                     "set_location"],
-                                                                                                 capacity_types=True),
-                                                    doc='Parameter which specifies the capacity limit of technologies')
-=======
             data=optimization_setup.initialize_component(cls, "capacity_limit", index_names=["set_technologies", "set_capacity_types", "set_location", "set_time_steps_yearly"], capacity_types=True),
             doc='Parameter which specifies the capacity limit of technologies')
->>>>>>> cf62099f
         # minimum load relative to capacity
         optimization_setup.parameters.add_parameter(name="min_load",
                                                     data=optimization_setup.initialize_component(cls, "min_load",
@@ -865,85 +692,6 @@
                                                                                                  capacity_types=True),
                                                     doc='Parameter which specifies the maximum load of technology relative to installed capacity')
         # carbon intensity
-<<<<<<< HEAD
-        optimization_setup.parameters.add_parameter(name="carbon_intensity_technology",
-                                                    data=optimization_setup.initialize_component(cls,
-                                                                                                 "carbon_intensity_technology",
-                                                                                                 index_names=[
-                                                                                                     "set_technologies",
-                                                                                                     "set_location"]),
-                                                    doc='Parameter which specifies the carbon intensity of each technology')
-
-        # anyaxie
-        if optimization_setup.system["use_endogenous_learning"]:
-            optimization_setup.parameters.add_parameter(name="learning_rate",
-                                                        data=optimization_setup.initialize_component(cls, "learning_rate",
-                                                        index_names=[ "set_technologies"]),
-                                                        doc='Parameter which specifies the learning rate of the technology')
-            optimization_setup.parameters.add_parameter(name="global_share_factor",
-                                                        data=optimization_setup.initialize_component(cls, "global_share_factor",
-                                                        index_names=["set_technologies"]),
-                                                        doc='Parameter which specifies the global share factor of the technology')
-            optimization_setup.parameters.add_parameter(name="total_cost_pwa_points_lower_bound",
-                                                        data=optimization_setup.initialize_component(cls,"total_cost_pwa_points_lower_bound",
-                                                        index_names=["set_technologies", "set_capacity_types", "set_total_cost_pwa_segments"],
-                                                        capacity_types=True),
-                                                        doc='Parameter which specifies the lower bound of the pwa of total cost function')
-            optimization_setup.parameters.add_parameter(name="total_cost_pwa_points_upper_bound",
-                                                        data=optimization_setup.initialize_component(cls,"total_cost_pwa_points_upper_bound",
-                                                        index_names=["set_technologies", "set_capacity_types", "set_total_cost_pwa_segments"],
-                                                        capacity_types=True),
-                                                        doc='Parameter which specifies the upper bound of the pwa of total cost function')
-            optimization_setup.parameters.add_parameter(name="total_cost_pwa_TC_lower_bound",
-                                                        data=optimization_setup.initialize_component(cls,"total_cost_pwa_TC_lower_bound",
-                                                        index_names=["set_technologies", "set_capacity_types", "set_total_cost_pwa_segments"],
-                                                        capacity_types=True),
-                                                        doc='Parameter which specifies the lower bound of the pwa of total cost function')
-            optimization_setup.parameters.add_parameter(name="total_cost_pwa_TC_upper_bound",
-                                                        data=optimization_setup.initialize_component(cls,"total_cost_pwa_TC_upper_bound",
-                                                        index_names=["set_technologies", "set_capacity_types", "set_total_cost_pwa_segments"],
-                                                        capacity_types=True),
-                                                        doc='Parameter which specifies the upper bound of the pwa of total cost function')
-            optimization_setup.parameters.add_parameter(name="total_cost_pwa_intersect",
-                                                        data=optimization_setup.initialize_component(cls,"total_cost_pwa_intersect",
-                                                        index_names=["set_technologies", "set_capacity_types", "set_total_cost_pwa_segments"],
-                                                        capacity_types=True),
-                                                        doc='Parameter which specifies the intersect of the pwa of total cost function')
-            optimization_setup.parameters.add_parameter(name="total_cost_pwa_slope",
-                                                        data=optimization_setup.initialize_component(cls,"total_cost_pwa_slope",
-                                                        index_names=["set_technologies", "set_capacity_types", "set_total_cost_pwa_segments"],
-                                                        capacity_types=True),
-                                                        doc='Parameter which specifies the slope of the pwa of total cost function')
-            optimization_setup.parameters.add_parameter(name="total_cost_pwa_initial_global_cost",
-                                                        data=optimization_setup.initialize_component(cls,"total_cost_pwa_initial_global_cost",
-                                                        index_names=["set_technologies", "set_capacity_types"],
-                                                        capacity_types=True),
-                                                        doc='Parameter which specifies the initital total global cost of the pwa of total cost function')
-            optimization_setup.parameters.add_parameter(name="total_cost_pwa_initial_unit_cost",
-                                                        data=optimization_setup.initialize_component(cls,"total_cost_pwa_initial_unit_cost",
-                                                        index_names=["set_technologies", "set_capacity_types"],
-                                                        capacity_types=True),
-                                                        doc='Parameter which specifies the initital unit cost of the technology')
-
-
-
-        # Helper params
-        t0 = time.perf_counter()
-        optimization_setup.parameters.add_helper_parameter(name="existing_capacities",
-                                                           data=cls.get_existing_quantity(optimization_setup,
-                                                                                          type_existing_quantity="capacity"))
-        optimization_setup.parameters.add_helper_parameter(name="existing_capex",
-                                                           data=cls.get_existing_quantity(optimization_setup,
-                                                                                          type_existing_quantity="cost_capex",
-                                                                                          time_step_type="yearly"))
-
-
-
-
-        t1 = time.perf_counter()
-        logging.debug(f"Helper Params took {t1 - t0:.4f} seconds")
-
-=======
         optimization_setup.parameters.add_parameter(name="carbon_intensity_technology", data=optimization_setup.initialize_component(cls, "carbon_intensity_technology", index_names=["set_technologies", "set_location"]),
             doc='Parameter which specifies the carbon intensity of each technology')
         # calculate additional existing parameters
@@ -951,7 +699,90 @@
                                                     doc="Parameter which specifies the total available capacity of existing technologies at the beginning of the optimization")
         optimization_setup.parameters.add_parameter(name="existing_capex",data=cls.get_existing_quantity(optimization_setup,type_existing_quantity="cost_capex"),
                                                     doc="Parameter which specifies the total capex of existing technologies at the beginning of the optimization")
->>>>>>> cf62099f
+        # anyaxie
+        if optimization_setup.system["use_endogenous_learning"]:
+            optimization_setup.parameters.add_parameter(name="learning_rate",
+                                                        data=optimization_setup.initialize_component(cls,
+                                                                                                     "learning_rate",
+                                                                                                     index_names=[
+                                                                                                         "set_technologies"]),
+                                                        doc='Parameter which specifies the learning rate of the technology')
+            optimization_setup.parameters.add_parameter(name="global_share_factor",
+                                                        data=optimization_setup.initialize_component(cls,
+                                                                                                     "global_share_factor",
+                                                                                                     index_names=[
+                                                                                                         "set_technologies"]),
+                                                        doc='Parameter which specifies the global share factor of the technology')
+            optimization_setup.parameters.add_parameter(name="total_cost_pwa_points_lower_bound",
+                                                        data=optimization_setup.initialize_component(cls,
+                                                                                                     "total_cost_pwa_points_lower_bound",
+                                                                                                     index_names=[
+                                                                                                         "set_technologies",
+                                                                                                         "set_capacity_types",
+                                                                                                         "set_total_cost_pwa_segments"],
+                                                                                                     capacity_types=True),
+                                                        doc='Parameter which specifies the lower bound of the pwa of total cost function')
+            optimization_setup.parameters.add_parameter(name="total_cost_pwa_points_upper_bound",
+                                                        data=optimization_setup.initialize_component(cls,
+                                                                                                     "total_cost_pwa_points_upper_bound",
+                                                                                                     index_names=[
+                                                                                                         "set_technologies",
+                                                                                                         "set_capacity_types",
+                                                                                                         "set_total_cost_pwa_segments"],
+                                                                                                     capacity_types=True),
+                                                        doc='Parameter which specifies the upper bound of the pwa of total cost function')
+            optimization_setup.parameters.add_parameter(name="total_cost_pwa_TC_lower_bound",
+                                                        data=optimization_setup.initialize_component(cls,
+                                                                                                     "total_cost_pwa_TC_lower_bound",
+                                                                                                     index_names=[
+                                                                                                         "set_technologies",
+                                                                                                         "set_capacity_types",
+                                                                                                         "set_total_cost_pwa_segments"],
+                                                                                                     capacity_types=True),
+                                                        doc='Parameter which specifies the lower bound of the pwa of total cost function')
+            optimization_setup.parameters.add_parameter(name="total_cost_pwa_TC_upper_bound",
+                                                        data=optimization_setup.initialize_component(cls,
+                                                                                                     "total_cost_pwa_TC_upper_bound",
+                                                                                                     index_names=[
+                                                                                                         "set_technologies",
+                                                                                                         "set_capacity_types",
+                                                                                                         "set_total_cost_pwa_segments"],
+                                                                                                     capacity_types=True),
+                                                        doc='Parameter which specifies the upper bound of the pwa of total cost function')
+            optimization_setup.parameters.add_parameter(name="total_cost_pwa_intersect",
+                                                        data=optimization_setup.initialize_component(cls,
+                                                                                                     "total_cost_pwa_intersect",
+                                                                                                     index_names=[
+                                                                                                         "set_technologies",
+                                                                                                         "set_capacity_types",
+                                                                                                         "set_total_cost_pwa_segments"],
+                                                                                                     capacity_types=True),
+                                                        doc='Parameter which specifies the intersect of the pwa of total cost function')
+            optimization_setup.parameters.add_parameter(name="total_cost_pwa_slope",
+                                                        data=optimization_setup.initialize_component(cls,
+                                                                                                     "total_cost_pwa_slope",
+                                                                                                     index_names=[
+                                                                                                         "set_technologies",
+                                                                                                         "set_capacity_types",
+                                                                                                         "set_total_cost_pwa_segments"],
+                                                                                                     capacity_types=True),
+                                                        doc='Parameter which specifies the slope of the pwa of total cost function')
+            optimization_setup.parameters.add_parameter(name="total_cost_pwa_initial_global_cost",
+                                                        data=optimization_setup.initialize_component(cls,
+                                                                                                     "total_cost_pwa_initial_global_cost",
+                                                                                                     index_names=[
+                                                                                                         "set_technologies",
+                                                                                                         "set_capacity_types"],
+                                                                                                     capacity_types=True),
+                                                        doc='Parameter which specifies the initital total global cost of the pwa of total cost function')
+            optimization_setup.parameters.add_parameter(name="total_cost_pwa_initial_unit_cost",
+                                                        data=optimization_setup.initialize_component(cls,
+                                                                                                     "total_cost_pwa_initial_unit_cost",
+                                                                                                     index_names=[
+                                                                                                         "set_technologies",
+                                                                                                         "set_capacity_types"],
+                                                                                                     capacity_types=True),
+                                                        doc='Parameter which specifies the initital unit cost of the technology')
         # add pe.Param of the child classes
         for subclass in cls.__subclasses__():
             subclass.construct_params(optimization_setup)
@@ -993,16 +824,9 @@
                     elif time <= params.lifetime_existing[tech, loc, id_technology_existing] + 1:
                         capacities_existing += capacity_existing[tech, capacity_type, loc, id_technology_existing]
 
-<<<<<<< HEAD
-                capacity_addition_max = len(sets["set_time_steps_yearly"]) * _capacity_addition_max[tech, capacity_type]
-                max_capacity_limit = _capacity_limit[tech, capacity_type, loc]
-                bound_capacity = min(capacity_addition_max + capacities_existing,
-                                     max_capacity_limit + capacities_existing)
-=======
                 capacity_addition_max = len(sets["set_time_steps_yearly"]) * capacity_addition_max[tech, capacity_type]
                 max_capacity_limit = capacity_limit[tech, capacity_type, loc, time]
                 bound_capacity = min(capacity_addition_max + capacities_existing, max_capacity_limit + capacities_existing)
->>>>>>> cf62099f
                 return 0, bound_capacity
             else:
                 return 0, np.inf
@@ -1224,9 +1048,9 @@
             constraints.add_constraint_block(model, name="constraint_capex_yearly_all_positions",
                                              constraint=rules.constraint_capex_yearly_all_positions_block(),
                                              doc="yearly capex of all nodes as difference of total cumulative cost between timesteps")
-            
-            # todo: can you remove this?                                             
-            # cost capex constraint 
+
+            # todo: can you remove this?
+            # cost capex constraint
             constraints.add_constraint_block(model, name="constraint_cost_capex", constraint=rules.constraint_cost_capex_block(),
                                              doc="Create link for cost_capex")
 
@@ -1246,14 +1070,8 @@
                                doc="Binary variable which equals 1 when technology is switched on at location l and time t", binary=True)
         variables.add_variable(model, name="tech_off_var",
                                index_sets=(index_vals, index_names),
-<<<<<<< HEAD
-                               doc="The tech off var", binary=True)
-        model.add_constraints(model.variables["tech_on_var"] + model.variables["tech_off_var"] == 1,
-                              name="tech_on_off_cons")
-=======
                                doc="Binary variable which equals 1 when technology is switched off at location l and time t", binary=True)
         model.add_constraints(model.variables["tech_on_var"] + model.variables["tech_off_var"] == 1, name="tech_on_off_cons")
->>>>>>> cf62099f
         n_cons = model.constraints.ncons
 
         # disjunct if technology is on
@@ -1308,14 +1126,8 @@
         # used in constraint_technology_min_capacity_addition
         mask = mask | (params.capacity_addition_min.notnull() & (params.capacity_addition_min != 0))
 
-<<<<<<< HEAD
-        # used in constraint_technology_max_capacity
-        index_values, index_names = Element.create_custom_set(
-            ["set_technologies", "set_capacity_types", "set_location", "set_time_steps_yearly"], optimization_setup)
-=======
         # used in constraint_technology_max_capacity_addition
         index_values, index_names = Element.create_custom_set(["set_technologies", "set_capacity_types", "set_location", "set_time_steps_yearly"], optimization_setup)
->>>>>>> cf62099f
         index = ZenIndex(index_values, index_names)
         sub_mask = (params.capacity_addition_max.notnull() & (params.capacity_addition_max != np.inf) & (
                     params.capacity_addition_max != 0))
@@ -1627,14 +1439,7 @@
         for tech, year in index.get_unique(["set_technologies", "set_time_steps_yearly"]):
 
             ### auxiliary calculations
-<<<<<<< HEAD
-            start_time_step, _ = Technology.get_start_end_time_of_period(self.optimization_setup, tech, time,
-                                                                         period_type="construction_time",
-                                                                         clip_to_first_time_step=False)
-
-=======
             investment_time = Technology.get_investment_time_step(self.optimization_setup, tech, year)
->>>>>>> cf62099f
             ### formulate constraint
             if investment_time in self.sets["set_time_steps_yearly"]:
                 lhs = (self.variables["capacity_addition"].loc[tech, :, :, year]
@@ -1683,14 +1488,8 @@
 
             ### auxiliary calculations
             term_neg_previous_capacity_additions = []
-<<<<<<< HEAD
-            for previous_time in Technology.get_lifetime_range(self.optimization_setup, tech, time):
-                term_neg_previous_capacity_additions.append(
-                    -1.0 * self.variables["capacity_addition"].loc[tech, :, :, previous_time])
-=======
             for previous_year in Technology.get_lifetime_range(self.optimization_setup, tech, year):
                 term_neg_previous_capacity_additions.append(-1.0 * self.variables["capacity_addition"].loc[tech, :, :, previous_year])
->>>>>>> cf62099f
 
             ### formulate constraint
             lhs = lp_sum([1.0 * self.variables["capacity"].loc[tech, :, :, year],
@@ -1730,21 +1529,7 @@
         # we vectorize over locations
         constraints = []
         for tech, time in index.get_unique(["set_technologies", "set_time_steps_yearly"]):
-<<<<<<< HEAD
-
-            ### auxiliary calculations
-            # mask for the capacity types that are not considered
-            capacity_types = index.get_values([tech, slice(None), slice(None), time], "set_capacity_types", unique=True)
-            mask = xr.DataArray(np.nan, coords=[self.variables.coords["set_capacity_types"]],
-                                dims=["set_capacity_types"])
-            mask.loc[capacity_types] = 1
-
-            interval_between_years = self.system["interval_between_years"]
-            knowledge_depreciation_rate = self.system["knowledge_depreciation_rate"]
-            reference_carrier = self.sets["set_reference_carriers"][tech][0]
-=======
             # skip if max diffusion rate = inf
->>>>>>> cf62099f
             if self.parameters.max_diffusion_rate.loc[tech, time] != np.inf:
                 ### auxiliary calculations
                 # mask for the capacity types that are not considered
@@ -1883,20 +1668,8 @@
                 mask = xr.DataArray(np.nan, coords=[self.variables.coords["set_capacity_types"]], dims=["set_capacity_types"])
                 mask.loc[capacity_types] = 1
 
-<<<<<<< HEAD
-            ### auxiliary calculations
-            # mask for the capacity types that are not considered
-            capacity_types = index.get_values([tech, slice(None), slice(None), time], "set_capacity_types", unique=True)
-            mask = xr.DataArray(np.nan, coords=[self.variables.coords["set_capacity_types"]],
-                                dims=["set_capacity_types"])
-            mask.loc[capacity_types] = 1
-
-            interval_between_years = self.system["interval_between_years"]
-            knowledge_depreciation_rate = self.system["knowledge_depreciation_rate"]
-=======
                 interval_between_years = self.system["interval_between_years"]
                 knowledge_depreciation_rate = self.system["knowledge_depreciation_rate"]
->>>>>>> cf62099f
 
                 reference_carrier = self.sets["set_reference_carriers"][tech][0]
                 if tech in self.sets["set_transport_technologies"]:
@@ -1947,37 +1720,8 @@
                     term_total_capacity_all_techs_param = self.parameters.existing_capacities.loc[tech, :,
                                                           set_locations, time].where(False).sum("set_location")
                 else:
-<<<<<<< HEAD
-                    term_total_capacity_all_techs_param = self.parameters.existing_capacities.loc[other_techs, :,
-                                                          set_locations, time].sum(["set_technologies", "set_location"])
-                    term_total_capacity_all_techs_var = self.variables["capacity"].loc[tech, :, set_locations,
-                                                        time].where(False).sum("set_location")
-                # total_capacity_all_techs_param = sum(self.parameters.existing_capacities.loc[other_tech, :, set_locations, time]
-                #                                      for other_tech in set_technology if self.sets["set_reference_carriers"][other_tech][0] == reference_carrier)
-                # lifetime_range = Technology.get_lifetime_range(self.optimization_setup, tech, end_time)
-                # if len(lifetime_range) > 0:
-                #     previous_times = [previous_time for previous_time in lifetime_range]
-                #     other_techs = [other_tech for other_tech in set_technology if self.sets["set_reference_carriers"][other_tech][0] == reference_carrier]
-                #     term_total_capacity_all_techs_var = self.variables["capacity_addition"].loc[:, :, set_locations, previous_times].sum("set_time_steps_yearly")
-                #     term_total_capacity_all_techs_var = term_total_capacity_all_techs_var[other_techs, :, :].sum("set_technologies")
-                # else:
-                #     # dummy term
-                #     term_total_capacity_all_techs_var = self.variables["capacity_investment"].loc[tech, :, set_locations, time].where(False)
-                # total_capacity_all_techs_param = sum(self.parameters.existing_capacities.loc[other_tech, :, set_locations, time]
-                #                                      for other_tech in set_technology if self.sets["set_reference_carriers"][other_tech][0] == reference_carrier).sum("set_location")
-                # lifetime_range = Technology.get_lifetime_range(self.optimization_setup, tech, end_time)
-                # if len(lifetime_range) > 0:
-                #     previous_times = [previous_time for previous_time in lifetime_range]
-                #     other_techs = [other_tech for other_tech in set_technology if self.sets["set_reference_carriers"][other_tech][0] == reference_carrier]
-                #     term_total_capacity_all_techs_var = self.variables["capacity_addition"].loc[:, :, set_locations, previous_times].sum("set_time_steps_yearly")
-                #     term_total_capacity_all_techs_var = term_total_capacity_all_techs_var.loc[other_techs].sum(["set_technologies", "set_location"])
-                # else:
-                #     # dummy term
-                #     term_total_capacity_all_techs_var = self.variables["capacity_investment"].loc[tech, :, set_locations, time].where(False).sum("set_location")
-=======
                     term_total_capacity_all_techs_param = self.parameters.existing_capacities.loc[other_techs, :, set_locations, time].sum(["set_technologies","set_location"])
                     term_total_capacity_all_techs_var = self.variables["capacity"].loc[tech, :, set_locations,time].where(False).sum("set_location")
->>>>>>> cf62099f
 
                 ### formulate constraint
                 # build the lhs
@@ -2035,15 +1779,8 @@
             else:
                 annuity = 1 / lifetime
             term_neg_annuity_cost_capex_previous = []
-<<<<<<< HEAD
-            for previous_year in Technology.get_lifetime_range(self.optimization_setup, tech, year,
-                                                               time_step_type="yearly"):
-                term_neg_annuity_cost_capex_previous.append(
-                    -annuity * self.variables["cost_capex"].loc[tech, :, :, previous_year])
-=======
             for previous_year in Technology.get_lifetime_range(self.optimization_setup, tech, year):
                 term_neg_annuity_cost_capex_previous.append(-annuity * self.variables["cost_capex"].loc[tech, :, :, previous_year])
->>>>>>> cf62099f
 
             ### formulate constraint
             lhs = lp_sum([1.0 * self.variables["capex_yearly"].loc[tech, :, :, year],
@@ -2147,20 +1884,9 @@
             ### auxiliary calculations
             times = self.time_steps.get_time_steps_year2operation(year)
 
-<<<<<<< HEAD
-            term_neg_summed_cost_opex = - (self.variables["cost_opex"].loc[tech, :, times] *
-                                           self.parameters.time_steps_operation_duration.loc[tech, times]).sum(
-                ["set_time_steps_operation"])
-            term_neg_summed_capacities = - lp_sum([self.parameters.opex_specific_fixed.loc[tech, capacity_type, :,
-                                                   year] * self.variables["capacity"].loc[tech, capacity_type, :, year]
-                                                   for capacity_type in self.system["set_capacity_types"] if
-                                                   tech in self.sets["set_storage_technologies"] or capacity_type ==
-                                                   self.system["set_capacity_types"][0]])
-=======
             term_neg_summed_cost_opex = - (self.variables["cost_opex"].loc[tech, :, times] * self.parameters.time_steps_operation_duration.loc[times]).sum(["set_time_steps_operation"])
             term_neg_summed_capacities = - lp_sum([self.parameters.opex_specific_fixed.loc[tech, capacity_type, :, year]*self.variables["capacity"].loc[tech, capacity_type, :, year]
                                                    for capacity_type in self.system["set_capacity_types"] if tech in self.sets["set_storage_technologies"] or capacity_type == self.system["set_capacity_types"][0]])
->>>>>>> cf62099f
 
             ### formulate constraint
             lhs = lp_sum([1.0 * self.variables["opex_yearly"].loc[tech, :, year],
@@ -2268,16 +1994,8 @@
             term_summed_carbon_emissions_technology = []
             for tech in index.get_unique(["set_technologies"]):
                 locs = index.get_values([tech], "set_location", unique=True)
-<<<<<<< HEAD
-                times = self.time_steps.get_time_steps_year2operation(tech, year)
-                term_summed_carbon_emissions_technology.append((self.variables["carbon_emissions_technology"].loc[
-                                                                    tech, locs, times] *
-                                                                self.parameters.time_steps_operation_duration.loc[
-                                                                    tech, times]).sum())
-=======
                 times = self.time_steps.get_time_steps_year2operation(year)
                 term_summed_carbon_emissions_technology.append((self.variables["carbon_emissions_technology"].loc[tech, locs, times] * self.parameters.time_steps_operation_duration.loc[times]).sum())
->>>>>>> cf62099f
             term_summed_carbon_emissions_technology = lp_sum(term_summed_carbon_emissions_technology)
 
             ### formulate constraint
@@ -2328,13 +2046,7 @@
             # the reference carrier
             reference_carrier = self.sets["set_reference_carriers"][tech][0]
             # get invest time step
-<<<<<<< HEAD
-            time_step_year = xr.DataArray(
-                [self.optimization_setup.energy_system.time_steps.convert_time_step_operation2year(tech, t) for t in
-                 times.data], coords=[times])
-=======
             time_step_year = xr.DataArray([self.optimization_setup.energy_system.time_steps.convert_time_step_operation2year(t) for t in times.data], coords=[times])
->>>>>>> cf62099f
             # we create the capacity term (the dimension reassignment does not change the variables, just the broadcasting)
             term_capacity = self.parameters.max_load.loc[tech, capacity_types, locs, times] * \
                             self.variables["capacity"].loc[tech, capacity_types, locs, time_step_year].to_linexpr()
@@ -2785,6 +2497,4 @@
                                                   index_values=index.get_unique(
                                                       ["set_technologies", "set_time_steps_yearly"]),
                                                   index_names=["set_technologies", "set_time_steps_yearly"])
-        
-        
-        +
