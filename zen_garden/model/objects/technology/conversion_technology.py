"""
:Title: ZEN-GARDEN
:Created: October-2021
:Authors:   Alissa Ganter (aganter@ethz.ch), Jacob Mannhardt (jmannhardt@ethz.ch)
:Organization: Laboratory of Reliability and Risk Engineering, ETH Zurich

Class defining the parameters, variables, and constraints of the conversion technologies.
The class takes the abstract optimization model as an input and adds parameters, variables, and
constraints of the conversion technologies.
"""
import logging

import numpy as np
import pandas as pd
import xarray as xr

from zen_garden.utils import linexpr_from_tuple_np, InputDataChecks
from .technology import Technology
from ..component import ZenIndex
from ..element import GenericRule


class ConversionTechnology(Technology):
    """
    Class defining conversion technologies
    """
    # set label
    label = "set_conversion_technologies"
    location_type = "set_nodes"

    def __init__(self, tech, optimization_setup):
        """
        init conversion technology object

        :param tech: name of added technology
        :param optimization_setup: The OptimizationSetup the element is part of
        """

        super().__init__(tech, optimization_setup)
        # store carriers of conversion technology
        self.store_carriers()

    def store_carriers(self):
        """ retrieves and stores information on reference, input and output carriers """
        # get reference carrier from class <Technology>
        super().store_carriers()
        # define input and output carrier
        self.input_carrier = self.data_input.extract_conversion_carriers()["input_carrier"]
        self.output_carrier = self.data_input.extract_conversion_carriers()["output_carrier"]
        self.energy_system.set_technology_of_carrier(self.name, self.input_carrier + self.output_carrier)
        # check if reference carrier in input and output carriers and set technology to correspondent carrier
        self.optimization_setup.input_data_checks.check_carrier_configuration(input_carrier=self.input_carrier,
                                                                              output_carrier=self.output_carrier,
                                                                              reference_carrier=self.reference_carrier,
                                                                              name=self.name)

    def store_input_data(self):
        """ retrieves and stores input data for element as attributes. Each Child class overwrites method to store different attributes """
        # get attributes from class <Technology>
        super().store_input_data()
        # get conversion efficiency and capex
        self.get_conversion_factor()
        self.opex_specific_fixed = self.data_input.extract_input_data("opex_specific_fixed", index_sets=["set_nodes", "set_time_steps_yearly"], time_steps="set_time_steps_yearly", unit_category={"money": 1, "energy_quantity": -1, "time": 1})
        self.convert_to_fraction_of_capex()
        # anyaxie
        if self.optimization_setup.system["use_endogenous_learning"]:
            self.perform_total_cost_pwa()

    def get_conversion_factor(self):
        """retrieves and stores conversion_factor """
        # df_input_linear, has_unit_linear = self.data_input.read_pwa_files("conversion_factor")
        dependent_carrier = list(set(self.input_carrier + self.output_carrier).difference(
                self.reference_carrier))
        if not dependent_carrier:
            self.raw_time_series["conversion_factor"] = None
        else:
            index_sets = ["set_nodes", "set_time_steps"]
            time_steps = "set_base_time_steps_yearly"
            unit_category = {"energy_quantity": 0}
            cf_dict = {}
            for carrier in dependent_carrier:
                cf_dict[carrier] = self.data_input.extract_input_data("conversion_factor", index_sets=index_sets, unit_category=unit_category, time_steps=time_steps, subelement=carrier)
            cf_dict = pd.DataFrame.from_dict(cf_dict)
            cf_dict.columns.name = "carrier"
            cf_dict = cf_dict.stack()
            conversion_factor_levels = [cf_dict.index.names[-1]] + cf_dict.index.names[:-1]
            cf_dict = cf_dict.reorder_levels(conversion_factor_levels)
            # extract yearly variation
            self.data_input.extract_yearly_variation("conversion_factor", index_sets)
            self.raw_time_series["conversion_factor"] = cf_dict

    def convert_to_fraction_of_capex(self):
        """ this method retrieves the total capex and converts it to annualized capex """
        pwa_capex, self.capex_is_pwa = self.data_input.extract_pwa_capex()
        # annualize cost_capex
        fraction_year = self.calculate_fraction_of_year()
        self.opex_specific_fixed = self.opex_specific_fixed * fraction_year
        if not self.capex_is_pwa:
            self.capex_specific = pwa_capex["capex"] * fraction_year
        else:
            self.pwa_capex = pwa_capex
            self.pwa_capex["capex"] = [value * fraction_year for value in self.pwa_capex["capex"]]
            # set bounds
            self.pwa_capex["bounds"]["capex"] = tuple([(bound * fraction_year) for bound in self.pwa_capex["bounds"]["capex"]])
        # calculate capex of existing capacity
        self.capex_capacity_existing = self.calculate_capex_of_capacities_existing()

    def calculate_capex_of_single_capacity(self, capacity, index):
        """ this method calculates the annualized capex of a single existing capacity.

        :param capacity: existing capacity of technology
        :param index: index of capacity specifying node and time
        :return: annualized capex of a single existing capacity
        """
        if capacity == 0:
            return 0
        # linear
        if not self.capex_is_pwa:
            capex = self.capex_specific[index[0]].iloc[0] * capacity
        else:
            capex = np.interp(capacity, self.pwa_capex["capacity"], self.pwa_capex["capex"])
        return capex

    ### --- getter/setter classmethods
    @classmethod
    def get_capex_all_elements(cls, optimization_setup, index_names=None):
        """ similar to Element.get_attribute_of_all_elements but only for capex.
        If select_pwa, extract pwa attributes, otherwise linear.

        :param optimization_setup: The OptimizationSetup the element is part of
        :param select_pwa: boolean if get attributes for pwa
        :return dict_of_attributes: returns dict of attribute values """
        class_elements = optimization_setup.get_all_elements(cls)
        dict_of_attributes = {}
        is_pwa_attribute = "capex_is_pwa"
        attribute_name_linear = "capex_specific"

        for element in class_elements:
            # extract for pwa
            if not getattr(element, is_pwa_attribute):
                dict_of_attributes, _ = optimization_setup.append_attribute_of_element_to_dict(element, attribute_name_linear, dict_of_attributes)
            if not dict_of_attributes:
                _, index_names = cls.create_custom_set(index_names, optimization_setup)
                return (dict_of_attributes, index_names)
        dict_of_attributes = pd.concat(dict_of_attributes, keys=dict_of_attributes.keys())
        if not index_names:
            logging.warning(f"Initializing the parameter capex without the specifying the index names will be deprecated!")
            return dict_of_attributes
        else:
            custom_set, index_names = cls.create_custom_set(index_names, optimization_setup)
            dict_of_attributes = optimization_setup.check_for_subindex(dict_of_attributes, custom_set)
            return (dict_of_attributes, index_names)

    ### --- classmethods to construct sets, parameters, variables, and constraints, that correspond to ConversionTechnology --- ###
    @classmethod
    def construct_sets(cls, optimization_setup):
        """ constructs the pe.Sets of the class <ConversionTechnology>

        :param optimization_setup: The OptimizationSetup the element is part of """
        model = optimization_setup.model
        # get input carriers
        input_carriers = optimization_setup.get_attribute_of_all_elements(cls, "input_carrier")
        output_carriers = optimization_setup.get_attribute_of_all_elements(cls, "output_carrier")
        reference_carrier = optimization_setup.get_attribute_of_all_elements(cls, "reference_carrier")
        dependent_carriers = {}
        for tech in input_carriers:
            dependent_carriers[tech] = input_carriers[tech] + output_carriers[tech]
            dependent_carriers[tech].remove(reference_carrier[tech][0])
        # input carriers of technology
        optimization_setup.sets.add_set(name="set_input_carriers", data=input_carriers,
                                        doc="set of carriers that are an input to a specific conversion technology. Dimensions: set_conversion_technologies",
                                        index_set="set_conversion_technologies")
        # output carriers of technology
        optimization_setup.sets.add_set(name="set_output_carriers", data=output_carriers,
                                        doc="set of carriers that are an output to a specific conversion technology. Dimensions: set_conversion_technologies",
                                        index_set="set_conversion_technologies")
        # dependent carriers of technology
        optimization_setup.sets.add_set(name="set_dependent_carriers", data=dependent_carriers,
                                        doc="set of carriers that are an output to a specific conversion technology.\n\t Dimensions: set_conversion_technologies",
                                        index_set="set_conversion_technologies")

        # add sets of the child classes
        for subclass in cls.__subclasses__():
            if np.size(optimization_setup.system[subclass.label]):
                subclass.construct_sets(optimization_setup)

    @classmethod
    def construct_params(cls, optimization_setup):
        """ constructs the pe.Params of the class <ConversionTechnology>

        :param optimization_setup: The OptimizationSetup the element is part of """
        # slope of linearly modeled capex
        optimization_setup.parameters.add_parameter(name="capex_specific_conversion",
            data=cls.get_capex_all_elements(optimization_setup, index_names=["set_conversion_technologies", "set_capex_linear", "set_nodes", "set_time_steps_yearly"]),
            doc="Parameter which specifies the slope of the capex if approximated linearly")
        # slope of linearly modeled conversion efficiencies
        optimization_setup.parameters.add_parameter(name="conversion_factor", data=optimization_setup.initialize_component(cls, "conversion_factor",
            index_names=["set_conversion_technologies", "set_dependent_carriers", "set_nodes", "set_time_steps_operation"]),
            doc="Parameter which specifies the conversion factor")

        # add params of the child classes
        for subclass in cls.__subclasses__():
            if np.size(optimization_setup.system[subclass.label]):
                subclass.construct_params(optimization_setup)

    @classmethod
    def construct_vars(cls, optimization_setup):
        """ constructs the pe.Vars of the class <ConversionTechnology>

        :param optimization_setup: The OptimizationSetup the element is part of """

        model = optimization_setup.model
        variables = optimization_setup.variables

        def flow_conversion_bounds(index_values, index_names):
            """ return bounds of carrier_flow for bigM expression
            :param index_values: list of index values
            :return bounds: bounds of carrier_flow"""
            params = optimization_setup.parameters
            sets = optimization_setup.sets
            energy_system = optimization_setup.energy_system

            # init the bounds
            index_arrs = sets.tuple_to_arr(index_values, index_names)
            coords = [optimization_setup.sets.get_coord(data, name) for data, name in zip(index_arrs, index_names)]
            lower = xr.DataArray(0.0, coords=coords)
            upper = xr.DataArray(np.inf, coords=coords)

            # get the sets
            technology_set, carrier_set, node_set, timestep_set = [sets[name] for name in index_names]

            for tech in technology_set:
                for carrier in carrier_set[tech]:
                    time_step_year = [energy_system.time_steps.convert_time_step_operation2year(t) for t in timestep_set]
                    if carrier == sets["set_reference_carriers"][tech][0]:
                        conversion_factor_lower = 1
                        conversion_factor_upper = 1
                    else:
                        conversion_factor_lower = params.conversion_factor.loc[tech, carrier, node_set].min().data
                        conversion_factor_upper = params.conversion_factor.loc[tech, carrier, node_set].max().data
                    lower.loc[tech, carrier, ...] = model.variables["capacity"].lower.loc[tech, "power", node_set, time_step_year].data * conversion_factor_lower
                    upper.loc[tech, carrier, ...] = model.variables["capacity"].upper.loc[tech, "power", node_set, time_step_year].data * conversion_factor_upper

            # make sure lower is never below 0
            return (lower, upper)

        ## Flow variables
        # input flow of carrier into technology
        index_values, index_names = cls.create_custom_set(["set_conversion_technologies", "set_input_carriers", "set_nodes", "set_time_steps_operation"], optimization_setup)
        variables.add_variable(model, name="flow_conversion_input", index_sets=(index_values, index_names),
            bounds=flow_conversion_bounds(index_values, index_names), doc='Carrier input of conversion technologies')
        # output flow of carrier into technology
        index_values, index_names = cls.create_custom_set(["set_conversion_technologies", "set_output_carriers", "set_nodes", "set_time_steps_operation"], optimization_setup)
        variables.add_variable(model, name="flow_conversion_output", index_sets=(index_values, index_names),
            bounds=flow_conversion_bounds(index_values, index_names), doc='Carrier output of conversion technologies')
        ## pwa Variables - Capex
        # pwa capacity
        variables.add_variable(model, name="capacity_approximation", index_sets=cls.create_custom_set(["set_conversion_technologies", "set_nodes", "set_time_steps_yearly"], optimization_setup), bounds=(0,np.inf),
            doc='pwa variable for size of installed technology on edge i and time t')
        # pwa capex technology
        variables.add_variable(model, name="capex_approximation", index_sets=cls.create_custom_set(["set_conversion_technologies", "set_nodes", "set_time_steps_yearly"], optimization_setup), bounds=(0,np.inf),
            doc='pwa variable for capex for installing technology on edge i and time t')

    @classmethod
    def construct_constraints(cls, optimization_setup):
        """ constructs the pe.Constraints of the class <ConversionTechnology>

        :param optimization_setup: optimization setup"""
        model = optimization_setup.model
        constraints = optimization_setup.constraints
        # add pwa constraints
        rules = ConversionTechnologyRules(optimization_setup)
        # conversion factor
        constraints.add_constraint_block(model, name="constraint_carrier_conversion",
                                         constraint=rules.constraint_carrier_conversion_block(*cls.create_custom_set(
                                             ["set_conversion_technologies", "set_dependent_carriers", "set_nodes",
                                              "set_time_steps_operation"], optimization_setup)),
                                         doc="Conversion of energy carrier with conversion_factor")
        # capex
        set_pwa_capex = cls.create_custom_set(["set_conversion_technologies", "set_capex_pwa", "set_nodes", "set_time_steps_yearly"], optimization_setup)
        set_linear_capex = cls.create_custom_set(["set_conversion_technologies", "set_capex_linear", "set_nodes", "set_time_steps_yearly"], optimization_setup)
        if len(set_pwa_capex[0]) > 0:
            # if set_pwa_capex contains technologies:
            pwa_breakpoints, pwa_values = cls.calculate_capex_pwa_breakpoints_values(optimization_setup, set_pwa_capex[0])
            constraints.add_pw_constraint(model, index_values=set_pwa_capex[0], yvar="capex_approximation", xvar="capacity_approximation",
                                          break_points=pwa_breakpoints, f_vals=pwa_values, cons_type="EQ", name="constraint_capex_pwa",)
<<<<<<< HEAD

        # anyaxie:
        if not optimization_setup.system["use_endogenous_learning"]:
            if set_linear_capex[0]:
                # if set_linear_capex contains technologies: (note we give the coordinates nice names)
                constraints.add_constraint_rule(model, name="constraint_linear_capex",
                                                index_sets=(set_linear_capex[0], ["lin_capex_tech", "lin_capex_node", "lin_capex_time_step"]),
                                                rule=rules.constraint_linear_capex_rule, doc="Linear relationship in capex")
        # Conversion Efficiency
        set_pwa_conversion_factor = cls.create_custom_set(["set_conversion_technologies", "set_conversion_factor_pwa", "set_nodes", "set_time_steps_operation"], optimization_setup)
        set_linear_conversion_factor = cls.create_custom_set(["set_conversion_technologies", "set_conversion_factor_linear", "set_nodes", "set_time_steps_operation"], optimization_setup)
        if len(set_pwa_conversion_factor[0]) > 0:
            # if set_pwa_conver_efficiency contains technologies:
            pwa_breakpoints, pwa_values = cls.calculate_pwa_breakpoints_values(optimization_setup, set_pwa_conversion_factor[0], "conversion_factor")
            constraints.add_pw_constraint(model, index_values=set_pwa_conversion_factor[0], yvar="flow_approximation_dependent", xvar="flow_approximation_reference",
                                          break_points=pwa_breakpoints, f_vals=pwa_values, cons_type="EQ", name="pwa_conversion_factor")
        if set_linear_conversion_factor[0]:
            # if set_linear_conver_efficiency contains technologies:
            constraints.add_constraint_block(model, name="constraint_linear_conversion_factor",
                                             constraint=rules.constraint_linear_conver_efficiency_block(*set_linear_conversion_factor),
                                             doc="Linear relationship in conversion_factor")  # Coupling constraints
        #anyaxie
        if not optimization_setup.system["use_endogenous_learning"]:
            # couple the real variables with the auxiliary variables
            constraints.add_constraint_rule(model, name="constraint_capex_coupling", index_sets=cls.create_custom_set(["set_conversion_technologies", "set_nodes", "set_time_steps_yearly"], optimization_setup),
                rule=rules.constraint_capex_coupling_rule, doc="couples the real capex variables with the approximated variables")
=======
        if set_linear_capex[0]:
            # if set_linear_capex contains technologies: (note we give the coordinates nice names)
            constraints.add_constraint_rule(model, name="constraint_linear_capex",
                                            index_sets=(set_linear_capex[0], ["lin_capex_tech", "lin_capex_node", "lin_capex_time_step"]),
                                            rule=rules.constraint_linear_capex_rule, doc="Linear relationship in capex")
        # Coupling constraints
        # couple the real variables with the auxiliary variables
        constraints.add_constraint_rule(model, name="constraint_capex_coupling", index_sets=cls.create_custom_set(["set_conversion_technologies", "set_nodes", "set_time_steps_yearly"], optimization_setup),
            rule=rules.constraint_capex_coupling_rule, doc="couples the real capex variables with the approximated variables")
>>>>>>> cf62099f
        # capacity
        constraints.add_constraint_rule(model, name="constraint_capacity_coupling", index_sets=cls.create_custom_set(["set_conversion_technologies", "set_nodes", "set_time_steps_yearly"], optimization_setup),
            rule=rules.constraint_capacity_coupling_rule, doc="couples the real capacity variables with the approximated variables")


        # add constraints of the child classes
        for subclass in cls.__subclasses__():
           if np.size(optimization_setup.system[subclass.label]):
                subclass.construct_constraints(optimization_setup)

    # defines disjuncts if technology on/off
    @classmethod
    def disjunct_on_technology_rule(cls, optimization_setup, tech, capacity_type, node, time, binary_var):
        """definition of disjunct constraints if technology is On

        :param optimization_setup: optimization setup
        :param tech: technology
        :param capacity_type: type of capacity (power, energy)
        :param node: node
        :param time: yearly time step
        :param binary_var: binary disjunction variable
        """
        # get parameter object
        model = optimization_setup.model
        params = optimization_setup.parameters
        constraints = optimization_setup.constraints
        sets = optimization_setup.sets
        energy_system = optimization_setup.energy_system
        reference_carrier = sets["set_reference_carriers"][tech][0]
        if reference_carrier in sets["set_input_carriers"][tech]:
            reference_flow = model.variables["flow_conversion_input"][tech, reference_carrier, node, time]
        else:
            reference_flow = model.variables["flow_conversion_output"][tech, reference_carrier, node, time]
        # get invest time step
        time_step_year = energy_system.time_steps.convert_time_step_operation2year(time)
        # disjunct constraints min load
        constraints.add_constraint_block(model, name=f"disjunct_conversion_technology_min_load_{tech}_{capacity_type}_{node}_{time}",
                                         constraint=(reference_flow.to_linexpr()
                                                     - model.variables["capacity"][tech, capacity_type, node, time_step_year].to_linexpr(params.min_load.loc[tech, capacity_type, node, time].item())
                                                     >= 0), disjunction_var=binary_var)

    @classmethod
    def disjunct_off_technology_rule(cls, optimization_setup, tech, capacity_type, node, time, binary_var):
        """definition of disjunct constraints if technology is off

        :param optimization_setup: optimization setup
        :param tech: technology
        :param capacity_type: type of capacity (power, energy)
        :param node: node
        :param time: yearly time step
        :param binary_var: binary disjunction variable
        """
        sets = optimization_setup.sets
        model = optimization_setup.model
        constraints = optimization_setup.constraints
        lhs = sum(model.variables["flow_conversion_input"][tech, input_carrier, node, time] for input_carrier in sets["set_input_carriers"][tech]) \
              + sum(model.variables["flow_conversion_output"][tech, output_carrier, node, time] for output_carrier in sets["set_output_carriers"][tech])
        # add the constraints
        constraints.add_constraint_block(model, name=f"disjunct_conversion_technology_off_{tech}_{capacity_type}_{node}_{time}",
                                         constraint=lhs.to_linexpr() == 0, disjunction_var=binary_var)

    @classmethod
    def calculate_capex_pwa_breakpoints_values(cls, optimization_setup, set_pwa):
        """ calculates the breakpoints and function values for piecewise affine constraint

        :param optimization_setup: The OptimizationSetup the element is part of
        :param set_pwa: set of variable indices in capex approximation, for which pwa is performed
        :return pwa_breakpoints: dict of pwa breakpoint values
        :return pwa_values: dict of pwa function values """
        pwa_breakpoints = {}
        pwa_values = {}

        # iterate through pwa variable's indices
        for index in set_pwa:
            pwa_breakpoints[index] = []
            pwa_values[index] = []
            if len(index) > 1:
                tech = index[0]
            else:
                tech = index
            # retrieve pwa variables
            pwa_parameter = optimization_setup.get_attribute_of_specific_element(cls, tech, f"pwa_capex")
            pwa_breakpoints[index] = pwa_parameter["capacity"]
            pwa_values[index] = pwa_parameter["capex"]
        return pwa_breakpoints, pwa_values

    @classmethod
    def get_flow_term_reference_carrier(cls, optimization_setup, tech):
        """ get reference carrier flow term of conversion technology

        :param optimization_setup: The OptimizationSetup the element is part of
        :param tech: conversion technology
        :return term_flow: return reference carrier flow term """
        model = optimization_setup.model
        sets = optimization_setup.sets
        reference_carrier = sets["set_reference_carriers"][tech][0]
        if reference_carrier in sets["set_input_carriers"][tech]:
            term_flow = model.variables["flow_conversion_input"].loc[tech, reference_carrier]
        else:
            term_flow = model.variables["flow_conversion_output"].loc[tech, reference_carrier]
        return term_flow


class ConversionTechnologyRules(GenericRule):
    """
    Rules for the ConversionTechnology class
    """

    def __init__(self, optimization_setup):
        """
        Inits the rules for a given EnergySystem
        :param optimization_setup: The OptimizationSetup the element is part of
        """

        super().__init__(optimization_setup)


    # Rule-based constraints
    # -----------------------

    def constraint_linear_capex_rule(self, tech, node, year):
        """ if capacity and capex have a linear relationship

        .. math::
            A_{h,p,y}^{approximation} = \\alpha_{h,n,y} S_{h,p,y}^{approximation}

        :param tech: technology
        :param node: node
        :param year: yearly time step
        :return: linopy constraints
        """

        ### index sets
        # skipped because rule-based constraint

        ### masks
        # skipped because rule-based constraint

        ### index loop
        # skipped because rule-based constraint

        ### auxiliary calculations
        # not necessary

        ### formulate constraint
        lhs = (self.variables["capex_approximation"][tech, node, year]
               - self.parameters.capex_specific_conversion.loc[tech, node, year].item() * self.variables["capacity_approximation"][tech, node, year])
        rhs = 0
        constraints = lhs == rhs

        ### return
        return self.constraints.return_contraints(constraints)

    def constraint_capex_coupling_rule(self, tech, node, year):
        """ couples capex variables based on modeling technique

        .. math::
            CAPEX_{y,n,i}^\\mathrm{cost, power} = A_{h,p,y}^{approximation}

        :param tech: technology
        :param node: node
        :param year: yearly time step
        :return: linopy constraints
        """

        ### index sets
        # skipped because rule-based constraint

        ### masks
        # skipped because rule-based constraint

        ### index loop
        # skipped because rule-based constraint

        ### auxiliary calculations
        # not necessary

        ### formulate constraint
        lhs = (self.variables["cost_capex"][tech, "power", node, year]
               - self.variables["capex_approximation"][tech, node, year])
        rhs = 0
        constraints = lhs == rhs

        ### return
        return self.constraints.return_contraints(constraints)

    def constraint_capacity_coupling_rule(self, tech, node, year):
        """ couples capacity variables based on modeling technique

        .. math::
            \Delta S_{h,p,y}^\mathrm{power} = S_{h,p,y}^\mathrm{approximation}

        :param tech: technology
        :param node: node
        :param year: yearly time step
        :return: linopy constraints
        """

        ### index sets
        # skipped because rule-based constraint

        ### masks
        # skipped because rule-based constraint

        ### index loop
        # skipped because rule-based constraint

        ### auxiliary calculations
        # not necessary

        ### formulate constraint
        lhs = (self.variables["capacity_addition"][tech, "power", node, year]
               - self.variables["capacity_approximation"][tech, node, year])
        rhs = 0
        constraints = lhs == rhs

        ### return
        return self.constraints.return_contraints(constraints)

    # Block-based constraints
    # -----------------------

    def constraint_carrier_conversion_block(self, index_values, index_names):
        """ conversion factor between reference carrier and dependent carrier

        .. math::
            G^\\mathrm{d}_{i,n,t} = \\eta_{i,c,n,y}G^\\mathrm{r}_{i,n,t}

        :param index_values: index values
        :param index_names: index names
        :return: linopy constraints
        """

        ### index sets
        index = ZenIndex(index_values, index_names)

        ### masks
        # note necessary

        ### index loop
        # we loop over all technologies and dependent carriers, mostly to avoid renaming of dimension
        constraints = []
        for tech, dependent_carrier in index.get_unique(["set_conversion_technologies", "set_dependent_carriers"]):

            ### auxiliary calculations
            reference_carrier = self.sets["set_reference_carriers"][tech][0]
            if reference_carrier in self.sets["set_input_carriers"][tech]:
                term_flow_reference = self.variables["flow_conversion_input"].loc[tech, reference_carrier]
            else:
                term_flow_reference = self.variables["flow_conversion_output"].loc[tech, reference_carrier]
            if dependent_carrier in self.sets["set_input_carriers"][tech]:
                term_flow_dependent = self.variables["flow_conversion_input"].loc[tech, dependent_carrier]
            else:
                term_flow_dependent = self.variables["flow_conversion_output"].loc[tech, dependent_carrier]
            ### formulate constraint
            lhs = term_flow_dependent - self.parameters.conversion_factor.loc[tech, dependent_carrier]*term_flow_reference
            rhs = 0
            constraints.append(lhs == rhs)

        ### return
        return self.constraints.return_contraints(constraints,model=self.model,
                                                  index_values=index.get_unique(["set_conversion_technologies", "set_dependent_carriers"]),
                                                  index_names=["set_conversion_technologies", "set_dependent_carriers"])<|MERGE_RESOLUTION|>--- conflicted
+++ resolved
@@ -284,47 +284,19 @@
             pwa_breakpoints, pwa_values = cls.calculate_capex_pwa_breakpoints_values(optimization_setup, set_pwa_capex[0])
             constraints.add_pw_constraint(model, index_values=set_pwa_capex[0], yvar="capex_approximation", xvar="capacity_approximation",
                                           break_points=pwa_breakpoints, f_vals=pwa_values, cons_type="EQ", name="constraint_capex_pwa",)
-<<<<<<< HEAD
-
-        # anyaxie:
         if not optimization_setup.system["use_endogenous_learning"]:
             if set_linear_capex[0]:
                 # if set_linear_capex contains technologies: (note we give the coordinates nice names)
                 constraints.add_constraint_rule(model, name="constraint_linear_capex",
                                                 index_sets=(set_linear_capex[0], ["lin_capex_tech", "lin_capex_node", "lin_capex_time_step"]),
                                                 rule=rules.constraint_linear_capex_rule, doc="Linear relationship in capex")
-        # Conversion Efficiency
-        set_pwa_conversion_factor = cls.create_custom_set(["set_conversion_technologies", "set_conversion_factor_pwa", "set_nodes", "set_time_steps_operation"], optimization_setup)
-        set_linear_conversion_factor = cls.create_custom_set(["set_conversion_technologies", "set_conversion_factor_linear", "set_nodes", "set_time_steps_operation"], optimization_setup)
-        if len(set_pwa_conversion_factor[0]) > 0:
-            # if set_pwa_conver_efficiency contains technologies:
-            pwa_breakpoints, pwa_values = cls.calculate_pwa_breakpoints_values(optimization_setup, set_pwa_conversion_factor[0], "conversion_factor")
-            constraints.add_pw_constraint(model, index_values=set_pwa_conversion_factor[0], yvar="flow_approximation_dependent", xvar="flow_approximation_reference",
-                                          break_points=pwa_breakpoints, f_vals=pwa_values, cons_type="EQ", name="pwa_conversion_factor")
-        if set_linear_conversion_factor[0]:
-            # if set_linear_conver_efficiency contains technologies:
-            constraints.add_constraint_block(model, name="constraint_linear_conversion_factor",
-                                             constraint=rules.constraint_linear_conver_efficiency_block(*set_linear_conversion_factor),
-                                             doc="Linear relationship in conversion_factor")  # Coupling constraints
-        #anyaxie
-        if not optimization_setup.system["use_endogenous_learning"]:
+            # Coupling constraints
             # couple the real variables with the auxiliary variables
             constraints.add_constraint_rule(model, name="constraint_capex_coupling", index_sets=cls.create_custom_set(["set_conversion_technologies", "set_nodes", "set_time_steps_yearly"], optimization_setup),
                 rule=rules.constraint_capex_coupling_rule, doc="couples the real capex variables with the approximated variables")
-=======
-        if set_linear_capex[0]:
-            # if set_linear_capex contains technologies: (note we give the coordinates nice names)
-            constraints.add_constraint_rule(model, name="constraint_linear_capex",
-                                            index_sets=(set_linear_capex[0], ["lin_capex_tech", "lin_capex_node", "lin_capex_time_step"]),
-                                            rule=rules.constraint_linear_capex_rule, doc="Linear relationship in capex")
-        # Coupling constraints
-        # couple the real variables with the auxiliary variables
-        constraints.add_constraint_rule(model, name="constraint_capex_coupling", index_sets=cls.create_custom_set(["set_conversion_technologies", "set_nodes", "set_time_steps_yearly"], optimization_setup),
-            rule=rules.constraint_capex_coupling_rule, doc="couples the real capex variables with the approximated variables")
->>>>>>> cf62099f
-        # capacity
-        constraints.add_constraint_rule(model, name="constraint_capacity_coupling", index_sets=cls.create_custom_set(["set_conversion_technologies", "set_nodes", "set_time_steps_yearly"], optimization_setup),
-            rule=rules.constraint_capacity_coupling_rule, doc="couples the real capacity variables with the approximated variables")
+            # capacity
+            constraints.add_constraint_rule(model, name="constraint_capacity_coupling", index_sets=cls.create_custom_set(["set_conversion_technologies", "set_nodes", "set_time_steps_yearly"], optimization_setup),
+                rule=rules.constraint_capacity_coupling_rule, doc="couples the real capacity variables with the approximated variables")
 
 
         # add constraints of the child classes
