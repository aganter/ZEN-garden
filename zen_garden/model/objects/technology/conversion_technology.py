"""
:Title: ZEN-GARDEN
:Created: October-2021
:Authors:   Alissa Ganter (aganter@ethz.ch), Jacob Mannhardt (jmannhardt@ethz.ch)
:Organization: Laboratory of Reliability and Risk Engineering, ETH Zurich

Class defining the parameters, variables, and constraints of the conversion technologies.
The class takes the abstract optimization model as an input and adds parameters, variables, and
constraints of the conversion technologies.
"""
import itertools
import logging

import numpy as np
import pandas as pd
import xarray as xr
import linopy as lp
from zen_garden.utils import align_like
from .technology import Technology
from ..component import ZenIndex
from ..element import GenericRule,Element


class ConversionTechnology(Technology):
    """
    Class defining conversion technologies
    """
    # set label
    label = "set_conversion_technologies"
    location_type = "set_nodes"

    def __init__(self, tech, optimization_setup):
        """
        init conversion technology object

        :param tech: name of added technology
        :param optimization_setup: The OptimizationSetup the element is part of
        """

        super().__init__(tech, optimization_setup)
        # store carriers of conversion technology
        self.store_carriers()

    def store_carriers(self):
        """ retrieves and stores information on reference, input and output carriers """
        # get reference carrier from class <Technology>
        super().store_carriers()
        # define input and output carrier
        self.input_carrier = self.data_input.extract_carriers(carrier_type="input_carrier")
        self.output_carrier = self.data_input.extract_carriers(carrier_type="output_carrier")
        self.energy_system.set_technology_of_carrier(self.name, self.input_carrier + self.output_carrier)
        # check if reference carrier in input and output carriers and set technology to correspondent carrier
        self.optimization_setup.input_data_checks.check_carrier_configuration(input_carrier=self.input_carrier,
                                                                              output_carrier=self.output_carrier,
                                                                              reference_carrier=self.reference_carrier,
                                                                              name=self.name)

    def store_input_data(self):
        """ retrieves and stores input data for element as attributes. Each Child class overwrites method to store different attributes """
        # get attributes from class <Technology>
        super().store_input_data()
        # get conversion efficiency and capex
        self.get_conversion_factor()
        self.opex_specific_fixed = self.data_input.extract_input_data("opex_specific_fixed", index_sets=["set_nodes", "set_time_steps_yearly"], time_steps="set_time_steps_yearly", unit_category={"money": 1, "energy_quantity": -1, "time": 1})
        self.convert_to_fraction_of_capex()

    def get_conversion_factor(self):
        """retrieves and stores conversion_factor """
        # df_input_linear, has_unit_linear = self.data_input.read_pwa_files("conversion_factor")
        dependent_carrier = list(set(self.input_carrier + self.output_carrier).difference(
                self.reference_carrier))
        if not dependent_carrier:
            self.raw_time_series["conversion_factor"] = None
        else:
            index_sets = ["set_nodes", "set_time_steps"]
            time_steps = "set_base_time_steps_yearly"
            cf_dict = {}
            for carrier in dependent_carrier:
                cf_dict[carrier] = self.data_input.extract_input_data("conversion_factor", index_sets=index_sets, unit_category=None, time_steps=time_steps, subelement=carrier)
            cf_dict = pd.DataFrame.from_dict(cf_dict)
            cf_dict.columns.name = "carrier"
            cf_dict = cf_dict.stack()
            conversion_factor_levels = [cf_dict.index.names[-1]] + cf_dict.index.names[:-1]
            cf_dict = cf_dict.reorder_levels(conversion_factor_levels)
            # extract yearly variation
            self.data_input.extract_yearly_variation("conversion_factor", index_sets)
            self.raw_time_series["conversion_factor"] = cf_dict

    def convert_to_fraction_of_capex(self):
        """ this method retrieves the total capex and converts it to annualized capex """
        pwa_capex, self.capex_is_pwa = self.data_input.extract_pwa_capex()
        # annualize cost_capex
        fraction_year = self.calculate_fraction_of_year()
        self.opex_specific_fixed = self.opex_specific_fixed * fraction_year
        if not self.capex_is_pwa:
            self.capex_specific = pwa_capex["capex"] * fraction_year
        else:
            self.pwa_capex = pwa_capex
            self.pwa_capex["capex"] = [value * fraction_year for value in self.pwa_capex["capex"]]
            # set bounds
            self.pwa_capex["bounds"]["capex"] = tuple([(bound * fraction_year) for bound in self.pwa_capex["bounds"]["capex"]])
        # calculate capex of existing capacity
        self.capex_capacity_existing = self.calculate_capex_of_capacities_existing()

    def calculate_capex_of_single_capacity(self, capacity, index):
        """ this method calculates the annualized capex of a single existing capacity.

        :param capacity: existing capacity of technology
        :param index: index of capacity specifying node and time
        :return: annualized capex of a single existing capacity
        """
        if capacity == 0:
            return 0
        # linear
        if not self.capex_is_pwa:
            capex = self.capex_specific[index[0]].iloc[0] * capacity
        else:
            capex = np.interp(capacity, self.pwa_capex["capacity"], self.pwa_capex["capex"])
        return capex

    ### --- getter/setter classmethods
    @classmethod
    def get_capex_all_elements(cls, optimization_setup, index_names=None):
        """ similar to Element.get_attribute_of_all_elements but only for capex.
        If select_pwa, extract pwa attributes, otherwise linear.

        :param optimization_setup: The OptimizationSetup the element is part of
        :param select_pwa: boolean if get attributes for pwa
        :return dict_of_attributes: returns dict of attribute values """
        class_elements = optimization_setup.get_all_elements(cls)
        dict_of_attributes = {}
        dict_of_units = {}
        is_pwa_attribute = "capex_is_pwa"
        attribute_name_linear = "capex_specific"

        for element in class_elements:
            # extract for pwa
            if not getattr(element, is_pwa_attribute):
                dict_of_attributes, _, dict_of_units = optimization_setup.append_attribute_of_element_to_dict(element, attribute_name_linear, dict_of_attributes, dict_of_units=dict_of_units)
        if not dict_of_attributes:
            _, index_names = cls.create_custom_set(index_names, optimization_setup)
            return dict_of_attributes, index_names, dict_of_units
        dict_of_attributes = pd.concat(dict_of_attributes, keys=dict_of_attributes.keys())
        if not index_names:
            logging.warning(f"Initializing the parameter capex without the specifying the index names will be deprecated!")
            return dict_of_attributes, dict_of_units
        else:
            custom_set, index_names = cls.create_custom_set(index_names, optimization_setup)
            dict_of_attributes = optimization_setup.check_for_subindex(dict_of_attributes, custom_set)
            return dict_of_attributes, index_names, dict_of_units

    ### --- classmethods to construct sets, parameters, variables, and constraints, that correspond to ConversionTechnology --- ###
    @classmethod
    def construct_sets(cls, optimization_setup):
        """ constructs the pe.Sets of the class <ConversionTechnology>

        :param optimization_setup: The OptimizationSetup the element is part of """
        model = optimization_setup.model
        # get input carriers
        input_carriers = optimization_setup.get_attribute_of_all_elements(cls, "input_carrier")
        output_carriers = optimization_setup.get_attribute_of_all_elements(cls, "output_carrier")
        reference_carrier = optimization_setup.get_attribute_of_all_elements(cls, "reference_carrier")
        dependent_carriers = {}
        for tech in input_carriers:
            dependent_carriers[tech] = input_carriers[tech] + output_carriers[tech]
            dependent_carriers[tech].remove(reference_carrier[tech][0])
        # input carriers of technology
        optimization_setup.sets.add_set(name="set_input_carriers", data=input_carriers,
                                        doc="set of carriers that are an input to a specific conversion technology. Indexed by set_conversion_technologies",
                                        index_set="set_conversion_technologies")
        # output carriers of technology
        optimization_setup.sets.add_set(name="set_output_carriers", data=output_carriers,
                                        doc="set of carriers that are an output to a specific conversion technology. Indexed by set_conversion_technologies",
                                        index_set="set_conversion_technologies")
        # dependent carriers of technology
        optimization_setup.sets.add_set(name="set_dependent_carriers", data=dependent_carriers,
                                        doc="set of carriers that are an output to a specific conversion technology. Indexed by set_conversion_technologies",
                                        index_set="set_conversion_technologies")

        # add sets of the child classes
        for subclass in cls.__subclasses__():
            if np.size(optimization_setup.system[subclass.label]):
                subclass.construct_sets(optimization_setup)

    @classmethod
    def construct_params(cls, optimization_setup):
        """ constructs the pe.Params of the class <ConversionTechnology>

        :param optimization_setup: The OptimizationSetup the element is part of """
        # slope of linearly modeled capex
        optimization_setup.parameters.add_parameter(name="capex_specific_conversion", index_names=["set_conversion_technologies", "set_capex_linear", "set_nodes", "set_time_steps_yearly"],
            doc="Parameter which specifies the slope of the capex if approximated linearly", calling_class=cls)
        # slope of linearly modeled conversion efficiencies
        optimization_setup.parameters.add_parameter(name="conversion_factor", index_names=["set_conversion_technologies", "set_dependent_carriers", "set_nodes", "set_time_steps_operation"],
            doc="Parameter which specifies the conversion factor", calling_class=cls)

        # add params of the child classes
        for subclass in cls.__subclasses__():
            if np.size(optimization_setup.system[subclass.label]):
                subclass.construct_params(optimization_setup)

    @classmethod
    def construct_vars(cls, optimization_setup):
        """ constructs the pe.Vars of the class <ConversionTechnology>

        :param optimization_setup: The OptimizationSetup the element is part of """

        model = optimization_setup.model
        variables = optimization_setup.variables

        def flow_conversion_bounds(index_values, index_names):
            """ return bounds of carrier_flow for bigM expression
            :param index_values: list of index values
            :return bounds: bounds of carrier_flow"""
            params = optimization_setup.parameters
            sets = optimization_setup.sets
            energy_system = optimization_setup.energy_system

            # init the bounds
            index_arrs = sets.tuple_to_arr(index_values, index_names)
            coords = [optimization_setup.sets.get_coord(data, name) for data, name in zip(index_arrs, index_names)]
            lower = xr.DataArray(0.0, coords=coords)
            upper = xr.DataArray(np.inf, coords=coords)

            # get the sets
            technology_set, carrier_set, node_set, timestep_set = [sets[name] for name in index_names]

            for tech in technology_set:
                for carrier in carrier_set[tech]:
                    time_step_year = [energy_system.time_steps.convert_time_step_operation2year(t) for t in timestep_set]
                    if carrier == sets["set_reference_carriers"][tech][0]:
                        conversion_factor_lower = 1
                        conversion_factor_upper = 1
                    else:
                        conversion_factor_lower = params.conversion_factor.loc[tech, carrier, node_set].min().data
                        conversion_factor_upper = params.conversion_factor.loc[tech, carrier, node_set].max().data
                        if 0 in conversion_factor_upper:
                            _rounding_ts = optimization_setup.solver.rounding_decimal_points_ts
                            raise ValueError(f"Maximum conversion factor of {tech} for carrier {carrier} is 0.\nOne reason might be that the conversion factor is too small (1e-{_rounding_ts}), so that it is rounded to 0 after the time series aggregation.")

                    lower.loc[tech, carrier, ...] = model.variables["capacity"].lower.loc[tech, "power", node_set, time_step_year].data * conversion_factor_lower
                    upper.loc[tech, carrier, ...] = model.variables["capacity"].upper.loc[tech, "power", node_set, time_step_year].data * conversion_factor_upper

            # make sure lower is never below 0
            return (lower, upper)

        ## Flow variables
        # input flow of carrier into technology
        index_values, index_names = cls.create_custom_set(["set_conversion_technologies", "set_input_carriers", "set_nodes", "set_time_steps_operation"], optimization_setup)
        variables.add_variable(model, name="flow_conversion_input", index_sets=(index_values, index_names),
            bounds=flow_conversion_bounds(index_values, index_names), doc='Carrier input of conversion technologies', unit_category={"energy_quantity": 1, "time": -1})
        # output flow of carrier into technology
        index_values, index_names = cls.create_custom_set(["set_conversion_technologies", "set_output_carriers", "set_nodes", "set_time_steps_operation"], optimization_setup)
        variables.add_variable(model, name="flow_conversion_output", index_sets=(index_values, index_names),
            bounds=flow_conversion_bounds(index_values, index_names), doc='Carrier output of conversion technologies', unit_category={"energy_quantity": 1, "time": -1})
        ## pwa Variables - Capex
        # pwa capacity
        variables.add_variable(model, name="capacity_approximation", index_sets=cls.create_custom_set(["set_conversion_technologies", "set_nodes", "set_time_steps_yearly"], optimization_setup), bounds=(0,np.inf),
            doc='pwa variable for size of installed technology on edge i and time t', unit_category={"energy_quantity": 1, "time": -1})
        # pwa capex technology
        variables.add_variable(model, name="capex_approximation", index_sets=cls.create_custom_set(["set_conversion_technologies", "set_nodes", "set_time_steps_yearly"], optimization_setup), bounds=(0,np.inf),
            doc='pwa variable for capex for installing technology on edge i and time t', unit_category={"money": 1})

    @classmethod
    def construct_constraints(cls, optimization_setup):
        """ constructs the Constraints of the class <ConversionTechnology>

        :param optimization_setup: optimization setup"""
        model = optimization_setup.model
        constraints = optimization_setup.constraints
        # add pwa constraints
        rules = ConversionTechnologyRules(optimization_setup)
        # capacity factor constraint
        rules.constraint_capacity_factor_conversion()
        # opex and emissions constraint for conversion technologies
        rules.constraint_opex_emissions_technology_conversion()
        # conversion factor
        rules.constraint_carrier_conversion()

        # capex
        set_pwa_capex = cls.create_custom_set(["set_conversion_technologies", "set_capex_pwa", "set_nodes", "set_time_steps_yearly"], optimization_setup)
        set_linear_capex = cls.create_custom_set(["set_conversion_technologies", "set_capex_linear", "set_nodes", "set_time_steps_yearly"], optimization_setup)
        if len(set_pwa_capex[0]) > 0:
            # if set_pwa_capex contains technologies:
            pwa_breakpoints, pwa_values = cls.calculate_capex_pwa_breakpoints_values(optimization_setup, set_pwa_capex[0])
            constraints.add_pw_constraint(model, index_values=set_pwa_capex[0], yvar="capex_approximation", xvar="capacity_approximation",
                                          break_points=pwa_breakpoints, f_vals=pwa_values, cons_type="EQ", name="constraint_capex_pwa",)
        if set_linear_capex[0]:
            # if set_linear_capex contains technologies: (note we give the coordinates nice names)
            rules.constraint_linear_capex()
        # Coupling constraints
        rules.constraint_capacity_capex_coupling()

        # add constraints of the child classes
        for subclass in cls.__subclasses__():
           if np.size(optimization_setup.system[subclass.label]):
                subclass.construct_constraints(optimization_setup)

    # defines disjuncts if technology on/off
    @classmethod
    def disjunct_on_technology(cls, optimization_setup, tech, capacity_type, node, time, binary_var):
        """definition of disjunct constraints if technology is On

        :param optimization_setup: optimization setup
        :param tech: technology
        :param capacity_type: type of capacity (power, energy)
        :param node: node
        :param time: yearly time step
        :param binary_var: binary disjunction variable
        """
        # get parameter object
        model = optimization_setup.model
        params = optimization_setup.parameters
        constraints = optimization_setup.constraints
        sets = optimization_setup.sets
        energy_system = optimization_setup.energy_system
        reference_carrier = sets["set_reference_carriers"][tech][0]
        if reference_carrier in sets["set_input_carriers"][tech]:
            reference_flow = model.variables["flow_conversion_input"].loc[tech, reference_carrier, node, time]
        else:
            reference_flow = model.variables["flow_conversion_output"].loc[tech, reference_carrier, node, time]
        # get invest time step
        time_step_year = energy_system.time_steps.convert_time_step_operation2year(time)
        # formulate constraint
        lhs = reference_flow - params.min_load.loc[tech, capacity_type, node, time]* model.variables["capacity"].loc[tech, capacity_type, node, time_step_year]
        rhs = 0
        constraint = lhs >= rhs
        # disjunct constraints min load
        # TODO make to constraint rule or integrate in new structure!!!
        constraints.add_constraint_block(model, name=f"disjunct_conversion_technology_min_load_{tech}_{capacity_type}_{node}_{time}",
                                         constraint=constraint, disjunction_var=binary_var)

    @classmethod
    def disjunct_off_technology(cls, optimization_setup, tech, capacity_type, node, time, binary_var):
        """definition of disjunct constraints if technology is off

        :param optimization_setup: optimization setup
        :param tech: technology
        :param capacity_type: type of capacity (power, energy)
        :param node: node
        :param time: yearly time step
        :param binary_var: binary disjunction variable
        """
        sets = optimization_setup.sets
        model = optimization_setup.model
        constraints = optimization_setup.constraints
        lhs = sum(model.variables["flow_conversion_input"].loc[tech, input_carrier, node, time] for input_carrier in sets["set_input_carriers"][tech]) \
              + sum(model.variables["flow_conversion_output"].loc[tech, output_carrier, node, time] for output_carrier in sets["set_output_carriers"][tech])
        # add the constraints
        constraints.add_constraint_block(model, name=f"disjunct_conversion_technology_off_{tech}_{capacity_type}_{node}_{time}",
                                         constraint=lhs == 0, disjunction_var=binary_var)

    @classmethod
    def calculate_capex_pwa_breakpoints_values(cls, optimization_setup, set_pwa):
        """ calculates the breakpoints and function values for piecewise affine constraint

        :param optimization_setup: The OptimizationSetup the element is part of
        :param set_pwa: set of variable indices in capex approximation, for which pwa is performed
        :return pwa_breakpoints: dict of pwa breakpoint values
        :return pwa_values: dict of pwa function values """
        pwa_breakpoints = {}
        pwa_values = {}

        # iterate through pwa variable's indices
        for index in set_pwa:
            pwa_breakpoints[index] = []
            pwa_values[index] = []
            if len(index) > 1:
                tech = index[0]
            else:
                tech = index
            # retrieve pwa variables
            pwa_parameter = optimization_setup.get_attribute_of_specific_element(cls, tech, f"pwa_capex")
            pwa_breakpoints[index] = pwa_parameter["capacity"]
            pwa_values[index] = pwa_parameter["capex"]
        return pwa_breakpoints, pwa_values

    @classmethod
    def get_flow_term_reference_carrier(cls, optimization_setup, tech):
        """ get reference carrier flow term of conversion technology

        :param optimization_setup: The OptimizationSetup the element is part of
        :param tech: conversion technology
        :return term_flow: return reference carrier flow term """
        model = optimization_setup.model
        sets = optimization_setup.sets
        reference_carrier = sets["set_reference_carriers"][tech][0]
        if reference_carrier in sets["set_input_carriers"][tech]:
            term_flow = model.variables["flow_conversion_input"].loc[tech, reference_carrier]
        else:
            term_flow = model.variables["flow_conversion_output"].loc[tech, reference_carrier]
        return term_flow


class ConversionTechnologyRules(GenericRule):
    """
    Rules for the ConversionTechnology class
    """

    def __init__(self, optimization_setup):
        """
        Inits the rules for a given EnergySystem
        :param optimization_setup: The OptimizationSetup the element is part of
        """

        super().__init__(optimization_setup)


    def constraint_capacity_factor_conversion(self):
        """ Load is limited by the installed capacity and the maximum load factor

        .. math::
            G_{i,n,t,y}^\mathrm{r} \\leq m_{i,n,t,y}S_{i,n,y}

        """
        techs = self.sets["set_conversion_technologies"]
        if len(techs) == 0:
            return
        nodes = self.sets["set_nodes"]
        times = self.parameters.max_load.coords["set_time_steps_operation"]
        time_step_year = xr.DataArray([self.optimization_setup.energy_system.time_steps.convert_time_step_operation2year(t) for t in times.data], coords=[times])
        term_capacity = (
                self.parameters.max_load.loc[techs, "power", nodes, :]
                * self.variables["capacity"].loc[techs, "power", nodes, time_step_year]
            ).rename({"set_technologies": "set_conversion_technologies","set_location": "set_nodes"})
        term_reference_flow = self.get_flow_expression_conversion(techs,nodes)
        lhs = term_capacity + term_reference_flow
        rhs = 0
        constraints = lhs >= rhs

        self.constraints.add_constraint("constraint_capacity_factor_conversion",constraints)

    def constraint_opex_emissions_technology_conversion(self):
        """ calculate opex and carbon emissions of each technology

        .. math::
            OPEX_{h,p,t}^\mathrm{cost} = \\beta_{h,p,t} G_{i,n,t,y}^\mathrm{r}
            E_{h,p,t} = \\epsilon_h G_{i,n,t,y}^\mathrm{r}

        """
        techs = self.sets["set_conversion_technologies"]
        if len(techs) == 0:
            return
        nodes = self.sets["set_nodes"]
        term_reference_flow_opex = self.get_flow_expression_conversion(techs,nodes,factor=self.parameters.opex_specific_variable.rename({"set_technologies": "set_conversion_technologies","set_location":"set_nodes"}))
        term_reference_flow_emissions = self.get_flow_expression_conversion(techs,nodes,factor=self.parameters.carbon_intensity_technology.rename({"set_technologies": "set_conversion_technologies","set_location":"set_nodes"}))
        lhs_opex = ((1*self.variables["cost_opex"].loc[techs,nodes,:]).rename({"set_technologies": "set_conversion_technologies","set_location":"set_nodes"}) + term_reference_flow_opex)
        lhs_emissions = ((1*self.variables["carbon_emissions_technology"].loc[techs,nodes,:]).rename({"set_technologies": "set_conversion_technologies","set_location":"set_nodes"}) + term_reference_flow_emissions)
        rhs = 0
        constraints_opex = lhs_opex == rhs
        constraints_emissions = lhs_emissions == rhs

        self.constraints.add_constraint("constraint_opex_technology_conversion",constraints_opex)
        self.constraints.add_constraint("constraint_carbon_emissions_technology_conversion",constraints_emissions)

    def constraint_linear_capex(self):
        """ if capacity and capex have a linear relationship

        .. math::
            A_{h,p,y}^{approximation} = \\alpha_{h,n,y} S_{h,p,y}^{approximation}

        """
        capex_specific_conversion = self.parameters.capex_specific_conversion
        capex_specific_conversion = capex_specific_conversion.rename({old: new for old, new in zip(list(capex_specific_conversion.dims),
                                          ["set_conversion_technologies", "set_nodes", "set_time_steps_yearly"])})
        capex_specific_conversion = capex_specific_conversion.broadcast_like(self.variables["capacity_approximation"].lower)
        mask = ~np.isnan(capex_specific_conversion)
<<<<<<< HEAD
        lhs = (self.variables["capex_approximation"].broadcast_like(mask) - capex_specific_conversion * self.variables["capacity_approximation"]).where(mask)
=======
        lhs = lp.merge(
            [1 * self.variables["capex_approximation"],
             - capex_specific_conversion * self.variables["capacity_approximation"]],
            compat="broadcast_equals")
        lhs = self.align_and_mask(lhs, mask)
>>>>>>> ed780226
        rhs = 0
        constraints = lhs == rhs

        self.constraints.add_constraint("constraint_linear_capex",constraints)

    def constraint_capacity_capex_coupling(self):
        """ couples capacity variables based on modeling technique

        .. math::
            \Delta S_{h,p,y}^\mathrm{power} = S_{h,p,y}^\mathrm{approximation}

        """

        techs = self.sets["set_conversion_technologies"]
        nodes = self.sets["set_nodes"]
        capacity_addition = self.variables["capacity_addition"].loc[techs,"power",nodes].rename(
            {"set_technologies": "set_conversion_technologies", "set_location": "set_nodes"})
        cost_capex = self.variables["cost_capex"].loc[techs,"power",nodes].rename(
            {"set_technologies": "set_conversion_technologies", "set_location": "set_nodes"})

        ### formulate constraint
        lhs_capacity = capacity_addition - self.variables["capacity_approximation"]
        lhs_capex = cost_capex - self.variables["capex_approximation"]
        rhs = 0
        constraints_capacity = lhs_capacity == rhs
        constraints_capex = lhs_capex == rhs
        ### return
        self.constraints.add_constraint("constraint_capacity_coupling",constraints_capacity)
        self.constraints.add_constraint("constraint_capex_coupling", constraints_capex)

    def constraint_carrier_conversion(self):
        """ conversion factor between reference carrier and dependent carrier

        .. math::
            G^\\mathrm{d}_{i,n,t} = \\eta_{i,c,n,y}G^\\mathrm{r}_{i,n,t}

        """
        # dependent carriers
        flow_conversion_input_dep = self.variables["flow_conversion_input"].rename({"set_input_carriers": "set_dependent_carriers"})
        flow_conversion_output_dep = self.variables["flow_conversion_output"].rename({"set_output_carriers": "set_dependent_carriers"})
        dc_in = pd.Series(
            {(t, c): True if c in self.sets["set_dependent_carriers"][t] else False for t, c in
             itertools.product(self.sets["set_conversion_technologies"],
                               self.sets["set_input_carriers"].superset)})
        dc_out = pd.Series(
            {(t, c): True if c in self.sets["set_dependent_carriers"][t] else False for t, c in
             itertools.product(self.sets["set_conversion_technologies"],
                               self.sets["set_output_carriers"].superset)})
        dc_in.index.names = ["set_conversion_technologies", "set_dependent_carriers"]
        dc_out.index.names = ["set_conversion_technologies", "set_dependent_carriers"]
        combined_dependent_index = xr.align(flow_conversion_input_dep.lower, flow_conversion_output_dep.lower, join="outer")[0]
        dc_in = align_like(dc_in.to_xarray(), combined_dependent_index, astype=bool)
        dc_out = align_like(dc_out.to_xarray(), combined_dependent_index, astype=bool)
        dc = dc_in | dc_out
        term_flow_dependent = lp.merge([1 * flow_conversion_input_dep, 1 * flow_conversion_output_dep], compat="broadcast_equals").where(dc)
        conversion_factor = align_like(self.parameters.conversion_factor, term_flow_dependent)
        # reference carriers
        flow_conversion_input = self.variables["flow_conversion_input"].broadcast_like(conversion_factor)
        flow_conversion_output = self.variables["flow_conversion_output"].broadcast_like(conversion_factor)
        rc_in = pd.Series(
            {(t, c): True if c in self.sets["set_reference_carriers"][t] else False for t, c in
             itertools.product(self.sets["set_conversion_technologies"],
                               self.sets["set_input_carriers"].superset)})
        rc_out = pd.Series(
            {(t, c): True if c in self.sets["set_reference_carriers"][t] else False for t, c in
             itertools.product(self.sets["set_conversion_technologies"],
                               self.sets["set_output_carriers"].superset)})
        rc_in.index.names = ["set_conversion_technologies", "set_input_carriers"]
        rc_out.index.names = ["set_conversion_technologies", "set_output_carriers"]
        rc_in = align_like(rc_in.to_xarray(), flow_conversion_input)
        rc_out = align_like(rc_out.to_xarray(), flow_conversion_output)
        term_flow_reference = (
                flow_conversion_input.where(rc_in).sum("set_input_carriers")
                + flow_conversion_output.where(rc_out).sum("set_output_carriers"))
        # formulate constraint
        lhs = term_flow_dependent - conversion_factor * term_flow_reference
        rhs = 0
        constraints = lhs == rhs

        self.constraints.add_constraint("constraint_carrier_conversion",constraints)

    def get_flow_expression_conversion(self,techs,nodes,factor=None, rename =False):
        """ return the flow expression for conversion technologies """
        reference_flows = []
        for t in techs:
            rc = self.sets["set_reference_carriers"][t][0]
            if factor is not None:
                mult = factor.loc[t, nodes]
            else:
                mult = 1
            # TODO can we avoid the indexing here?
            if rc in self.sets["set_input_carriers"][t]:
                reference_flows.append(-mult * self.variables["flow_conversion_input"].loc[t, rc, nodes, :])
            else:
                reference_flows.append(-mult * self.variables["flow_conversion_output"].loc[t, rc, nodes, :])
        if rename:
            term_reference_flow = lp.merge(reference_flows, dim="set_technologies").rename({"set_nodes":"set_location"})
        else:
            term_reference_flow = lp.merge(reference_flows, dim="set_conversion_technologies")
        return term_reference_flow<|MERGE_RESOLUTION|>--- conflicted
+++ resolved
@@ -460,20 +460,17 @@
             A_{h,p,y}^{approximation} = \\alpha_{h,n,y} S_{h,p,y}^{approximation}
 
         """
+
         capex_specific_conversion = self.parameters.capex_specific_conversion
         capex_specific_conversion = capex_specific_conversion.rename({old: new for old, new in zip(list(capex_specific_conversion.dims),
                                           ["set_conversion_technologies", "set_nodes", "set_time_steps_yearly"])})
         capex_specific_conversion = capex_specific_conversion.broadcast_like(self.variables["capacity_approximation"].lower)
         mask = ~np.isnan(capex_specific_conversion)
-<<<<<<< HEAD
-        lhs = (self.variables["capex_approximation"].broadcast_like(mask) - capex_specific_conversion * self.variables["capacity_approximation"]).where(mask)
-=======
         lhs = lp.merge(
             [1 * self.variables["capex_approximation"],
              - capex_specific_conversion * self.variables["capacity_approximation"]],
             compat="broadcast_equals")
         lhs = self.align_and_mask(lhs, mask)
->>>>>>> ed780226
         rhs = 0
         constraints = lhs == rhs
 
