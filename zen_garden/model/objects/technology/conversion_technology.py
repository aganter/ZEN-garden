"""
:Title: ZEN-GARDEN
:Created: October-2021
:Authors:   Alissa Ganter (aganter@ethz.ch), Jacob Mannhardt (jmannhardt@ethz.ch)
:Organization: Laboratory of Reliability and Risk Engineering, ETH Zurich

Class defining the parameters, variables, and constraints of the conversion technologies.
The class takes the abstract optimization model as an input and adds parameters, variables, and
constraints of the conversion technologies.
"""
import logging

import numpy as np
import pandas as pd
import xarray as xr

from zen_garden.utils import linexpr_from_tuple_np, InputDataChecks
from .technology import Technology
from ..component import ZenIndex
from ..element import GenericRule


class ConversionTechnology(Technology):
    """
    Class defining conversion technologies
    """
    # set label
    label = "set_conversion_technologies"
    location_type = "set_nodes"

    def __init__(self, tech, optimization_setup):
        """
        init conversion technology object

        :param tech: name of added technology
        :param optimization_setup: The OptimizationSetup the element is part of
        """
        super().__init__(tech, optimization_setup)
        # store carriers of conversion technology
        self.store_carriers()
        # # store input data
        # self.store_input_data()

    def store_carriers(self):
        """ retrieves and stores information on reference, input and output carriers """
        # get reference carrier from class <Technology>
        super().store_carriers()
        # define input and output carrier
        self.input_carrier = self.data_input.extract_conversion_carriers()["input_carrier"]
        self.output_carrier = self.data_input.extract_conversion_carriers()["output_carrier"]
        self.energy_system.set_technology_of_carrier(self.name, self.input_carrier + self.output_carrier)
<<<<<<< HEAD
        # check if reference carrier in input and output carriers and set technology to correspondent carrier
        assert self.reference_carrier[0] in (self.input_carrier + self.output_carrier), \
            f"reference carrier {self.reference_carrier} of technology {self.name} not in input and output carriers {self.input_carrier + self.output_carrier}"

    def store_input_data(self):
        """ retrieves and stores input data for element as attributes. Each Child class overwrites method to store different attributes """
        # get attributes from class <Technology>
        super().store_input_data()

=======
        self.optimization_setup.input_data_checks.check_carrier_configuration(input_carrier=self.input_carrier, output_carrier=self.output_carrier, reference_carrier=self.reference_carrier, name=self.name)
>>>>>>> c4f60936
        # get conversion efficiency and capex
        self.get_conversion_factor()
        self.convert_to_fraction_of_capex()

    def get_conversion_factor(self):
        """retrieves and stores conversion_factor for <ConversionTechnology>.
        Each Child class overwrites method to store different conversion_factor """
        # TODO read pwa Dict and set Params
        _pwa_conversion_factor, self.conversion_factor_is_pwa = self.data_input.extract_pwa_data("conversion_factor")
        if self.conversion_factor_is_pwa:
            self.pwa_conversion_factor = _pwa_conversion_factor
        else:
            self.conversion_factor_linear = _pwa_conversion_factor

    def convert_to_fraction_of_capex(self):
        """ this method retrieves the total capex and converts it to annualized capex """
        _pwa_capex, self.capex_is_pwa = self.data_input.extract_pwa_data("capex")
        # annualize cost_capex
        fraction_year = self.calculate_fraction_of_year()
        self.opex_specific_fixed = self.opex_specific_fixed * fraction_year
        if not self.capex_is_pwa:
            self.capex_specific = _pwa_capex["capex"] * fraction_year
        else:
            self.pwa_capex = _pwa_capex
            self.pwa_capex["capex"] = [value * fraction_year for value in self.pwa_capex["capex"]]
            # set bounds
            self.pwa_capex["bounds"]["capex"] = tuple([(bound * fraction_year) for bound in self.pwa_capex["bounds"]["capex"]])
        # calculate capex of existing capacity
        self.capex_capacity_existing = self.calculate_capex_of_capacities_existing()

    def calculate_capex_of_single_capacity(self, capacity, index):
        """ this method calculates the annualized capex of a single existing capacity.

        :param capacity: existing capacity of technology
        :param index: index of capacity specifying node and time
        :return: annualized capex of a single existing capacity
        """
        if capacity == 0:
            return 0
        # linear
        if not self.capex_is_pwa:
            capex = self.capex_specific[index[0]].iloc[0] * capacity
        else:
            capex = np.interp(capacity, self.pwa_capex["capacity"], self.pwa_capex["capex"])
        return capex

    ### --- getter/setter classmethods
    @classmethod
    def get_capex_conversion_factor_all_elements(cls, optimization_setup, variable_type, selectPWA, index_names=None):
        """ similar to Element.get_attribute_of_all_elements but only for capex and conversion_factor.
        If selectPWA, extract pwa attributes, otherwise linear.

        :param optimization_setup: The OptimizationSetup the element is part of
        :param variable_type: either capex or conversion_factor
        :param selectPWA: boolean if get attributes for pwa
        :return dict_of_attributes: returns dict of attribute values """
        _class_elements = optimization_setup.get_all_elements(cls)
        dict_of_attributes = {}
        if variable_type == "capex":
            _is_pwa_attribute = "capex_is_pwa"
            _attribute_name_pwa = "pwa_capex"
            _attribute_name_linear = "capex_specific"
        elif variable_type == "conversion_factor":
            _is_pwa_attribute = "conversion_factor_is_pwa"
            _attribute_name_pwa = "pwa_conversion_factor"
            _attribute_name_linear = "conversion_factor_linear"
        else:
            raise KeyError("Select either 'capex' or 'conversion_factor'")
        for _element in _class_elements:
            # extract for pwa
            if getattr(_element, _is_pwa_attribute) and selectPWA:
                dict_of_attributes, _ = optimization_setup.append_attribute_of_element_to_dict(_element, _attribute_name_pwa, dict_of_attributes)
            # extract for linear
            elif not getattr(_element, _is_pwa_attribute) and not selectPWA:
                dict_of_attributes, _ = optimization_setup.append_attribute_of_element_to_dict(_element, _attribute_name_linear, dict_of_attributes)
            if not dict_of_attributes:
                _, index_names = cls.create_custom_set(index_names, optimization_setup)
                return (dict_of_attributes, index_names)
        dict_of_attributes = pd.concat(dict_of_attributes, keys=dict_of_attributes.keys())
        if not index_names:
            logging.warning(f"Initializing a parameter ({variable_type}) without the specifying the index names will be deprecated!")
            return dict_of_attributes
        else:
            custom_set, index_names = cls.create_custom_set(index_names, optimization_setup)
            dict_of_attributes = optimization_setup.check_for_subindex(dict_of_attributes, custom_set)
            return (dict_of_attributes, index_names)

    ### --- classmethods to construct sets, parameters, variables, and constraints, that correspond to ConversionTechnology --- ###
    @classmethod
    def construct_sets(cls, optimization_setup):
        """ constructs the pe.Sets of the class <ConversionTechnology>

        :param optimization_setup: The OptimizationSetup the element is part of """
        model = optimization_setup.model
        # get input carriers
        _input_carriers = optimization_setup.get_attribute_of_all_elements(cls, "input_carrier")
        _output_carriers = optimization_setup.get_attribute_of_all_elements(cls, "output_carrier")
        _reference_carrier = optimization_setup.get_attribute_of_all_elements(cls, "reference_carrier")
        _dependent_carriers = {}
        for tech in _input_carriers:
            _dependent_carriers[tech] = _input_carriers[tech] + _output_carriers[tech]
            _dependent_carriers[tech].remove(_reference_carrier[tech][0])
        # input carriers of technology
        optimization_setup.sets.add_set(name="set_input_carriers", data=_input_carriers,
                                        doc="set of carriers that are an input to a specific conversion technology. Dimensions: set_conversion_technologies",
                                        index_set="set_conversion_technologies")
        # output carriers of technology
        optimization_setup.sets.add_set(name="set_output_carriers", data=_output_carriers,
                                        doc="set of carriers that are an output to a specific conversion technology. Dimensions: set_conversion_technologies",
                                        index_set="set_conversion_technologies")
        # dependent carriers of technology
        optimization_setup.sets.add_set(name="set_dependent_carriers", data=_dependent_carriers,
                                        doc="set of carriers that are an output to a specific conversion technology.\n\t Dimensions: set_conversion_technologies",
                                        index_set="set_conversion_technologies")

        # add pe.Sets of the child classes
        for subclass in cls.__subclasses__():
            if np.size(optimization_setup.system[subclass.label]):
                subclass.construct_sets(optimization_setup)

    @classmethod
    def construct_params(cls, optimization_setup):
        """ constructs the pe.Params of the class <ConversionTechnology>

        :param optimization_setup: The OptimizationSetup the element is part of """
        # slope of linearly modeled capex
        optimization_setup.parameters.add_parameter(name="capex_specific_conversion",
            data=cls.get_capex_conversion_factor_all_elements(optimization_setup, "capex", False, index_names=["set_conversion_technologies", "set_capex_linear", "set_nodes", "set_time_steps_yearly"]),
            doc="Parameter which specifies the slope of the capex if approximated linearly")
        # slope of linearly modeled conversion efficiencies
        optimization_setup.parameters.add_parameter(name="conversion_factor", data=cls.get_capex_conversion_factor_all_elements(optimization_setup, "conversion_factor", False,
                                                                                                                     index_names=["set_conversion_technologies", "set_conversion_factor_linear",
                                                                                                                                  "set_nodes", "set_time_steps_yearly"]),
            doc="Parameter which specifies the slope of the conversion efficiency if approximated linearly")

    @classmethod
    def construct_vars(cls, optimization_setup):
        """ constructs the pe.Vars of the class <ConversionTechnology>

        :param optimization_setup: The OptimizationSetup the element is part of """

        model = optimization_setup.model
        variables = optimization_setup.variables

        def flow_conversion_bounds(index_values, index_names):
            """ return bounds of carrier_flow for bigM expression
            :param index_values: list of index values
            :return bounds: bounds of carrier_flow"""
            params = optimization_setup.parameters
            sets = optimization_setup.sets
            energy_system = optimization_setup.energy_system

            # init the bounds
            index_arrs = sets.tuple_to_arr(index_values, index_names)
            coords = [optimization_setup.sets.get_coord(data, name) for data, name in zip(index_arrs, index_names)]
            lower = xr.DataArray(0.0, coords=coords)
            upper = xr.DataArray(np.inf, coords=coords)

            # get the sets
            technology_set, carrier_set, node_set, timestep_set = [sets[name] for name in index_names]

            for tech in technology_set:
                for carrier in carrier_set[tech]:
                    if optimization_setup.get_attribute_of_specific_element(cls, tech, "conversion_factor_is_pwa"):
                        bounds = optimization_setup.get_attribute_of_specific_element(cls, tech, "pwa_conversion_factor")["bounds"][carrier]
                        # make sure lower bound is above 0
                        if bounds[0] is not None and bounds[0] > 0:
                            lower.loc[tech, carrier, ...] = bounds[0]
                        upper.loc[tech, carrier, ...] = bounds[1]
                    else:
                        time_step_year = [energy_system.time_steps.convert_time_step_operation2year(tech, t) for t in timestep_set[tech]]
                        if carrier == sets["set_reference_carriers"][tech][0]:
                            _conversion_factor = 1
                        else:
                            _conversion_factor = params.conversion_factor.loc[tech, carrier, node_set, time_step_year]
                        lower.loc[tech, carrier, ...] = model.variables["capacity"].lower.loc[tech, "power", node_set, time_step_year].data * _conversion_factor
                        upper.loc[tech, carrier, ...] = model.variables["capacity"].upper.loc[tech, "power", node_set, time_step_year].data * _conversion_factor

            # make sure lower is never below 0
            return (lower, upper)

        ## Flow variables
        # input flow of carrier into technology
        index_values, index_names = cls.create_custom_set(["set_conversion_technologies", "set_input_carriers", "set_nodes", "set_time_steps_operation"], optimization_setup)
        variables.add_variable(model, name="flow_conversion_input", index_sets=(index_values, index_names),
            bounds=flow_conversion_bounds(index_values, index_names), doc='Carrier input of conversion technologies')
        # output flow of carrier into technology
        index_values, index_names = cls.create_custom_set(["set_conversion_technologies", "set_output_carriers", "set_nodes", "set_time_steps_operation"], optimization_setup)
        variables.add_variable(model, name="flow_conversion_output", index_sets=(index_values, index_names),
            bounds=flow_conversion_bounds(index_values, index_names), doc='Carrier output of conversion technologies')
        ## pwa Variables - Capex
        # pwa capacity
        variables.add_variable(model, name="capacity_approximation", index_sets=cls.create_custom_set(["set_conversion_technologies", "set_nodes", "set_time_steps_yearly"], optimization_setup), bounds=(0,np.inf),
            doc='pwa variable for size of installed technology on edge i and time t')
        # pwa capex technology
        variables.add_variable(model, name="capex_approximation", index_sets=cls.create_custom_set(["set_conversion_technologies", "set_nodes", "set_time_steps_yearly"], optimization_setup), bounds=(0,np.inf),
            doc='pwa variable for capex for installing technology on edge i and time t')

        ## pwa Variables - Conversion Efficiency
        # pwa reference flow of carrier into technology
        index_values, index_names = cls.create_custom_set(["set_conversion_technologies", "set_dependent_carriers", "set_nodes", "set_time_steps_operation"], optimization_setup)
        variables.add_variable(model, name="flow_approximation_reference",
            index_sets=(index_values, index_names),
            bounds=flow_conversion_bounds(index_values, index_names), doc='pwa of flow of reference carrier of conversion technologies')
        # pwa dependent flow of carrier into technology
        index_values, index_names = cls.create_custom_set(["set_conversion_technologies", "set_dependent_carriers", "set_nodes", "set_time_steps_operation"], optimization_setup)
        variables.add_variable(model, name="flow_approximation_dependent",
            index_sets=(index_values, index_names),
            bounds=flow_conversion_bounds(index_values, index_names), doc='pwa of flow of dependent carriers of conversion technologies')

    @classmethod
    def construct_constraints(cls, optimization_setup):
        """ constructs the pe.Constraints of the class <ConversionTechnology>

        :param optimization_setup: The OptimizationSetup the element is part of """
        model = optimization_setup.model
        constraints = optimization_setup.constraints
        # add pwa constraints
        rules = ConversionTechnologyRules(optimization_setup)
        # capex
        set_pwa_capex = cls.create_custom_set(["set_conversion_technologies", "set_capex_pwa", "set_nodes", "set_time_steps_yearly"], optimization_setup)
        set_linear_capex = cls.create_custom_set(["set_conversion_technologies", "set_capex_linear", "set_nodes", "set_time_steps_yearly"], optimization_setup)
        if len(set_pwa_capex[0]) > 0:
            # if set_pwa_capex contains technologies:
            pwa_breakpoints, pwa_values = cls.calculate_pwa_breakpoints_values(optimization_setup, set_pwa_capex[0], "capex")
            constraints.add_pw_constraint(model, index_values=set_pwa_capex[0], yvar="capex_approximation", xvar="capacity_approximation",
                                          break_points=pwa_breakpoints, f_vals=pwa_values, cons_type="EQ", name="constraint_capex_pwa",)
        if set_linear_capex[0]:
            # if set_linear_capex contains technologies: (note we give the coordinates nice names)
            constraints.add_constraint_rule(model, name="constraint_linear_capex",
                                            index_sets=(set_linear_capex[0], ["lin_capex_tech", "lin_capex_node", "lin_capex_time_step"]),
                                            rule=rules.constraint_linear_capex_rule, doc="Linear relationship in capex")
        # Conversion Efficiency
        set_pwa_conversion_factor = cls.create_custom_set(["set_conversion_technologies", "set_conversion_factor_pwa", "set_nodes", "set_time_steps_operation"], optimization_setup)
        set_linear_conversion_factor = cls.create_custom_set(["set_conversion_technologies", "set_conversion_factor_linear", "set_nodes", "set_time_steps_operation"], optimization_setup)
        if len(set_pwa_conversion_factor[0]) > 0:
            # if set_pwa_conver_efficiency contains technologies:
            pwa_breakpoints, pwa_values = cls.calculate_pwa_breakpoints_values(optimization_setup, set_pwa_conversion_factor[0], "conversion_factor")
            constraints.add_pw_constraint(model, index_values=set_pwa_conversion_factor[0], yvar="flow_approximation_dependent", xvar="flow_approximation_reference",
                                          break_points=pwa_breakpoints, f_vals=pwa_values, cons_type="EQ", name="pwa_conversion_factor")
        if set_linear_conversion_factor[0]:
            # if set_linear_conver_efficiency contains technologies:
            constraints.add_constraint_block(model, name="constraint_linear_conversion_factor",
                                             constraint=rules.constraint_linear_conver_efficiency_block(*set_linear_conversion_factor),
                                             doc="Linear relationship in conversion_factor")  # Coupling constraints
        # couple the real variables with the auxiliary variables
        constraints.add_constraint_rule(model, name="constraint_capex_coupling", index_sets=cls.create_custom_set(["set_conversion_technologies", "set_nodes", "set_time_steps_yearly"], optimization_setup),
            rule=rules.constraint_capex_coupling_rule, doc="couples the real capex variables with the approximated variables")
        # capacity
        constraints.add_constraint_rule(model, name="constraint_capacity_coupling", index_sets=cls.create_custom_set(["set_conversion_technologies", "set_nodes", "set_time_steps_yearly"], optimization_setup),
            rule=rules.constraint_capacity_coupling_rule, doc="couples the real capacity variables with the approximated variables")

        # flow coupling constraints for technologies, which are not modeled with an on-off-behavior
        # reference flow coupling
        constraints.add_constraint_block(model, name="constraint_reference_flow_coupling",
                                         constraint=rules.constraint_reference_flow_coupling_block(*cls.create_custom_set(["set_conversion_technologies", "set_no_on_off", "set_dependent_carriers", "set_location", "set_time_steps_operation"], optimization_setup)),
                                         doc="couples the real reference flow variables with the approximated variables")
        # dependent flow coupling
        constraints.add_constraint_block(model, name="constraint_dependent_flow_coupling",
                                         constraint=rules.constraint_dependent_flow_coupling_block(*cls.create_custom_set(["set_conversion_technologies", "set_no_on_off", "set_dependent_carriers", "set_location", "set_time_steps_operation"], optimization_setup)),
                                         doc="couples the real dependent flow variables with the approximated variables")

    # defines disjuncts if technology on/off
    @classmethod
    def disjunct_on_technology_rule(cls, optimization_setup, tech, capacity_type, node, time, binary_var):
        """definition of disjunct constraints if technology is On

        :param optimization_setup: #TODO describe parameter/return
        :param tech: #TODO describe parameter/return
        :param capacity_type: #TODO describe parameter/return
        :param node: #TODO describe parameter/return
        :param time: #TODO describe parameter/return
        :param binary_var: #TODO describe parameter/return
        """
        # get parameter object
        model = optimization_setup.model
        params = optimization_setup.parameters
        constraints = optimization_setup.constraints
        sets = optimization_setup.sets
        energy_system = optimization_setup.energy_system
        reference_carrier = sets["set_reference_carriers"][tech][0]
        if reference_carrier in sets["set_input_carriers"][tech]:
            reference_flow = model.variables["flow_conversion_input"][tech, reference_carrier, node, time]
        else:
            reference_flow = model.variables["flow_conversion_output"][tech, reference_carrier, node, time]
        # get invest time step
        time_step_year = energy_system.time_steps.convert_time_step_operation2year(tech, time)
        # disjunct constraints min load
        constraints.add_constraint_block(model, name=f"constraint_min_load_{'_'.join([str(tech), str(node), str(time)])}",
                                         constraint=(reference_flow.to_linexpr()
                                                     - model.variables["capacity"][tech, capacity_type, node, time_step_year].to_linexpr(params.min_load.loc[tech, capacity_type, node, time].item())
                                                     >= 0), disjunction_var=binary_var)

        # couple reference flows
        rules = ConversionTechnologyRules(optimization_setup)
        constraints.add_constraint_block(model, name=f"constraint_reference_flow_coupling_{'_'.join([str(tech), str(node), str(time)])}",
                                         constraint=rules.constraint_reference_flow_coupling_block([(tech, dependent_carrier, node, time) for dependent_carrier in sets["set_dependent_carriers"][tech]], ["set_conversion_technologies", "set_dependent_carriers", "set_nodes", "set_time_steps_operation"]),
                                         doc="couples the real reference flow variables with the approximated variables", disjunction_var=binary_var)
        # couple dependent flows
        constraints.add_constraint_block(model, name=f"constraint_dependent_flow_coupling_{'_'.join([str(tech), str(node), str(time)])}",
                                         constraint=rules.constraint_dependent_flow_coupling_block([(tech, dependent_carrier, node, time) for dependent_carrier in sets["set_dependent_carriers"][tech]], ["set_conversion_technologies", "set_dependent_carriers", "set_nodes", "set_time_steps_operation"]),
                                         doc="couples the real dependent flow variables with the approximated variables", disjunction_var=binary_var)

    @classmethod
    def disjunct_off_technology_rule(cls, optimization_setup, tech, capacity_type, node, time, binary_var):
        """definition of disjunct constraints if technology is off

        :param optimization_setup: #TODO describe parameter/return
        :param tech: #TODO describe parameter/return
        :param capacity_type: #TODO describe parameter/return
        :param node: #TODO describe parameter/return
        :param time: #TODO describe parameter/return
        :param binary_var: #TODO describe parameter/return
        """
        sets = optimization_setup.sets
        model = optimization_setup.model
        constraints = optimization_setup.constraints
        lhs = sum(model.variables["flow_conversion_input"][tech, input_carrier, node, time] for input_carrier in sets["set_input_carriers"][tech]) \
              + sum(model.variables["flow_conversion_output"][tech, output_carrier, node, time] for output_carrier in sets["set_output_carriers"][tech])
        # add the constraints
        constraints.add_constraint_block(model, name=f"constraint_off_technology_{'_'.join([str(tech), str(node), str(time)])}",
                                         constraint=lhs.to_linexpr() == 0, disjunction_var=binary_var)

    @classmethod
    def calculate_pwa_breakpoints_values(cls, optimization_setup, setPWA, type_pwa):
        """ calculates the breakpoints and function values for piecewise affine constraint

        :param optimization_setup: The OptimizationSetup the element is part of
        :param setPWA: set of variable indices in capex approximation, for which pwa is performed
        :param type_pwa: variable, for which pwa is performed
        :return pwa_breakpoints: dict of pwa breakpoint values
        :return pwa_values: dict of pwa function values """
        pwa_breakpoints = {}
        pwa_values = {}

        # iterate through pwa variable's indices
        for index in setPWA:
            pwa_breakpoints[index] = []
            pwa_values[index] = []
            if len(index) > 1:
                tech = index[0]
            else:
                tech = index
            if type_pwa == "capex":
                # retrieve pwa variables
                pwa_parameter = optimization_setup.get_attribute_of_specific_element(cls, tech, f"pwa_{type_pwa}")
                pwa_breakpoints[index] = pwa_parameter["capacity"]
                pwa_values[index] = pwa_parameter["capex"]
            elif type_pwa == "conversion_factor":
                # retrieve pwa variables
                pwa_parameter = optimization_setup.get_attribute_of_specific_element(cls, tech, f"pwa_{type_pwa}")
                pwa_breakpoints[index] = pwa_parameter[optimization_setup.get_attribute_of_all_elements(cls, "reference_carrier")[tech][0]]
                pwa_values[index] = pwa_parameter[index[1]]

        return pwa_breakpoints, pwa_values


class ConversionTechnologyRules(GenericRule):
    """
    Rules for the ConversionTechnology class
    """

    def __init__(self, optimization_setup):
        """
        Inits the rules for a given EnergySystem
        :param optimization_setup: The OptimizationSetup the element is part of
        """

        super().__init__(optimization_setup)


    # Rule-based constraints
    # -----------------------

    def constraint_linear_capex_rule(self, tech, node, time):
        """ if capacity and capex have a linear relationship

        .. math::
            A_{h,p,y}^{approximation} = \\alpha_{h,n,y} S_{h,p,y}^{approximation}

        :param tech: #TODO describe parameter/return
        :param node: #TODO describe parameter/return
        :param time: #TODO describe parameter/return
        :return: #TODO describe parameter/return
        """

        ### index sets
        # skipped because rule-based constraint

        ### masks
        # skipped because rule-based constraint

        ### index loop
        # skipped because rule-based constraint

        ### auxiliary calculations
        # not necessary

        ### formulate constraint
        lhs = (self.variables["capex_approximation"][tech, node, time]
               - self.parameters.capex_specific_conversion.loc[tech, node, time].item() * self.variables["capacity_approximation"][tech, node, time])
        rhs = 0
        constraints = lhs == rhs

        ### return
        return self.constraints.return_contraints(constraints)

    def constraint_capex_coupling_rule(self, tech, node, time):
        """ couples capex variables based on modeling technique

        .. math::
            CAPEX_{y,n,i}^\\mathrm{cost, power} = A_{h,p,y}^{approximation}

        :param tech: #TODO describe parameter/return
        :param node: #TODO describe parameter/return
        :param time: #TODO describe parameter/return
        :return: #TODO describe parameter/return
        """

        ### index sets
        # skipped because rule-based constraint

        ### masks
        # skipped because rule-based constraint

        ### index loop
        # skipped because rule-based constraint

        ### auxiliary calculations
        # not necessary

        ### formulate constraint
        lhs = (self.variables["cost_capex"][tech, "power", node, time]
               - self.variables["capex_approximation"][tech, node, time])
        rhs = 0
        constraints = lhs == rhs

        ### return
        return self.constraints.return_contraints(constraints)

    def constraint_capacity_coupling_rule(self, tech, node, time):
        """ couples capacity variables based on modeling technique

        .. math::
            \Delta S_{h,p,y}^\mathrm{power} = S_{h,p,y}^\mathrm{approximation}

        :param tech: #TODO describe parameter/return
        :param node: #TODO describe parameter/return
        :param time: #TODO describe parameter/return
        :return: #TODO describe parameter/return
        """

        ### index sets
        # skipped because rule-based constraint

        ### masks
        # skipped because rule-based constraint

        ### index loop
        # skipped because rule-based constraint

        ### auxiliary calculations
        # not necessary

        ### formulate constraint
        lhs = (self.variables["capacity_addition"][tech, "power", node, time]
               - self.variables["capacity_approximation"][tech, node, time])
        rhs = 0
        constraints = lhs == rhs

        ### return
        return self.constraints.return_contraints(constraints)

    # Block-based constraints
    # -----------------------

    def constraint_linear_conver_efficiency_block(self, index_values, index_names):
        """ if reference carrier and dependent carrier have a linear relationship

        .. math::
            G^\\mathrm{d,approximation}_{i,n,t} = \\eta_{i,c,n,y}G^\\mathrm{r,approximation}_{i,n,t}

        :param index_values: index values
        :param index_names: index names
        :return: #TODO describe parameter/return
        """

        ### index sets
        index = ZenIndex(index_values, index_names)

        ### masks
        # note necessary

        ### index loop
        # we loop over all technologies and dependent carriers, mostly to avoid renaming of dimension
        constraints = []
        for tech, dependent_carrier in index.get_unique(["set_conversion_technologies", "set_carriers"]):

            ### auxiliary calculations
            # get all the indices
            coords = [self.variables.coords["set_nodes"], self.variables.coords["set_time_steps_operation"]]
            nodes = index.get_values([tech, dependent_carrier], 2, dtype=list, unique=True)
            times = index.get_values([tech, dependent_carrier], 3, dtype=list, unique=True)
            time_step_year = [self.energy_system.time_steps.convert_time_step_operation2year(tech, t) for t in times]

            ### formulate constraint
            lhs = linexpr_from_tuple_np([(1.0, self.variables["flow_approximation_dependent"].loc[tech, dependent_carrier, nodes, times]),
                                         (-self.parameters.conversion_factor.loc[tech, dependent_carrier, nodes, time_step_year], self.variables["flow_approximation_reference"].loc[tech, dependent_carrier, nodes, times])],
                                        coords=coords, model=self.model)
            rhs = 0
            constraints.append(lhs == rhs)

        ### return
        return self.constraints.return_contraints(constraints, model=self.model, stack_dim_name="constraint_linear_conver_efficiency_dim")

    def constraint_reference_flow_coupling_block(self, index_values, index_names):
        """ couples reference flow variables based on modeling technique

        .. math::
            \mathrm{if\ reference\ carrier\ in\ input\ carriers}\ \\underline{G}_{i,n,t}^\mathrm{r} = G^\mathrm{d,approximation}_{i,n,t}
        .. math::
            \mathrm{if\ reference\ carrier\ in\ output\ carriers}\ \\overline{G}_{i,n,t}^\mathrm{r} = G^\mathrm{d,approximation}_{i,n,t}

        :param index_values: index values
        :param index_names: index names
        :return: #TODO describe parameter/return
        """

        ### index sets
        # check if we even have something
        if len(index_values) == 0:
            return []
        index = ZenIndex(index_values, index_names)

        ### masks
        # note necessary

        ### index loop
        # we loop over all technologies and dependent carriers, mostly to avoid renaming of dimension
        constraints = []
        for tech, dependent_carrier in index.get_unique([0, 1]):

            ### auxiliary calculations
            reference_carrier = self.sets["set_reference_carriers"][tech][0]
            if reference_carrier in self.sets["set_input_carriers"][tech]:
                term_flow = self.variables["flow_conversion_input"].loc[tech, reference_carrier]
            else:
                term_flow = self.variables["flow_conversion_output"].loc[tech, reference_carrier]

            ### formulate constraint
            lhs = term_flow - self.variables["flow_approximation_reference"].loc[tech, dependent_carrier]
            rhs = 0
            constraints.append(lhs == rhs)

        ### return
        return self.constraints.return_contraints(constraints, model=self.model, stack_dim_name="constraint_reference_flow_coupling_dim")

    def constraint_dependent_flow_coupling_block(self, index_values, index_names):
        """ couples dependent flow variables based on modeling technique

        .. math::
            \mathrm{if\ dependent\ carrier\ in\ input\ carriers}\ \\underline{G}_{i,n,t}^\mathrm{d} = G^\mathrm{d,approximation}_{i,n,t}
        .. math::
            \mathrm{if\ dependent\ carrier\ in\ output\ carriers}\ \\overline{G}_{i,n,t}^\mathrm{d} = G^\mathrm{d,approximation}_{i,n,t}

        :param index_values: index values
        :param index_names: index names
        :return: #TODO describe parameter/return
        """

        ### index sets
        # check if we even have something
        if len(index_values) == 0:
            return []
        index = ZenIndex(index_values, index_names)

        ### masks
        # note necessary

        ### index loop
        # we loop over all technologies and dependent carriers, mostly to avoid renaming of dimension
        constraints = []
        for tech, dependent_carrier in index.get_unique([0, 1]):

            ### auxiliary calculations
            if dependent_carrier in self.sets["set_input_carriers"][tech]:
                term_flow = self.variables["flow_conversion_input"].loc[tech, dependent_carrier]
            else:
                term_flow = self.variables["flow_conversion_output"].loc[tech, dependent_carrier]

            ### formulate constraint
            lhs = term_flow - self.variables["flow_approximation_dependent"].loc[tech, dependent_carrier]
            rhs = 0
            constraints.append(lhs == rhs)

        ### return
        return self.constraints.return_contraints(constraints, model=self.model, stack_dim_name="constraint_dependent_flow_coupling_dim")<|MERGE_RESOLUTION|>--- conflicted
+++ resolved
@@ -49,19 +49,13 @@
         self.input_carrier = self.data_input.extract_conversion_carriers()["input_carrier"]
         self.output_carrier = self.data_input.extract_conversion_carriers()["output_carrier"]
         self.energy_system.set_technology_of_carrier(self.name, self.input_carrier + self.output_carrier)
-<<<<<<< HEAD
         # check if reference carrier in input and output carriers and set technology to correspondent carrier
         assert self.reference_carrier[0] in (self.input_carrier + self.output_carrier), \
             f"reference carrier {self.reference_carrier} of technology {self.name} not in input and output carriers {self.input_carrier + self.output_carrier}"
-
-    def store_input_data(self):
-        """ retrieves and stores input data for element as attributes. Each Child class overwrites method to store different attributes """
-        # get attributes from class <Technology>
-        super().store_input_data()
-
-=======
-        self.optimization_setup.input_data_checks.check_carrier_configuration(input_carrier=self.input_carrier, output_carrier=self.output_carrier, reference_carrier=self.reference_carrier, name=self.name)
->>>>>>> c4f60936
+        self.optimization_setup.input_data_checks.check_carrier_configuration(input_carrier=self.input_carrier,
+                                                                              output_carrier=self.output_carrier,
+                                                                              reference_carrier=self.reference_carrier,
+                                                                              name=self.name)
         # get conversion efficiency and capex
         self.get_conversion_factor()
         self.convert_to_fraction_of_capex()
