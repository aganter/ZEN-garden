"""
:Title: ZEN-GARDEN
:Created: October-2021
:Authors:   Alissa Ganter (aganter@ethz.ch), Jacob Mannhardt (jmannhardt@ethz.ch)
:Organization: Laboratory of Reliability and Risk Engineering, ETH Zurich

Class defining the parameters, variables, and constraints of the retrofitting technologies.
The class takes the abstract optimization model as an input and adds parameters, variables, and
constraints of the retrofitting technologies.
"""
import itertools
import logging

import numpy as np
import pandas as pd
import xarray as xr

from zen_garden.utils import linexpr_from_tuple_np, InputDataChecks, align_like
from .conversion_technology import ConversionTechnology
from ..component import ZenIndex
from ..element import GenericRule


class RetrofittingTechnology(ConversionTechnology):
    """
    Class defining conversion technologies
    """
    # set label
    label = "set_retrofitting_technologies"
    location_type = "set_nodes"

    def __init__(self, tech, optimization_setup):
        """
        init conversion technology object

        :param tech: name of added technology
        :param optimization_setup: The OptimizationSetup the element is part of
        """
        super().__init__(tech, optimization_setup)

    def store_carriers(self):
        """ retrieves and stores information on reference, input and output carriers """
        # get reference carrier from class <Technology>
        super().store_carriers()

    def store_input_data(self):
        """ retrieves and stores input data for element as attributes. Each Child class overwrites method to store different attributes """
        # get attributes from class <Technology>
        super().store_input_data()
        # get retrofit base technology
        self.retrofit_base_technology = self.data_input.extract_retrofit_base_technology()
        # get flow_coupling factor and capex
        self.retrofit_flow_coupling_factor = self.data_input.extract_input_data("retrofit_flow_coupling_factor", index_sets=["set_nodes", "set_time_steps"], unit_category={})

    ### --- classmethods to construct sets, parameters, variables, and constraints, that correspond to ConversionTechnology --- ###
    @classmethod
    def construct_sets(cls, optimization_setup):
        """ constructs the pe.Sets of the class <RetrofittingTechnology>

        :param optimization_setup: The OptimizationSetup the element is part of """

        # get base technologies
        retrofit_base_technology = optimization_setup.get_attribute_of_all_elements(cls, "retrofit_base_technology")

        # retrofitting base technologies
        optimization_setup.sets.add_set(name="set_retrofitting_base_technologies", data=retrofit_base_technology,
                                        doc="set of base technologies for a specific retrofitting technology. Indexed by set_retrofitting_technologies",
                                        index_set="set_retrofitting_technologies")

    @classmethod
    def construct_params(cls, optimization_setup):
        """ constructs the pe.Params of the class <RetrofittingTechnology>

        :param optimization_setup: The OptimizationSetup the element is part of """

        # slope of linearly modeled capex
        optimization_setup.parameters.add_parameter(name="retrofit_flow_coupling_factor", index_names=["set_retrofitting_technologies", "set_nodes", "set_time_steps_operation"], capacity_types=False, doc="Parameter which specifies the flow coupling between the retrofitting technologies and its base technology", calling_class=cls)

    @classmethod
    def construct_constraints(cls, optimization_setup):
        """ constructs the Constraints of the class <RetrofittingTechnology>

        :param optimization_setup: The OptimizationSetup the element is part of """
        # add pwa constraints
        rules = RetrofittingTechnologyRules(optimization_setup)

        # flow coupling of retrofitting technology and its base technology
        rules.constraint_retrofit_flow_coupling()

class RetrofittingTechnologyRules(GenericRule):
    """
    Rules for the RetrofittingTechnology class
    """

    def __init__(self, optimization_setup):
        """
        Inits the rules for a given EnergySystem
        :param optimization_setup: The OptimizationSetup the element is part of
        """

        super().__init__(optimization_setup)

    def constraint_retrofit_flow_coupling(self):
        """ couples reference flow variables based on modeling technique

        .. math::
            \mathrm{if\ reference\ carrier\ in\ input\ carriers}\ \\underline{G}_{i,n,t}^\mathrm{r} = G^\mathrm{d,approximation}_{i,n,t}
        .. math::
            \mathrm{if\ reference\ carrier\ in\ output\ carriers}\ \\overline{G}_{i,n,t}^\mathrm{r} = G^\mathrm{d,approximation}_{i,n,t}

        """
        flow_conversion_input = self.variables["flow_conversion_input"]
        flow_conversion_output = self.variables["flow_conversion_output"]
        rc_in = pd.Series(
            {(t, c): True if c in self.sets["set_reference_carriers"][t] else False for t, c in
             itertools.product(self.sets["set_conversion_technologies"],
                               self.sets["set_input_carriers"].superset)})
        rc_out = pd.Series(
            {(t, c): True if c in self.sets["set_reference_carriers"][t] else False for t, c in
             itertools.product(self.sets["set_conversion_technologies"],
                               self.sets["set_output_carriers"].superset)})
        rc_in.index.names = ["set_conversion_technologies", "set_input_carriers"]
        rc_out.index.names = ["set_conversion_technologies", "set_output_carriers"]
        rc_in = align_like(rc_in.to_xarray(), flow_conversion_input)
        rc_out = align_like(rc_out.to_xarray(), flow_conversion_output)
        term_flow_reference = (
                flow_conversion_input.where(rc_in).sum("set_input_carriers")
                + flow_conversion_output.where(rc_out).sum("set_output_carriers"))
        retrofit_base_technologies = pd.Series(
            {t: rt for t in self.sets["set_conversion_technologies"] if
             t in self.sets["set_retrofitting_base_technologies"] for rt in
             self.sets["set_retrofitting_base_technologies"][t]},
            name="set_conversion_technologies")
        retrofit_base_technologies.index.name = "set_conversion_technologies"
        retrofit_flow_coupling =  self.parameters.retrofit_flow_coupling_factor.rename({"set_retrofitting_technologies": "set_conversion_technologies"})
        term_flow_retrofit = self.map_and_expand(term_flow_reference, retrofit_base_technologies)
        term_flow_base = term_flow_reference.sel({"set_conversion_technologies": self.sets["set_retrofitting_technologies"]})
        lhs = term_flow_base - retrofit_flow_coupling * term_flow_retrofit
        rhs = 0
        constraints = lhs <= rhs

<<<<<<< HEAD
        self.constraints.add_constraint("retrofit_flow_coupling", constraints)

        # retrofit_tech = "carbon_conversion"
        # if retrofit_tech in retrofit_base_technologies.index:
        #     base_tech = retrofit_base_technologies.loc["carbon_conversion"]
        #     #rc = pd.concat([rc_in_series,rc_out_series]).loc[base_tech]
        #     #rc = rc[rc].index
        #     rc = "carbon_methanol"
        #     base_tech_in = self.variables["flow_conversion_input"].loc[base_tech,rc]
        #     techs = [tech for tech in self.sets["set_conversion_technologies"] if not tech==retrofit_tech]
        #     carbon_methanol_out = self.variables["flow_conversion_output"].loc[techs,rc].sum("set_conversion_technologies")
        #     carbon_methanol_out_retrofit = self.variables["flow_conversion_output"].loc[retrofit_tech,rc]
        #     lhs = base_tech_in - (carbon_methanol_out + carbon_methanol_out_retrofit)
        #     rhs = 0
        #     constraints = lhs >= rhs
        #     self.constraints.add_constraint("constraint_retrofit_flow_coupling_methanol", constraints)


=======
        self.constraints.add_constraint("retrofit_flow_coupling", constraints)
>>>>>>> ed780226
<|MERGE_RESOLUTION|>--- conflicted
+++ resolved
@@ -139,25 +139,4 @@
         rhs = 0
         constraints = lhs <= rhs
 
-<<<<<<< HEAD
-        self.constraints.add_constraint("retrofit_flow_coupling", constraints)
-
-        # retrofit_tech = "carbon_conversion"
-        # if retrofit_tech in retrofit_base_technologies.index:
-        #     base_tech = retrofit_base_technologies.loc["carbon_conversion"]
-        #     #rc = pd.concat([rc_in_series,rc_out_series]).loc[base_tech]
-        #     #rc = rc[rc].index
-        #     rc = "carbon_methanol"
-        #     base_tech_in = self.variables["flow_conversion_input"].loc[base_tech,rc]
-        #     techs = [tech for tech in self.sets["set_conversion_technologies"] if not tech==retrofit_tech]
-        #     carbon_methanol_out = self.variables["flow_conversion_output"].loc[techs,rc].sum("set_conversion_technologies")
-        #     carbon_methanol_out_retrofit = self.variables["flow_conversion_output"].loc[retrofit_tech,rc]
-        #     lhs = base_tech_in - (carbon_methanol_out + carbon_methanol_out_retrofit)
-        #     rhs = 0
-        #     constraints = lhs >= rhs
-        #     self.constraints.add_constraint("constraint_retrofit_flow_coupling_methanol", constraints)
-
-
-=======
-        self.constraints.add_constraint("retrofit_flow_coupling", constraints)
->>>>>>> ed780226
+        self.constraints.add_constraint("retrofit_flow_coupling", constraints)