"""
:Title:          ZEN-GARDEN
:Created:        October-2021
:Authors:        Alissa Ganter (aganter@ethz.ch),
                Jacob Mannhardt (jmannhardt@ethz.ch)
:Organization:   Laboratory of Reliability and Risk Engineering, ETH Zurich

Class defining the parameters, variables and constraints that hold for all transport technologies.
The class takes the abstract optimization model as an input, and returns the parameters, variables and
constraints that hold for the transport technologies.
"""
import logging

import numpy as np
import xarray as xr

from .technology import Technology
from ..component import ZenIndex, IndexSet
from ..element import Element, GenericRule


class TransportTechnology(Technology):
    # set label
    label = "set_transport_technologies"
    location_type = "set_edges"

    def __init__(self, tech: str, optimization_setup):
        """init transport technology object

        :param tech: name of added technology
        :param optimization_setup: The OptimizationSetup the element is part of """

        super().__init__(tech, optimization_setup)
        # dict of reversed edges
        self.dict_reversed_edges = {}
        # store carriers of transport technology
        self.store_carriers()

    def store_carriers(self):
        """ retrieves and stores information on reference, input and output carriers """
        # get reference carrier from class <Technology>
        super().store_carriers()

    def store_input_data(self):
        """ retrieves and stores input data for element as attributes. Each Child class overwrites method to store different attributes """
        # get attributes from class <Technology>
        super().store_input_data()
        # set attributes for parameters of child class <TransportTechnology>
<<<<<<< HEAD
        self.distance = self.data_input.extract_input_data("distance", index_sets=["set_edges"])
        self.transport_loss_factor = self.data_input.extract_attribute("transport_loss_factor")["value"]
=======
        self.distance = self.data_input.extract_input_data("distance", index_sets=["set_edges"], unit_category={"distance": 1})
        self.transport_loss_factor = self.data_input.extract_input_data("transport_loss_factor", index_sets=[], unit_category={"distance": -1})
>>>>>>> cf62099f
        # get capex of transport technology
        self.get_capex_transport()
        # annualize capex
        self.convert_to_fraction_of_capex()
        # calculate capex of existing capacity
        self.capex_capacity_existing = self.calculate_capex_of_capacities_existing()
        # anyaxie
        if self.optimization_setup.system['use_endogenous_learning']:
            self.perform_total_cost_pwa()

    def get_capex_transport(self):
        """get capex of transport technology"""
        set_time_steps_yearly = self.energy_system.set_time_steps_yearly
        # check if there are separate capex for capacity and distance
        if self.optimization_setup.system['double_capex_transport']:
            # both capex terms must be specified
<<<<<<< HEAD
            self.capex_specific = self.data_input.extract_input_data("capex_specific", index_sets=["set_edges", "set_time_steps_yearly"], time_steps=set_time_steps_yearly)
            self.capex_per_distance_transport = self.data_input.extract_input_data("capex_per_distance_transport", index_sets=["set_edges", "set_time_steps_yearly"], time_steps=set_time_steps_yearly)
        else:  # Here only capex_specific is used, and capex_per_distance_transport is set to Zero.
            if self.data_input.exists_attribute("capex_per_distance_transport"):
                self.capex_per_distance_transport = self.data_input.extract_input_data("capex_per_distance_transport", index_sets=["set_edges", "set_time_steps_yearly"], time_steps=set_time_steps_yearly)
                self.capex_specific = self.capex_per_distance_transport * self.distance
                self.opex_specific_fixed = self.opex_specific_fixed * self.distance
            elif self.data_input.exists_attribute("capex_specific"):
                self.capex_specific = self.data_input.extract_input_data("capex_specific", index_sets=["set_edges", "set_time_steps_yearly"], time_steps=set_time_steps_yearly)
=======
            self.capex_specific = self.data_input.extract_input_data("capex_specific", index_sets=["set_edges", "set_time_steps_yearly"], time_steps="set_time_steps_yearly", unit_category={"money": 1, "energy_quantity": -1, "time": 1})
            self.capex_per_distance_transport = self.data_input.extract_input_data("capex_per_distance_transport", index_sets=["set_edges", "set_time_steps_yearly"], time_steps="set_time_steps_yearly", unit_category={"money": 1, "distance": -1, "energy_quantity": -1, "time": 1})
        else:  # Here only capex_specific is used, and capex_per_distance_transport is set to Zero.
            if "capex_per_distance_transport" in self.data_input.attribute_dict:
                self.capex_per_distance_transport = self.data_input.extract_input_data("capex_per_distance_transport", index_sets=["set_edges", "set_time_steps_yearly"], time_steps="set_time_steps_yearly", unit_category={"money": 1, "distance": -1, "energy_quantity": -1, "time": 1})
                self.capex_specific = self.capex_per_distance_transport * self.distance
            elif "capex_specific" in self.data_input.attribute_dict:
                self.capex_specific = self.data_input.extract_input_data("capex_specific", index_sets=["set_edges", "set_time_steps_yearly"], time_steps="set_time_steps_yearly", unit_category={"money": 1, "energy_quantity": -1, "time": 1})
>>>>>>> cf62099f
            else:
                raise AttributeError(f"The transport technology {self.name} has neither capex_per_distance_transport nor capex_specific attribute.")
            self.capex_per_distance_transport = self.capex_specific * 0.0
        if "opex_specific_fixed_per_distance" in self.data_input.attribute_dict:
            self.opex_specific_fixed_per_distance = self.data_input.extract_input_data("opex_specific_fixed_per_distance", index_sets=["set_edges", "set_time_steps_yearly"], unit_category={"money": 1, "distance": -1, "energy_quantity": -1, "time": 1})
            self.opex_specific_fixed = self.opex_specific_fixed_per_distance * self.distance
        elif "opex_specific_fixed" in self.data_input.attribute_dict:
            self.opex_specific_fixed = self.data_input.extract_input_data("opex_specific_fixed", index_sets=["set_edges", "set_time_steps_yearly"], time_steps="set_time_steps_yearly", unit_category={"money": 1, "energy_quantity": -1, "time": 1})
        else:
            raise AttributeError(f"The transport technology {self.name} has neither opex_specific_fixed_per_distance nor opex_specific_fixed attribute.")
    def convert_to_fraction_of_capex(self):
        """ this method converts the total capex to fraction of capex, depending on how many hours per year are calculated """
        fraction_year = self.calculate_fraction_of_year()
        self.opex_specific_fixed = self.opex_specific_fixed * fraction_year
        self.capex_specific = self.capex_specific * fraction_year
        self.capex_per_distance_transport = self.capex_per_distance_transport * fraction_year

    def calculate_capex_of_single_capacity(self, capacity, index):
        """ this method calculates the capex of a single existing capacity.

        :param capacity: capacity of transport technology
        :param index: index of capacity
        :return: capex of single capacity
        """
        # TODO check existing capex of transport techs -> Hannes
        if np.isnan(self.capex_specific[index[0]].iloc[0]):
            return 0
        else:
            return self.capex_specific[index[0]].iloc[0] * capacity

    ### --- getter/setter classmethods
    def set_reversed_edge(self, edge, reversed_edge):
        """ maps the reversed edge to an edge

        :param edge: edge
        :param reversed_edge: reversed edge
        """
        self.dict_reversed_edges[edge] = reversed_edge

    def get_reversed_edge(self, edge):
        """ get the reversed edge corresponding to an edge

        :param edge: edge
        :return: reversed edge
        """
        return self.dict_reversed_edges[edge]

    ### --- classmethods to construct sets, parameters, variables, and constraints, that correspond to TransportTechnology --- ###
    @classmethod
    def construct_sets(cls, optimization_setup):
        """ constructs the pe.Sets of the class <TransportTechnology>

        :param optimization_setup: The OptimizationSetup the element is part of """
        pass

    @classmethod
    def construct_params(cls, optimization_setup):
        """ constructs the pe.Params of the class <TransportTechnology>

        :param optimization_setup: The OptimizationSetup the element is part of """

        # distance between nodes
        optimization_setup.parameters.add_parameter(name="distance", data=optimization_setup.initialize_component(cls, "distance", index_names=["set_transport_technologies", "set_edges"]),
            doc='distance between two nodes for transport technologies')
        # capital cost per unit
        optimization_setup.parameters.add_parameter(name="capex_specific_transport",
            data=optimization_setup.initialize_component(cls, "capex_specific", index_names=["set_transport_technologies", "set_edges", "set_time_steps_yearly"]),
            doc='capex per unit for transport technologies')
        # capital cost per distance
        optimization_setup.parameters.add_parameter(name="capex_per_distance_transport",
            data=optimization_setup.initialize_component(cls, 'capex_per_distance_transport', index_names=['set_transport_technologies', "set_edges", "set_time_steps_yearly"]),
            doc='capex per distance for transport technologies')
        # carrier losses
        optimization_setup.parameters.add_parameter(name="transport_loss_factor", data=optimization_setup.initialize_component(cls, "transport_loss_factor", index_names=["set_transport_technologies"]),
            doc='carrier losses due to transport with transport technologies')

    @classmethod
    def construct_vars(cls, optimization_setup):
        """ constructs the pe.Vars of the class <TransportTechnology>

        :param optimization_setup: The OptimizationSetup the element is part of """
        model = optimization_setup.model
        variables = optimization_setup.variables
        sets = optimization_setup.sets

        def flow_transport_bounds(index_values, index_list):
            """ return bounds of carrier_flow for bigM expression
            :param index_values: list of tuples with the index values
            :param index_list: The names of the indices
            :return bounds: bounds of carrier_flow"""

            # get the arrays
            tech_arr, edge_arr, time_arr = sets.tuple_to_arr(index_values, index_list)
            # convert operationTimeStep to time_step_year: operationTimeStep -> base_time_step -> time_step_year
            time_step_year = xr.DataArray([optimization_setup.energy_system.time_steps.convert_time_step_operation2year(time) for time in time_arr.data])

            lower = model.variables["capacity"].lower.loc[tech_arr, "power", edge_arr, time_step_year].data
            upper = model.variables["capacity"].upper.loc[tech_arr, "power", edge_arr, time_step_year].data
            return np.stack([lower, upper], axis=-1)

        # flow of carrier on edge
        index_values, index_names = cls.create_custom_set(["set_transport_technologies", "set_edges", "set_time_steps_operation"], optimization_setup)
        bounds = flow_transport_bounds(index_values, index_names)
        variables.add_variable(model, name="flow_transport", index_sets=(index_values, index_names),
            bounds=bounds, doc='carrier flow through transport technology on edge i and time t')
        # loss of carrier on edge
        variables.add_variable(model, name="flow_transport_loss", index_sets=(index_values, index_names), bounds=(0,np.inf),
            doc='carrier flow lost due to resistances etc. by transporting carrier through transport technology on edge i and time t')

    @classmethod
    def construct_constraints(cls, optimization_setup):
        """ constructs the pe.Constraints of the class <TransportTechnology>

        :param optimization_setup: The OptimizationSetup the element is part of """
        model = optimization_setup.model
        constraints = optimization_setup.constraints
        rules = TransportTechnologyRules(optimization_setup)
        # Carrier Flow Losses
        constraints.add_constraint_block(model, name="constraint_transport_technology_losses_flow",
                                         constraint=rules.constraint_transport_technology_losses_flow_block(),
                                         doc='Carrier loss due to transport with through transport technology')
        # anyaxie
        if not optimization_setup.system['use_endogenous_learning']:
            # capex of transport technologies
            constraints.add_constraint_block(model, name="constraint_transport_technology_capex",
                                             constraint=rules.constraint_transport_technology_capex_block(),
                                             doc='Capital expenditures for installing transport technology')

    # defines disjuncts if technology on/off
    @classmethod
    def disjunct_on_technology_rule(cls, optimization_setup, tech, capacity_type, edge, time, binary_var):
        """definition of disjunct constraints if technology is on

        :param optimization_setup: optimization setup
        :param tech: technology
        :param capacity_type: type of capacity (power, energy)
        :param node: node
        :param time: yearly time step
        :param binary_var: binary disjunction variable
        """
        model = optimization_setup.model
        # get parameter object
        params = optimization_setup.parameters
        constraints = optimization_setup.constraints
        # get invest time step
        time_step_year = optimization_setup.energy_system.time_steps.convert_time_step_operation2year(tech, time)

        # disjunct constraints min load
        constraints.add_constraint_block(model, name=f"disjunct_transport_technology_min_load_{tech}_{capacity_type}_{edge}_{time}",
                                         constraint=(model.variables["flow_transport"][tech, edge, time].to_linexpr()
                                                     - params.min_load.loc[tech, capacity_type, edge, time].item() * model.variables["capacity"][tech, capacity_type, edge, time_step_year]
                                                     >= 0),
                                         disjunction_var=binary_var)

    @classmethod
    def disjunct_off_technology_rule(cls, optimization_setup, tech, capacity_type, edge, time, binary_var):
        """definition of disjunct constraints if technology is off

        :param optimization_setup: optimization setup
        :param tech: technology
        :param capacity_type: type of capacity (power, energy)
        :param node: node
        :param time: yearly time step
        :param binary_var: binary disjunction variable
        """
        model = optimization_setup.model
        constraints = optimization_setup.constraints

        # since it is an equality con we add lower and upper bounds
        constraints.add_constraint_block(model, name=f"disjunct_transport_technology_off_{tech}_{capacity_type}_{edge}_{time}_lower",
                                         constraint=(model.variables["flow_transport"][tech, edge, time].to_linexpr()
                                                     == 0),
                                         disjunction_var=binary_var)


class TransportTechnologyRules(GenericRule):
    """
    Rules for the TransportTechnology class
    """

    def __init__(self, optimization_setup):
        """
        Inits the rules for a given EnergySystem

        :param optimization_setup: The OptimizationSetup the element is part of
        """

        super().__init__(optimization_setup)

    # Rule-based constraints
    # ----------------------

    # Block-based constraints
    # -----------------------

    def constraint_transport_technology_losses_flow_block(self):
        """compute the flow losses for a carrier through a transport technology

        .. math::
            \mathrm{if\ transport\ distance\ set\ to\ inf}\ F^\mathrm{l}_{j,e,t} = 0
        .. math::
            \mathrm{else}\ F^\mathrm{l}_{j,e,t} = h_{j,e} \\rho_{j} F_{j,e,t}

        :return: linopy constraints
        """

        ### index sets
        # not necessary

        ### masks
        # This mask checks the distance between nodes
        mask = np.isinf(self.parameters.distance).astype(float)
        # This mask ensure we only get constraints where we want them
        cons_mask = self.variables["flow_transport_loss"].mask

        ### index loop
        # not necessary

        ### auxiliary calculations
        term_distance_inf = mask * self.variables["flow_transport_loss"]
        term_distance_not_inf = (1 - mask) * (self.variables["flow_transport_loss"] - self.parameters.transport_loss_factor * self.parameters.distance * self.variables["flow_transport"])

        ### formulate constraint
        lhs = term_distance_inf + term_distance_not_inf
        rhs = 0
        constraints = lhs == rhs

        ### return
        return self.constraints.return_contraints(constraints, mask=cons_mask)

    def constraint_transport_technology_capex_block(self):
        """ definition of the capital expenditures for the transport technology

        .. math::
            \mathrm{if\ transport\ distance\ set\ to\ inf}\ \Delta S_{h,p,y}^\mathrm{power} = 0
        .. math::
            \mathrm{else}\ CAPEX_{y,n,i}^\mathrm{cost, power} = \\Delta S_{h,p,y}^\mathrm{power} \\alpha_{j,n,y} + B_{i,p,y} h_{j,e} \\alpha^\mathrm{d}_{j,y}

        :return: linopy constraints
        """

        ### index sets
        index_values, index_list = Element.create_custom_set(["set_transport_technologies", "set_edges", "set_time_steps_yearly"], self.optimization_setup)
        # check if we even need to continue
        if len(index_values) == 0:
            return []
        # get the coords
        coords = [self.variables.coords["set_transport_technologies"], self.variables.coords["set_edges"], self.variables.coords["set_time_steps_yearly"]]

        ### masks
        # This mask checks the distance between nodes for the condition
        mask = np.isinf(self.parameters.distance).astype(float)

        # This mask ensure we only get constraints where we want them
        index_arrs = IndexSet.tuple_to_arr(index_values, index_list)
        global_mask = xr.DataArray(False, coords=coords)
        global_mask.loc[index_arrs] = True

        ### index loop
        # not necessary

        ### auxiliary calculations
        term_distance_inf = mask * self.variables["capacity_addition"].loc[coords[0], "power", coords[1], coords[2]]
        term_distance_not_inf = (1 - mask) * (self.variables["cost_capex"].loc[coords[0], "power", coords[1], coords[2]]
                                              - self.variables["capacity_addition"].loc[coords[0], "power", coords[1], coords[2]] * self.parameters.capex_specific_transport.loc[coords[0], coords[1]])
        # we have an additional check here to avoid binary variables when their coefficient is 0
        if np.any(self.parameters.distance.loc[coords[0], coords[1]] * self.parameters.capex_per_distance_transport.loc[coords[0], coords[1]] != 0):
            term_distance_not_inf -= (1 - mask) * self.variables["technology_installation"].loc[coords[0], "power", coords[1], coords[2]] * (self.parameters.distance.loc[coords[0], coords[1]] * self.parameters.capex_per_distance_transport.loc[coords[0], coords[1]])

        ### formulate constraint
        lhs = term_distance_inf + term_distance_not_inf
        rhs = 0
        constraints = lhs == rhs

        ### return
        return self.constraints.return_contraints(constraints, mask=global_mask)<|MERGE_RESOLUTION|>--- conflicted
+++ resolved
@@ -46,13 +46,8 @@
         # get attributes from class <Technology>
         super().store_input_data()
         # set attributes for parameters of child class <TransportTechnology>
-<<<<<<< HEAD
-        self.distance = self.data_input.extract_input_data("distance", index_sets=["set_edges"])
-        self.transport_loss_factor = self.data_input.extract_attribute("transport_loss_factor")["value"]
-=======
         self.distance = self.data_input.extract_input_data("distance", index_sets=["set_edges"], unit_category={"distance": 1})
         self.transport_loss_factor = self.data_input.extract_input_data("transport_loss_factor", index_sets=[], unit_category={"distance": -1})
->>>>>>> cf62099f
         # get capex of transport technology
         self.get_capex_transport()
         # annualize capex
@@ -69,17 +64,6 @@
         # check if there are separate capex for capacity and distance
         if self.optimization_setup.system['double_capex_transport']:
             # both capex terms must be specified
-<<<<<<< HEAD
-            self.capex_specific = self.data_input.extract_input_data("capex_specific", index_sets=["set_edges", "set_time_steps_yearly"], time_steps=set_time_steps_yearly)
-            self.capex_per_distance_transport = self.data_input.extract_input_data("capex_per_distance_transport", index_sets=["set_edges", "set_time_steps_yearly"], time_steps=set_time_steps_yearly)
-        else:  # Here only capex_specific is used, and capex_per_distance_transport is set to Zero.
-            if self.data_input.exists_attribute("capex_per_distance_transport"):
-                self.capex_per_distance_transport = self.data_input.extract_input_data("capex_per_distance_transport", index_sets=["set_edges", "set_time_steps_yearly"], time_steps=set_time_steps_yearly)
-                self.capex_specific = self.capex_per_distance_transport * self.distance
-                self.opex_specific_fixed = self.opex_specific_fixed * self.distance
-            elif self.data_input.exists_attribute("capex_specific"):
-                self.capex_specific = self.data_input.extract_input_data("capex_specific", index_sets=["set_edges", "set_time_steps_yearly"], time_steps=set_time_steps_yearly)
-=======
             self.capex_specific = self.data_input.extract_input_data("capex_specific", index_sets=["set_edges", "set_time_steps_yearly"], time_steps="set_time_steps_yearly", unit_category={"money": 1, "energy_quantity": -1, "time": 1})
             self.capex_per_distance_transport = self.data_input.extract_input_data("capex_per_distance_transport", index_sets=["set_edges", "set_time_steps_yearly"], time_steps="set_time_steps_yearly", unit_category={"money": 1, "distance": -1, "energy_quantity": -1, "time": 1})
         else:  # Here only capex_specific is used, and capex_per_distance_transport is set to Zero.
@@ -88,7 +72,6 @@
                 self.capex_specific = self.capex_per_distance_transport * self.distance
             elif "capex_specific" in self.data_input.attribute_dict:
                 self.capex_specific = self.data_input.extract_input_data("capex_specific", index_sets=["set_edges", "set_time_steps_yearly"], time_steps="set_time_steps_yearly", unit_category={"money": 1, "energy_quantity": -1, "time": 1})
->>>>>>> cf62099f
             else:
                 raise AttributeError(f"The transport technology {self.name} has neither capex_per_distance_transport nor capex_specific attribute.")
             self.capex_per_distance_transport = self.capex_specific * 0.0
