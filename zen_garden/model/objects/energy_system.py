"""
:Title:          ZEN-GARDEN
:Created:        January-2022
:Authors:        Jacob Mannhardt (jmannhardt@ethz.ch)
:Organization:   Laboratory of Risk and Reliability Engineering, ETH Zurich

Class defining a standard EnergySystem. Contains methods to add parameters, variables and constraints to the
optimization problem. Parent class of the Carrier and Technology classes .The class takes the abstract
optimization model as an input.
"""
import copy
import logging

import numpy as np

from zen_garden.model.objects.element import GenericRule
from zen_garden.preprocess.extract_input_data import DataInput
from zen_garden.preprocess.unit_handling import UnitHandling
from .time_steps import TimeStepsDicts
from pathlib import Path

class EnergySystem:
    """
    Class defining a standard energy system
    """
    def __init__(self, optimization_setup):
        """ initialization of the energy_system

        :param optimization_setup: The OptimizationSetup of the EnergySystem class"""

        # the name
        self.name = "EnergySystem"
        self._name = "EnergySystem"
        # set attributes
        self.optimization_setup = optimization_setup
        # quick access
        self.system = self.optimization_setup.system
        # empty dict of technologies of carrier
        self.dict_technology_of_carrier = {}
        # The timesteps
        self.time_steps = TimeStepsDicts()

        # empty list of indexing sets
        self.indexing_sets = []

        # set indexing sets
        for key in self.system:
            if "set" in key:
                self.indexing_sets.append(key)

        # set input path
        folder_label = "energy_system"
        self.input_path = Path(self.optimization_setup.paths[folder_label]["folder"])

        # create UnitHandling object
        self.unit_handling = UnitHandling(self.input_path,
                                          self.optimization_setup.solver["rounding_decimal_points"],
                                          self.optimization_setup.solver["define_ton_as_metric_ton"])

        # create DataInput object
        self.data_input = DataInput(element=self, system=self.system,
                                    analysis=self.optimization_setup.analysis, solver=self.optimization_setup.solver,
                                    energy_system=self, unit_handling=self.unit_handling)
        # initialize empty set_carriers list
        self.set_carriers = []
        #dict to save the parameter units (and save them in the results later on)
        self.units = {}

    def store_input_data(self):
        """ retrieves and stores input data for element as attributes. Each Child class overwrites method to store different attributes """
        # store scenario dict
        self.data_input.scenario_dict = self.optimization_setup.scenario_dict
        # in class <EnergySystem>, all sets are constructed
        self.set_nodes = self.data_input.extract_locations()
        self.set_nodes_on_edges = self.calculate_edges_from_nodes()
        self.set_edges = list(self.set_nodes_on_edges.keys())
        self.set_technologies = self.system["set_technologies"]
        # base time steps
        self.set_base_time_steps = list(range(0, self.system["unaggregated_time_steps_per_year"] * self.system["optimized_years"]))
        self.set_base_time_steps_yearly = list(range(0, self.system["unaggregated_time_steps_per_year"]))

        # yearly time steps
        self.set_time_steps_yearly = list(range(self.system["optimized_years"]))
        self.set_time_steps_yearly_entire_horizon = copy.deepcopy(self.set_time_steps_yearly)
        time_steps_yearly_duration = self.time_steps.calculate_time_step_duration(self.set_time_steps_yearly, self.set_base_time_steps)
        self.sequence_time_steps_yearly = np.concatenate([[time_step] * time_steps_yearly_duration[time_step] for time_step in time_steps_yearly_duration])
        self.time_steps.sequence_time_steps_yearly = self.sequence_time_steps_yearly
        # list containing simulated years (needed for convert_real_to_generic_time_indices() in extract_input_data.py)
        self.set_time_steps_years = list(range(self.system["reference_year"],self.system["reference_year"] + self.system["optimized_years"]*self.system["interval_between_years"],self.system["interval_between_years"]))
        # parameters whose time-dependant data should not be interpolated (for years without data) in the extract_input_data.py convertRealToGenericTimeIndices() function
        self.parameters_interpolation_off = self.data_input.read_input_csv("parameters_interpolation_off")
        # technology-specific
        self.set_conversion_technologies = self.system["set_conversion_technologies"]
        self.set_transport_technologies = self.system["set_transport_technologies"]
        self.set_storage_technologies = self.system["set_storage_technologies"]
        self.set_retrofitting_technologies= self.system["set_retrofitting_technologies"]
        # discount rate
        self.discount_rate = self.data_input.extract_input_data("discount_rate", index_sets=[], unit_category={})
        # carbon emissions limit
<<<<<<< HEAD
        self.carbon_emissions_limit = self.data_input.extract_input_data("carbon_emissions_limit", index_sets=["set_time_steps_yearly"], time_steps=self.set_time_steps_yearly)
        _fraction_year = self.system["unaggregated_time_steps_per_year"] / self.system["total_hours_per_year"]
        self.carbon_emissions_limit = self.carbon_emissions_limit * _fraction_year  # reduce to fraction of year
        self.carbon_emissions_budget = self.data_input.extract_input_data("carbon_emissions_budget", index_sets=[])
        self.carbon_emissions_cumulative_existing = self.data_input.extract_input_data("carbon_emissions_cumulative_existing", index_sets=[])
        # price carbon emissions
        self.price_carbon_emissions = self.data_input.extract_input_data("price_carbon_emissions", index_sets=["set_time_steps_yearly"], time_steps=self.set_time_steps_yearly)
        self.price_carbon_emissions_overshoot = self.data_input.extract_input_data("price_carbon_emissions_overshoot", index_sets=[])
=======
        self.carbon_emissions_annual_limit = self.data_input.extract_input_data("carbon_emissions_annual_limit", index_sets=["set_time_steps_yearly"], time_steps="set_time_steps_yearly", unit_category={"emissions": 1})
        _fraction_year = self.system["unaggregated_time_steps_per_year"] / self.system["total_hours_per_year"]
        self.carbon_emissions_annual_limit = self.carbon_emissions_annual_limit * _fraction_year  # reduce to fraction of year
        self.carbon_emissions_budget = self.data_input.extract_input_data("carbon_emissions_budget", index_sets=[], unit_category={"emissions": 1})
        self.carbon_emissions_cumulative_existing = self.data_input.extract_input_data("carbon_emissions_cumulative_existing", index_sets=[], unit_category={"emissions": 1})
        # price carbon emissions
        self.price_carbon_emissions = self.data_input.extract_input_data("price_carbon_emissions", index_sets=["set_time_steps_yearly"], time_steps="set_time_steps_yearly", unit_category={"money": 1, "emissions": -1})
        self.price_carbon_emissions_budget_overshoot = self.data_input.extract_input_data("price_carbon_emissions_budget_overshoot", index_sets=[], unit_category={"money": 1, "emissions": -1})
        self.price_carbon_emissions_annual_overshoot = self.data_input.extract_input_data("price_carbon_emissions_annual_overshoot", index_sets=[], unit_category={"money": 1, "emissions": -1})
>>>>>>> cf62099f
        # market share unbounded
        self.market_share_unbounded = self.data_input.extract_input_data("market_share_unbounded", index_sets=[], unit_category={})
        # knowledge_spillover_rate
        self.knowledge_spillover_rate = self.data_input.extract_input_data("knowledge_spillover_rate", index_sets=[], unit_category={})

    def calculate_edges_from_nodes(self):
        """ calculates set_nodes_on_edges from set_nodes

        :return set_nodes_on_edges: dict with edges and corresponding nodes """

        set_nodes_on_edges = {}
        # read edge file
        set_edges_input = self.data_input.extract_locations(extract_nodes=False)
        for edge in set_edges_input.index:
            set_nodes_on_edges[edge] = (set_edges_input.loc[edge, "node_from"], set_edges_input.loc[edge, "node_to"])
        return set_nodes_on_edges

    def set_technology_of_carrier(self, technology, list_technology_of_carrier):
        """ appends technology to carrier in dict_technology_of_carrier

        :param technology: name of technology in model
        :param list_technology_of_carrier: list of carriers correspondent to technology"""
        for carrier in list_technology_of_carrier:
            if carrier not in self.dict_technology_of_carrier:
                self.dict_technology_of_carrier[carrier] = [technology]
                self.set_carriers.append(carrier)
            elif technology not in self.dict_technology_of_carrier[carrier]:
                self.dict_technology_of_carrier[carrier].append(technology)

    def calculate_connected_edges(self, node, direction: str):
        """ calculates connected edges going in (direction = 'in') or going out (direction = 'out')

        :param node: current node, connected by edges
        :param direction: direction of edges, either in or out. In: node = endnode, out: node = startnode
        :return _set_connected_edges: list of connected edges """
        if direction == "in":
            # second entry is node into which the flow goes
            _set_connected_edges = [edge for edge in self.set_nodes_on_edges if self.set_nodes_on_edges[edge][1] == node]
        elif direction == "out":
            # first entry is node out of which the flow starts
            _set_connected_edges = [edge for edge in self.set_nodes_on_edges if self.set_nodes_on_edges[edge][0] == node]
        else:
            raise KeyError(f"invalid direction '{direction}'")
        return _set_connected_edges

    def calculate_reversed_edge(self, edge):
        """ calculates the reversed edge corresponding to an edge

        :param edge: input edge
        :return _reversed_edge: edge which corresponds to the reversed direction of edge"""
        _node_out, _node_in = self.set_nodes_on_edges[edge]
        for _reversed_edge in self.set_nodes_on_edges:
            if _node_out == self.set_nodes_on_edges[_reversed_edge][1] and _node_in == self.set_nodes_on_edges[_reversed_edge][0]:
                return _reversed_edge
        raise KeyError(f"Edge {edge} has no reversed edge. However, at least one transport technology is bidirectional")

    ### --- classmethods to construct sets, parameters, variables, and constraints, that correspond to EnergySystem --- ###

    def construct_sets(self):
        """ constructs the pe.Sets of the class <EnergySystem> """
        # construct pe.Sets of the class <EnergySystem>
        # nodes
        self.optimization_setup.sets.add_set(name="set_nodes", data=self.set_nodes, doc="Set of nodes")
        # edges
        self.optimization_setup.sets.add_set(name="set_edges", data=self.set_edges, doc="Set of edges")
        # nodes on edges
        self.optimization_setup.sets.add_set(name="set_nodes_on_edges", data=self.set_nodes_on_edges, doc="Set of nodes that constitute an edge. Edge connects first node with second node.",
                                             index_set="set_edges")
        # carriers
        self.optimization_setup.sets.add_set(name="set_carriers", data=self.set_carriers, doc="Set of carriers")
        # technologies
        self.optimization_setup.sets.add_set(name="set_technologies", data=self.set_technologies, doc="set_technologies")
        # all elements
        data = list(set(self.optimization_setup.sets["set_technologies"]) | set(self.optimization_setup.sets["set_carriers"]))
        self.optimization_setup.sets.add_set(name="set_elements", data=data, doc="Set of elements")
        # set set_elements to indexing_sets
        self.indexing_sets.append("set_elements")
        # time-steps
        self.optimization_setup.sets.add_set(name="set_base_time_steps", data=self.set_base_time_steps, doc="Set of base time-steps")
        # yearly time steps
        self.optimization_setup.sets.add_set(name="set_time_steps_yearly", data=self.set_time_steps_yearly, doc="Set of yearly time-steps")
        # yearly time steps of entire optimization horizon
        self.optimization_setup.sets.add_set(name="set_time_steps_yearly_entire_horizon", data=self.set_time_steps_yearly_entire_horizon, doc="Set of yearly time-steps of entire optimization horizon")
        # operational time steps
        self.optimization_setup.sets.add_set(name="set_time_steps_operation",data=self.time_steps.time_steps_operation,doc="Set of operational time steps")
        # storage time steps
        self.optimization_setup.sets.add_set(name="set_time_steps_storage",data=self.time_steps.time_steps_storage,doc="Set of storage level time steps")



    def construct_params(self):
        """ constructs the pe.Params of the class <EnergySystem> """

        cls = self.__class__
        parameters = self.optimization_setup.parameters
        # operational time step duration
        parameters.add_parameter(name="time_steps_operation_duration",
                                 data=self.optimization_setup.initialize_component(cls, "time_steps_operation_duration", set_time_steps="set_time_steps_operation"),
                                 doc="Parameter which specifies the duration of each operational time step")
        # storage time step duration
        parameters.add_parameter(name="time_steps_storage_duration",
                                 data=self.optimization_setup.initialize_component(cls, "time_steps_storage_duration", set_time_steps="set_time_steps_storage"),
                                 doc="Parameter which specifies the duration of each storage time step")
        # discount rate
        parameters.add_parameter(name="discount_rate",
             data=self.optimization_setup.initialize_component(cls, "discount_rate"),
             doc='Parameter which specifies the discount rate of the energy system')
        # carbon emissions limit
        parameters.add_parameter(name="carbon_emissions_limit", data=self.optimization_setup.initialize_component(cls, "carbon_emissions_limit", set_time_steps="set_time_steps_yearly"),
            doc='Parameter which specifies the total limit on carbon emissions')
        # carbon emissions budget
        parameters.add_parameter(name="carbon_emissions_budget", data=self.optimization_setup.initialize_component(cls, "carbon_emissions_budget"),
            doc='Parameter which specifies the total budget of carbon emissions until the end of the entire time horizon')
        # carbon emissions budget
        parameters.add_parameter(name="carbon_emissions_cumulative_existing", data=self.optimization_setup.initialize_component(cls, "carbon_emissions_cumulative_existing"), doc='Parameter which specifies the total previous carbon emissions')
        # carbon price
        parameters.add_parameter(name="price_carbon_emissions", data=self.optimization_setup.initialize_component(cls, "price_carbon_emissions", set_time_steps="set_time_steps_yearly"),
            doc='Parameter which specifies the yearly carbon price')
        # carbon price of overshoot
        parameters.add_parameter(name="price_carbon_emissions_overshoot", data=self.optimization_setup.initialize_component(cls, "price_carbon_emissions_overshoot"), doc='Parameter which specifies the carbon price for budget overshoot')
        # carbon price of overshoot
        parameters.add_parameter(name="market_share_unbounded", data=self.optimization_setup.initialize_component(cls, "market_share_unbounded"),
                                                    doc='Parameter which specifies the unbounded market share')
        # carbon price of overshoot
        parameters.add_parameter(name="knowledge_spillover_rate", data=self.optimization_setup.initialize_component(cls, "knowledge_spillover_rate"),
                                                    doc='Parameter which specifies the knowledge spillover rate')

    def construct_vars(self):
        """ constructs the pe.Vars of the class <EnergySystem> """
        variables = self.optimization_setup.variables
        sets = self.optimization_setup.sets
        model = self.optimization_setup.model
        # carbon emissions
        variables.add_variable(model, name="carbon_emissions_total", index_sets=sets["set_time_steps_yearly"], doc="total carbon emissions of energy system")
        # cumulative carbon emissions
        variables.add_variable(model, name="carbon_emissions_cumulative", index_sets=sets["set_time_steps_yearly"],
                               doc="cumulative carbon emissions of energy system over time for each year")
        # carbon emission overshoot
        variables.add_variable(model, name="carbon_emissions_overshoot", index_sets=sets["set_time_steps_yearly"], bounds=(0, np.inf),
                               doc="overshoot carbon emissions of energy system at the end of the time horizon")
        # cost of carbon emissions
        variables.add_variable(model, name="cost_carbon_emissions_total", index_sets=sets["set_time_steps_yearly"],
                               doc="total cost of carbon emissions of energy system")
        # costs
        variables.add_variable(model, name="cost_total", index_sets=sets["set_time_steps_yearly"],
                               doc="total cost of energy system")
        # net_present_cost
        variables.add_variable(model, name="net_present_cost", index_sets=sets["set_time_steps_yearly"],
                               doc="net_present_cost of energy system")

    def construct_constraints(self):
        """ constructs the pe.Constraints of the class <EnergySystem> """

        constraints = self.optimization_setup.constraints
        sets = self.optimization_setup.sets
        model = self.optimization_setup.model

        # create the rules
        self.rules = EnergySystemRules(self.optimization_setup)

        # total carbon emissions
        constraints.add_constraint_block(model, name="constraint_carbon_emissions_total", constraint=self.rules.constraint_carbon_emissions_total_block(),
                                         doc="total carbon emissions of energy system")
        # cumulative carbon emissions
        constraints.add_constraint_rule(model, name="constraint_carbon_emissions_cumulative", index_sets=sets["set_time_steps_yearly"], rule=self.rules.constraint_carbon_emissions_cumulative_rule,
                                        doc="cumulative carbon emissions of energy system over time")
        # annual limit carbon emissions
        constraints.add_constraint_rule(model, name="constraint_carbon_emissions_limit", index_sets=sets["set_time_steps_yearly"], rule=self.rules.constraint_carbon_emissions_limit_rule,
                                   doc="limit of total carbon emissions of energy system")
        # carbon emission budget limit
        constraints.add_constraint_rule(model, name="constraint_carbon_emissions_budget", index_sets=sets["set_time_steps_yearly"], rule=self.rules.constraint_carbon_emissions_budget_rule,
                                   doc="Budget of total carbon emissions of energy system")
<<<<<<< HEAD
        # limit carbon emission overshoot
        # constraints.add_constraint_block(model, name="constraint_carbon_emissions_overshoot_limit", constraint=self.rules.get_constraint_carbon_emissions_overshoot_limit(),
        #                            doc="Limit of overshot carbon emissions of energy system")
=======
        # net_present_cost
        constraints.add_constraint_rule(model, name="constraint_net_present_cost", index_sets=sets["set_time_steps_yearly"], rule=self.rules.constraint_net_present_cost_rule, doc="net_present_cost of energy system")
        # total carbon emissions
        constraints.add_constraint_block(model, name="constraint_carbon_emissions_annual", constraint=self.rules.constraint_carbon_emissions_annual_block(),
                                         doc="total annual carbon emissions of energy system")
>>>>>>> cf62099f
        # cost of carbon emissions
        constraints.add_constraint_block(model, name="constraint_carbon_cost_total", constraint=self.rules.constraint_carbon_cost_total_block(), doc="total carbon cost of energy system")
        # costs
        constraints.add_constraint_block(model, name="constraint_cost_total", constraint=self.rules.constraint_cost_total_block(), doc="total cost of energy system")
        # net_present_cost
        constraints.add_constraint_rule(model, name="constraint_net_present_cost", index_sets=sets["set_time_steps_yearly"], rule=self.rules.constraint_net_present_cost_rule, doc="net_present_cost of energy system")


    def construct_objective(self):
        """ constructs the pe.Objective of the class <EnergySystem> """
        logging.info("Construct pe.Objective")

        # get selected objective rule
        if self.optimization_setup.analysis["objective"] == "total_cost":
            objective_rule = self.rules.objective_total_cost_rule(self.optimization_setup.model)
        elif self.optimization_setup.analysis["objective"] == "total_carbon_emissions":
            objective_rule = self.rules.objective_total_carbon_emissions_rule(self.optimization_setup.model)
        elif self.optimization_setup.analysis["objective"] == "risk":
            logging.info("Objective of minimizing risk not yet implemented")
            objective_rule = self.rules.objective_risk_rule(self.optimization_setup.model)
        else:
            raise KeyError(f"Objective type {self.optimization_setup.analysis['objective']} not known")

        # get selected objective sense
        if self.optimization_setup.analysis["sense"] == "minimize":
            logging.info("Using sense 'minimize'")
        elif self.optimization_setup.analysis["sense"] == "maximize":
            raise NotImplementedError("Currently only minimization supported")
        else:
            raise KeyError(f"Objective sense {self.optimization_setup.analysis['sense']} not known")

        # construct objective
        self.optimization_setup.model.add_objective(objective_rule.to_linexpr())


class EnergySystemRules(GenericRule):
    """
    This class takes care of the rules for the EnergySystem
    """

    def __init__(self, optimization_setup):
        """
        Inits the constraints for a given energy system

        :param optimization_setup: The OptimizationSetup of the EnergySystem class
        """

        super().__init__(optimization_setup)

    # Rule-based constraints
    # ----------------------

    def constraint_carbon_emissions_cumulative_rule(self, year):
        """ cumulative carbon emissions over time

        .. math::
            \mathrm{First\ planning\ period}\ y = y_0,\quad E_y^\mathrm{c} = E_y
        .. math::
            \mathrm{Subsequent\ periods}\ y > y_0, \quad E_y^c = E_{y-1}^c + (\Delta^y-1)E_{y-1}+E_y

        :param year: year of interest
        :return: cumulative carbon emissions constraint for specified year
        """

        ### index sets
        # skipped because rule-based constraint

        ### masks
        # skipped because rule-based constraint

        ### index loop
        # skipped because rule-based constraint

        ### auxiliary calculations
        # not necessary

        ### formulate constraint
        if year == self.optimization_setup.sets["set_time_steps_yearly"][0]:
            lhs = self.variables["carbon_emissions_cumulative"][year] - self.variables["carbon_emissions_total"][year]
            rhs = self.parameters.carbon_emissions_cumulative_existing
            constraints = lhs == rhs
        else:
            lhs = (self.variables["carbon_emissions_cumulative"][year]
                   - self.variables["carbon_emissions_cumulative"][year - 1]
                   - self.variables["carbon_emissions_total"][year - 1] * (self.system["interval_between_years"] - 1)
                   - self.variables["carbon_emissions_total"][year])
            rhs = 0
            constraints = lhs == rhs

        ### return
        return self.constraints.return_contraints(constraints)

    def constraint_carbon_emissions_limit_rule(self, year):
        """ time dependent carbon emissions limit from technologies and carriers

        .. math::
            E_y\leq e_y

        :param year: year of interest
        :return: carbon emissions limit constraint for specified year
        """

        ### index sets
        # skipped because rule-based constraint

        ### masks
        # skipped because rule-based constraint

        ### index loop
        # skipped because rule-based constraint

        ### auxiliary calculations
        # not necessary

        ### formulate constraint
<<<<<<< HEAD
        lhs = self.variables["carbon_emissions_total"][year]
        rhs = self.parameters.carbon_emissions_limit.loc[year].item()
=======
        lhs = self.variables["carbon_emissions_annual"][year] - self.variables["carbon_emissions_annual_overshoot"][year]
        rhs = self.parameters.carbon_emissions_annual_limit.loc[year].item()
>>>>>>> cf62099f
        constraints = lhs <= rhs

        ### return
        return self.constraints.return_contraints(constraints)

    def constraint_carbon_emissions_budget_rule(self, year):
        """ carbon emissions budget of entire time horizon from technologies and carriers.
        The prediction extends until the end of the horizon, i.e.,
        last optimization time step plus the current carbon emissions until the end of the horizon

        #TODO constraint doesn't match model formulation definition

        :param year: year of interest
        :return: carbon emissions budget constraint for specified year"""

        ### index sets
        # skipped because rule-based constraint

        ### masks
        # skipped because rule-based constraint

        ### index loop
        # skipped because rule-based constraint

        ### auxiliary calculations
        # not necessary

        ### formulate constraint
        if self.parameters.carbon_emissions_budget != np.inf:
            if year == self.optimization_setup.sets["set_time_steps_yearly_entire_horizon"][-1]:
                lhs = self.variables["carbon_emissions_cumulative"][year] - self.variables["carbon_emissions_overshoot"][year]
                rhs = self.parameters.carbon_emissions_budget
                constraints = lhs <= rhs
            else:
                lhs = (self.variables["carbon_emissions_cumulative"][year] - self.variables["carbon_emissions_overshoot"][year]
                       + self.variables["carbon_emissions_total"][year] * (self.system["interval_between_years"] - 1))
                rhs = self.parameters.carbon_emissions_budget
                constraints = lhs <= rhs
        else:
            constraints = None

        ### return
        return self.constraints.return_contraints(constraints)

    def constraint_net_present_cost_rule(self, year):
        """ discounts the annual capital flows to calculate the net_present_cost

        .. math::
            NPC_y = C_y \sum_{\\tilde{y} = 1}^{\Delta^\mathrm{y}-1}(\\frac{1}{1+r})^{\Delta^\mathrm{y}(y-y_0)+\\tilde{y}}

        :param year: year of interest
        :return: net present cost constraint for specified year
       """

        ### index sets
        # skipped because rule-based constraint

        ### masks
        # skipped because rule-based constraint

        ### index loop
        # skipped because rule-based constraint

        ### auxiliary calculations
        if year == self.sets["set_time_steps_yearly_entire_horizon"][-1]:
            interval_between_years = 1
        else:
            interval_between_years = self.system["interval_between_years"]
        # economic discount
        factor = sum(((1 / (1 + self.parameters.discount_rate)) ** (self.system["interval_between_years"] * (year - self.sets["set_time_steps_yearly"][0]) + _intermediate_time_step))
                     for _intermediate_time_step in range(0, interval_between_years))
        term_discounted_cost_total = self.variables["cost_total"][year] * factor

        ### formulate constraint
        lhs = self.variables["net_present_cost"][year] - term_discounted_cost_total
        rhs = 0
        constraints = lhs == rhs

        ### return
        return self.constraints.return_contraints(constraints)

    # Block-based constraints
    # -----------------------

<<<<<<< HEAD
    def constraint_carbon_emissions_total_block(self):
=======
    def constraint_carbon_emissions_budget_overshoot_block(self):
        """ ensures carbon emissions overshoot of carbon budget is zero when carbon emissions price for budget overshoot is inf

        .. math::
            E_y^\mathrm{o} = 0

        :return: carbon emissions budget overshoot
        """

        ### index sets
        # not necessary

        ### masks
        # not necessary

        ### index loop
        # not necessary

        ### auxiliary calculations
        # not necessary

        ### formulate constraint
        if self.parameters.price_carbon_emissions_budget_overshoot == np.inf:
            lhs = self.variables["carbon_emissions_budget_overshoot"]
            rhs = 0
            constraints = lhs == rhs
        else:
            constraints = []

        return self.constraints.return_contraints(constraints)

    def constraint_carbon_emissions_annual_overshoot_block(self):
        """ ensures annual carbon emissions overshoot is zero when carbon emissions price for annual overshoot is inf

        .. math::
            E_y^\mathrm{o}

        :return: annual carbon emissions overshoot
        """

        ### index sets
        # not necessary

        ### masks
        # not necessary

        ### index loop
        # not necessary

        ### auxiliary calculations
        # not necessary

        ### formulate constraint
        if self.parameters.price_carbon_emissions_annual_overshoot == np.inf or self.parameters.carbon_emissions_annual_limit.sum() == np.inf:
            lhs = self.variables["carbon_emissions_annual_overshoot"]
            rhs = 0
            constraints = lhs == rhs
        else:
            constraints = []

        return self.constraints.return_contraints(constraints)


    def constraint_carbon_emissions_annual_block(self):
>>>>>>> cf62099f
        """ add up all carbon emissions from technologies and carriers

        .. math::
            E_y = E_{y,\mathcal{H}} + E_{y,\mathcal{C}}

        :return: total carbon emissions constraint for specified year
        """

        ### index sets
        # not necessary

        ### masks
        # not necessary

        ### index loop
        # not necessary

        ### auxiliary calculations
        # not necessary

        ### formulate constraint
        lhs = (self.variables["carbon_emissions_total"]
               - self.variables["carbon_emissions_technology_total"]
               - self.variables["carbon_emissions_carrier_total"])
        rhs = 0
        constraints = lhs == rhs

        ### return
        return self.constraints.return_contraints(constraints)

    def constraint_carbon_cost_total_block(self):
        """ carbon cost associated with the carbon emissions of the system in each year

        .. math::
            OPEX_y^\mathrm{c} = E_y\mu + E_y^\mathrm{o}\mu^\mathrm{o}

        :return: total cost carbon emissions constraint for specified year
        """

        ### index sets
        # not necessary

        ### masks
        # not necessary

        ### index loop
        # not necessary

        ### auxiliary calculations
        mask_last_year = [year == self.sets["set_time_steps_yearly"][-1] for year in self.sets["set_time_steps_yearly"]]
        term_cost_carbon_emissions_overshoot = self.variables["carbon_emissions_overshoot"].where(mask_last_year) * self.parameters.price_carbon_emissions_overshoot

        ### formulate constraint
        lhs = (self.variables["cost_carbon_emissions_total"]
               - self.variables["carbon_emissions_total"] * self.parameters.price_carbon_emissions
               - term_cost_carbon_emissions_overshoot)
        rhs = 0
        constraints = lhs == rhs

        ### return
        return self.constraints.return_contraints(constraints)

    def constraint_cost_total_block(self):
        """ add up all costs from technologies and carriers

        .. math::
            OPEX_y^\mathrm{c} = E_y\mu + E_y^\mathrm{o}\mu^\mathrm{o}

        :return: total cost carbon emissions constraint for specified year
        """

        ### index sets
        # skipped because rule-based constraint

        ### masks
        # skipped because rule-based constraint

        ### index loop
        # skipped because rule-based constraint

        ### auxiliary calculations
        # not necessary

        ### formulate constraint
        lhs = (self.variables["cost_total"]
               - self.variables["cost_capex_total"]
               - self.variables["cost_opex_total"]
               - self.variables["cost_carrier_total"]
               - self.variables["cost_carbon_emissions_total"])
        rhs = 0
        constraints = lhs == rhs

        ### return
        return self.constraints.return_contraints(constraints)

    # Objective rules
    # ---------------

    def objective_total_cost_rule(self, model):
        """objective function to minimize the total net present cost

        .. math::
            J = \sum_{y\in\mathcal{Y}} NPC_y

        :param model: optimization model
        :return: net present cost objective function
        """
        sets = self.sets
        return sum(model.variables["net_present_cost"][year] for year in sets["set_time_steps_yearly"])

    def objective_total_carbon_emissions_rule(self, model):
        """objective function to minimize total emissions

        .. math::
            J = \sum_{y\in\mathcal{Y}} E_y

        :param model: optimization model
        :return: total carbon emissions objective function
        """
        sets = self.sets
        return sum(model.variables["carbon_emissions_total"][year] for year in sets["set_time_steps_yearly"])

    def objective_risk_rule(self, model):
        """objective function to minimize total risk

        #TODO add latex formula as soon as risk objective is implemented

        :param model: optimization model
        :return: risk objective function
        """
        # TODO implement objective functions for risk
        return None
<|MERGE_RESOLUTION|>--- conflicted
+++ resolved
@@ -97,16 +97,6 @@
         # discount rate
         self.discount_rate = self.data_input.extract_input_data("discount_rate", index_sets=[], unit_category={})
         # carbon emissions limit
-<<<<<<< HEAD
-        self.carbon_emissions_limit = self.data_input.extract_input_data("carbon_emissions_limit", index_sets=["set_time_steps_yearly"], time_steps=self.set_time_steps_yearly)
-        _fraction_year = self.system["unaggregated_time_steps_per_year"] / self.system["total_hours_per_year"]
-        self.carbon_emissions_limit = self.carbon_emissions_limit * _fraction_year  # reduce to fraction of year
-        self.carbon_emissions_budget = self.data_input.extract_input_data("carbon_emissions_budget", index_sets=[])
-        self.carbon_emissions_cumulative_existing = self.data_input.extract_input_data("carbon_emissions_cumulative_existing", index_sets=[])
-        # price carbon emissions
-        self.price_carbon_emissions = self.data_input.extract_input_data("price_carbon_emissions", index_sets=["set_time_steps_yearly"], time_steps=self.set_time_steps_yearly)
-        self.price_carbon_emissions_overshoot = self.data_input.extract_input_data("price_carbon_emissions_overshoot", index_sets=[])
-=======
         self.carbon_emissions_annual_limit = self.data_input.extract_input_data("carbon_emissions_annual_limit", index_sets=["set_time_steps_yearly"], time_steps="set_time_steps_yearly", unit_category={"emissions": 1})
         _fraction_year = self.system["unaggregated_time_steps_per_year"] / self.system["total_hours_per_year"]
         self.carbon_emissions_annual_limit = self.carbon_emissions_annual_limit * _fraction_year  # reduce to fraction of year
@@ -116,7 +106,6 @@
         self.price_carbon_emissions = self.data_input.extract_input_data("price_carbon_emissions", index_sets=["set_time_steps_yearly"], time_steps="set_time_steps_yearly", unit_category={"money": 1, "emissions": -1})
         self.price_carbon_emissions_budget_overshoot = self.data_input.extract_input_data("price_carbon_emissions_budget_overshoot", index_sets=[], unit_category={"money": 1, "emissions": -1})
         self.price_carbon_emissions_annual_overshoot = self.data_input.extract_input_data("price_carbon_emissions_annual_overshoot", index_sets=[], unit_category={"money": 1, "emissions": -1})
->>>>>>> cf62099f
         # market share unbounded
         self.market_share_unbounded = self.data_input.extract_input_data("market_share_unbounded", index_sets=[], unit_category={})
         # knowledge_spillover_rate
@@ -277,36 +266,46 @@
         # create the rules
         self.rules = EnergySystemRules(self.optimization_setup)
 
-        # total carbon emissions
-        constraints.add_constraint_block(model, name="constraint_carbon_emissions_total", constraint=self.rules.constraint_carbon_emissions_total_block(),
-                                         doc="total carbon emissions of energy system")
         # cumulative carbon emissions
-        constraints.add_constraint_rule(model, name="constraint_carbon_emissions_cumulative", index_sets=sets["set_time_steps_yearly"], rule=self.rules.constraint_carbon_emissions_cumulative_rule,
+        constraints.add_constraint_rule(model, name="constraint_carbon_emissions_cumulative",
+                                        index_sets=sets["set_time_steps_yearly"],
+                                        rule=self.rules.constraint_carbon_emissions_cumulative_rule,
                                         doc="cumulative carbon emissions of energy system over time")
         # annual limit carbon emissions
-        constraints.add_constraint_rule(model, name="constraint_carbon_emissions_limit", index_sets=sets["set_time_steps_yearly"], rule=self.rules.constraint_carbon_emissions_limit_rule,
-                                   doc="limit of total carbon emissions of energy system")
+        constraints.add_constraint_rule(model, name="constraint_carbon_emissions_annual_limit",
+                                        index_sets=sets["set_time_steps_yearly"],
+                                        rule=self.rules.constraint_carbon_emissions_annual_limit_rule,
+                                        doc="limit of total annual carbon emissions of energy system")
         # carbon emission budget limit
-        constraints.add_constraint_rule(model, name="constraint_carbon_emissions_budget", index_sets=sets["set_time_steps_yearly"], rule=self.rules.constraint_carbon_emissions_budget_rule,
-                                   doc="Budget of total carbon emissions of energy system")
-<<<<<<< HEAD
-        # limit carbon emission overshoot
-        # constraints.add_constraint_block(model, name="constraint_carbon_emissions_overshoot_limit", constraint=self.rules.get_constraint_carbon_emissions_overshoot_limit(),
-        #                            doc="Limit of overshot carbon emissions of energy system")
-=======
+        constraints.add_constraint_rule(model, name="constraint_carbon_emissions_budget",
+                                        index_sets=sets["set_time_steps_yearly"],
+                                        rule=self.rules.constraint_carbon_emissions_budget_rule,
+                                        doc="Budget of total carbon emissions of energy system")
         # net_present_cost
-        constraints.add_constraint_rule(model, name="constraint_net_present_cost", index_sets=sets["set_time_steps_yearly"], rule=self.rules.constraint_net_present_cost_rule, doc="net_present_cost of energy system")
+        constraints.add_constraint_rule(model, name="constraint_net_present_cost",
+                                        index_sets=sets["set_time_steps_yearly"],
+                                        rule=self.rules.constraint_net_present_cost_rule,
+                                        doc="net_present_cost of energy system")
         # total carbon emissions
-        constraints.add_constraint_block(model, name="constraint_carbon_emissions_annual", constraint=self.rules.constraint_carbon_emissions_annual_block(),
+        constraints.add_constraint_block(model, name="constraint_carbon_emissions_annual",
+                                         constraint=self.rules.constraint_carbon_emissions_annual_block(),
                                          doc="total annual carbon emissions of energy system")
->>>>>>> cf62099f
         # cost of carbon emissions
-        constraints.add_constraint_block(model, name="constraint_carbon_cost_total", constraint=self.rules.constraint_carbon_cost_total_block(), doc="total carbon cost of energy system")
+        constraints.add_constraint_block(model, name="constraint_cost_carbon_emissions_total",
+                                         constraint=self.rules.constraint_cost_carbon_emissions_total_block(),
+                                         doc="total carbon emissions cost of energy system")
         # costs
-        constraints.add_constraint_block(model, name="constraint_cost_total", constraint=self.rules.constraint_cost_total_block(), doc="total cost of energy system")
-        # net_present_cost
-        constraints.add_constraint_rule(model, name="constraint_net_present_cost", index_sets=sets["set_time_steps_yearly"], rule=self.rules.constraint_net_present_cost_rule, doc="net_present_cost of energy system")
-
+        constraints.add_constraint_block(model, name="constraint_cost_total",
+                                         constraint=self.rules.constraint_cost_total_block(),
+                                         doc="total cost of energy system")
+        # disable carbon emissions budget overshoot
+        constraints.add_constraint_block(model, name="constraint_carbon_emissions_budget_overshoot",
+                                         constraint=self.rules.constraint_carbon_emissions_budget_overshoot_block(),
+                                         doc="disable carbon emissions budget overshoot if carbon emissions budget overshoot price is inf")
+        # disable annual carbon emissions overshoot
+        constraints.add_constraint_block(model, name="constraint_carbon_emissions_annual_overshoot",
+                                         constraint=self.rules.constraint_carbon_emissions_annual_overshoot_block(),
+                                         doc="disable annual carbon emissions overshoot if annual carbon emissions overshoot price is inf")
 
     def construct_objective(self):
         """ constructs the pe.Objective of the class <EnergySystem> """
@@ -415,13 +414,8 @@
         # not necessary
 
         ### formulate constraint
-<<<<<<< HEAD
-        lhs = self.variables["carbon_emissions_total"][year]
-        rhs = self.parameters.carbon_emissions_limit.loc[year].item()
-=======
         lhs = self.variables["carbon_emissions_annual"][year] - self.variables["carbon_emissions_annual_overshoot"][year]
         rhs = self.parameters.carbon_emissions_annual_limit.loc[year].item()
->>>>>>> cf62099f
         constraints = lhs <= rhs
 
         ### return
@@ -506,9 +500,6 @@
     # Block-based constraints
     # -----------------------
 
-<<<<<<< HEAD
-    def constraint_carbon_emissions_total_block(self):
-=======
     def constraint_carbon_emissions_budget_overshoot_block(self):
         """ ensures carbon emissions overshoot of carbon budget is zero when carbon emissions price for budget overshoot is inf
 
@@ -573,7 +564,6 @@
 
 
     def constraint_carbon_emissions_annual_block(self):
->>>>>>> cf62099f
         """ add up all carbon emissions from technologies and carriers
 
         .. math::
