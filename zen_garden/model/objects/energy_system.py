"""
:Title:          ZEN-GARDEN
:Created:        January-2022
:Authors:        Jacob Mannhardt (jmannhardt@ethz.ch)
:Organization:   Laboratory of Risk and Reliability Engineering, ETH Zurich

Class defining a standard EnergySystem. Contains methods to add parameters, variables and constraints to the
optimization problem. Parent class of the Carrier and Technology classes .The class takes the abstract
optimization model as an input.
"""

import copy
import logging

import numpy as np
import pandas as pd
import xarray as xr

from zen_garden.model.objects.element import GenericRule, Element
from zen_garden.preprocess.extract_input_data import DataInput
from zen_garden.preprocess.unit_handling import UnitHandling
from zen_garden.model.objects.component import ZenIndex
from .time_steps import TimeStepsDicts
from pathlib import Path


class EnergySystem:
    """
    Class defining a standard energy system
    """

    def __init__(self, optimization_setup):
        """initialization of the energy_system

        :param optimization_setup: The OptimizationSetup of the EnergySystem class"""

        # the name
        self.name = "EnergySystem"
        self._name = "EnergySystem"
        # set attributes
        self.optimization_setup = optimization_setup
        # quick access
        self.system = self.optimization_setup.system
        # empty dict of technologies of carrier
        self.dict_technology_of_carrier = {}
        # The timesteps
        self.time_steps = TimeStepsDicts()

        # empty list of indexing sets
        self.indexing_sets = []

        # set indexing sets
        for key in self.system:
            if "set" in key:
                self.indexing_sets.append(key)

        # set input path
        folder_label = "energy_system"
        self.input_path = Path(self.optimization_setup.paths[folder_label]["folder"])

        # create UnitHandling object
        self.unit_handling = UnitHandling(
            self.input_path, self.optimization_setup.solver["rounding_decimal_points_units"]
        )

        # create DataInput object
        self.data_input = DataInput(
            element=self,
            system=self.system,
            analysis=self.optimization_setup.analysis,
            solver=self.optimization_setup.solver,
            energy_system=self,
            unit_handling=self.unit_handling,
        )
        # initialize empty set_carriers list
        self.set_carriers = []
        # dict to save the parameter units (and save them in the results later on)
        self.units = {}

        # supernodes initialization
        self.set_supernodes = None
        self.grouped_nodes_into_supernodes = []

    def store_input_data(self):
        """retrieves and stores input data for element as attributes. Each Child class overwrites method to store different attributes"""
        # store scenario dict
        self.data_input.scenario_dict = self.optimization_setup.scenario_dict
        # in class <EnergySystem>, all sets are constructed
        self.set_nodes = self.data_input.extract_locations()
        self.set_nodes_on_edges = self.calculate_edges_from_nodes()
        self.set_edges = list(self.set_nodes_on_edges.keys())
        self.set_haversine_distances_edges = self.calculate_haversine_distances_from_nodes()
        self.set_technologies = self.system["set_technologies"]
        # base time steps
        self.set_base_time_steps = list(
            range(0, self.system["unaggregated_time_steps_per_year"] * self.system["optimized_years"])
        )
        self.set_base_time_steps_yearly = list(range(0, self.system["unaggregated_time_steps_per_year"]))

        # yearly time steps
        self.set_time_steps_yearly = list(range(self.system["optimized_years"]))
        self.set_time_steps_yearly_entire_horizon = copy.deepcopy(self.set_time_steps_yearly)
        time_steps_yearly_duration = self.time_steps.calculate_time_step_duration(
            self.set_time_steps_yearly, self.set_base_time_steps
        )
        self.sequence_time_steps_yearly = np.concatenate(
            [[time_step] * time_steps_yearly_duration[time_step] for time_step in time_steps_yearly_duration]
        )
        self.time_steps.sequence_time_steps_yearly = self.sequence_time_steps_yearly
        # list containing simulated years (needed for convert_real_to_generic_time_indices() in extract_input_data.py)
        self.set_time_steps_years = list(
            range(
                self.system["reference_year"],
                self.system["reference_year"] + self.system["optimized_years"] * self.system["interval_between_years"],
                self.system["interval_between_years"],
            )
        )
        # parameters whose time-dependant data should not be interpolated (for years without data) in the extract_input_data.py convertRealToGenericTimeIndices() function
        self.parameters_interpolation_off = self.data_input.read_input_csv("parameters_interpolation_off")
        # technology-specific
        self.set_conversion_technologies = self.system["set_conversion_technologies"]
        self.set_transport_technologies = self.system["set_transport_technologies"]
        self.set_storage_technologies = self.system["set_storage_technologies"]
        self.set_retrofitting_technologies = self.system["set_retrofitting_technologies"]
        # discount rate
        self.discount_rate = self.data_input.extract_input_data("discount_rate", index_sets=[], unit_category={})
        # carbon emissions limit
        self.carbon_emissions_annual_limit = self.data_input.extract_input_data(
            "carbon_emissions_annual_limit",
            index_sets=["set_time_steps_yearly"],
            time_steps="set_time_steps_yearly",
            unit_category={"emissions": 1},
        )
        _fraction_year = self.system["unaggregated_time_steps_per_year"] / self.system["total_hours_per_year"]
        self.carbon_emissions_annual_limit = (
            self.carbon_emissions_annual_limit * _fraction_year
        )  # reduce to fraction of year
        self.carbon_emissions_budget = self.data_input.extract_input_data(
            "carbon_emissions_budget", index_sets=[], unit_category={"emissions": 1}
        )
        self.carbon_emissions_cumulative_existing = self.data_input.extract_input_data(
            "carbon_emissions_cumulative_existing", index_sets=[], unit_category={"emissions": 1}
        )
        # price carbon emissions
        self.price_carbon_emissions = self.data_input.extract_input_data(
            "price_carbon_emissions",
            index_sets=["set_time_steps_yearly"],
            time_steps="set_time_steps_yearly",
            unit_category={"money": 1, "emissions": -1},
        )
        self.price_carbon_emissions_budget_overshoot = self.data_input.extract_input_data(
            "price_carbon_emissions_budget_overshoot", index_sets=[], unit_category={"money": 1, "emissions": -1}
        )
        self.price_carbon_emissions_annual_overshoot = self.data_input.extract_input_data(
            "price_carbon_emissions_annual_overshoot", index_sets=[], unit_category={"money": 1, "emissions": -1}
        )
        # market share unbounded
        self.market_share_unbounded = self.data_input.extract_input_data(
            "market_share_unbounded", index_sets=[], unit_category={}
        )
        # knowledge_spillover_rate
        self.knowledge_spillover_rate = self.data_input.extract_input_data(
            "knowledge_spillover_rate", index_sets=[], unit_category={}
        )
        if self.system["set_supernodes"]:
            set_supernodes_file = self.data_input.read_input_csv("set_supernodes")
            self.set_supernodes = set_supernodes_file["supernode"].tolist()
            self.group_nodes_by_super_node()

    def calculate_edges_from_nodes(self):
        """calculates set_nodes_on_edges from set_nodes

        :return set_nodes_on_edges: dict with edges and corresponding nodes"""

        set_nodes_on_edges = {}
        # read edge file
        set_edges_input = self.data_input.extract_locations(extract_nodes=False)
        for edge in set_edges_input.index:
            set_nodes_on_edges[edge] = (set_edges_input.loc[edge, "node_from"], set_edges_input.loc[edge, "node_to"])
        return set_nodes_on_edges

    def calculate_haversine_distances_from_nodes(self):
        """
        Computes the distance in kilometers between two nodes by using their lon lat coordinates and the Haversine formula

        :return: dict containing all edges along with their distances
        """
        set_haversine_distances_of_edges = {}
        # read coords file
        df_coords_input = self.data_input.extract_locations(extract_coordinates=True)
        # convert coords from decimal degrees to radians
        df_coords_input["lon"] = df_coords_input["lon"] * np.pi / 180
        df_coords_input["lat"] = df_coords_input["lat"] * np.pi / 180
        # Radius of the Earth in kilometers
        radius = 6371.0
        for edge, nodes in self.set_nodes_on_edges.items():
            node_1, node_2 = nodes
            coords1 = df_coords_input[df_coords_input["node"] == node_1]
            coords2 = df_coords_input[df_coords_input["node"] == node_2]
            # Haversine formula
            dlon = coords2["lon"].squeeze() - coords1["lon"].squeeze()
            dlat = coords2["lat"].squeeze() - coords1["lat"].squeeze()
            a = (
                np.sin(dlat / 2) ** 2
                + np.cos(coords1["lat"].squeeze()) * np.cos(coords2["lat"].squeeze()) * np.sin(dlon / 2) ** 2
            )
            c = 2 * np.arctan2(np.sqrt(a), np.sqrt(1 - a))
            distance = radius * c
            set_haversine_distances_of_edges[edge] = distance
        multiplier = self.unit_handling.get_unit_multiplier("km", attribute_name="distance")
        set_haversine_distances_of_edges = {
            key: value * multiplier for key, value in set_haversine_distances_of_edges.items()
        }
        return set_haversine_distances_of_edges

    def set_technology_of_carrier(self, technology, list_technology_of_carrier):
        """appends technology to carrier in dict_technology_of_carrier

        :param technology: name of technology in model
        :param list_technology_of_carrier: list of carriers correspondent to technology"""
        for carrier in list_technology_of_carrier:
            if carrier not in self.dict_technology_of_carrier:
                self.dict_technology_of_carrier[carrier] = [technology]
                self.set_carriers.append(carrier)
            elif technology not in self.dict_technology_of_carrier[carrier]:
                self.dict_technology_of_carrier[carrier].append(technology)

    def calculate_connected_edges(self, node, direction: str):
        """calculates connected edges going in (direction = 'in') or going out (direction = 'out')

        :param node: current node, connected by edges
        :param direction: direction of edges, either in or out. In: node = endnode, out: node = startnode
        :return _set_connected_edges: list of connected edges"""
        if direction == "in":
            # second entry is node into which the flow goes
            _set_connected_edges = [
                edge for edge in self.set_nodes_on_edges if self.set_nodes_on_edges[edge][1] == node
            ]
        elif direction == "out":
            # first entry is node out of which the flow starts
            _set_connected_edges = [
                edge for edge in self.set_nodes_on_edges if self.set_nodes_on_edges[edge][0] == node
            ]
        else:
            raise KeyError(f"invalid direction '{direction}'")
        return _set_connected_edges

    def calculate_reversed_edge(self, edge):
        """calculates the reversed edge corresponding to an edge

        :param edge: input edge
        :return _reversed_edge: edge which corresponds to the reversed direction of edge"""
        _node_out, _node_in = self.set_nodes_on_edges[edge]
        for _reversed_edge in self.set_nodes_on_edges:
            if (
                _node_out == self.set_nodes_on_edges[_reversed_edge][1]
                and _node_in == self.set_nodes_on_edges[_reversed_edge][0]
            ):
                return _reversed_edge
        raise KeyError(f"Edge {edge} has no reversed edge. However, at least one transport technology is bidirectional")

    def group_nodes_by_super_node(self):
        """generates supernodes and adds them to the set of nodes"""
        supernodes = self.set_supernodes
        unassigned_nodes = set(self.set_nodes)
        for supernode in supernodes:
            nodes_in_supernode = [node for node in self.set_nodes if node.startswith(supernode)]
            if nodes_in_supernode:
                self.grouped_nodes_into_supernodes.append([supernode, nodes_in_supernode])
                unassigned_nodes -= set(nodes_in_supernode)
        assert (
            not unassigned_nodes
        ), f"The following nodes do not correspond to a supernode: {', '.join(unassigned_nodes)}"

    ### --- classmethods to construct sets, parameters, variables, and constraints, that correspond to EnergySystem --- ###

    def construct_sets(self):
        """constructs the pe.Sets of the class <EnergySystem>"""
        # construct pe.Sets of the class <EnergySystem>
        # nodes
        self.optimization_setup.sets.add_set(name="set_nodes", data=self.set_nodes, doc="Set of nodes")
        # edges
        self.optimization_setup.sets.add_set(name="set_edges", data=self.set_edges, doc="Set of edges")
        # nodes on edges
        self.optimization_setup.sets.add_set(
            name="set_nodes_on_edges",
            data=self.set_nodes_on_edges,
            doc="Set of nodes that constitute an edge. Edge connects first node with second node.",
            index_set="set_edges",
        )
        # carriers
        self.optimization_setup.sets.add_set(name="set_carriers", data=self.set_carriers, doc="Set of carriers")
        # technologies
        self.optimization_setup.sets.add_set(
            name="set_technologies", data=self.set_technologies, doc="set_technologies"
        )
        # all elements
        data = list(
            set(self.optimization_setup.sets["set_technologies"]) | set(self.optimization_setup.sets["set_carriers"])
        )
        self.optimization_setup.sets.add_set(name="set_elements", data=data, doc="Set of elements")
        # set set_elements to indexing_sets
        self.indexing_sets.append("set_elements")
        # time-steps
        self.optimization_setup.sets.add_set(
            name="set_base_time_steps", data=self.set_base_time_steps, doc="Set of base time-steps"
        )
        # yearly time steps
        self.optimization_setup.sets.add_set(
            name="set_time_steps_yearly", data=self.set_time_steps_yearly, doc="Set of yearly time-steps"
        )
        # yearly time steps of entire optimization horizon
        self.optimization_setup.sets.add_set(
            name="set_time_steps_yearly_entire_horizon",
            data=self.set_time_steps_yearly_entire_horizon,
            doc="Set of yearly time-steps of entire optimization horizon",
        )
        # operational time steps
        self.optimization_setup.sets.add_set(
            name="set_time_steps_operation",
            data=self.time_steps.time_steps_operation,
            doc="Set of operational time steps",
        )
        # storage time steps
        self.optimization_setup.sets.add_set(
            name="set_time_steps_storage",
            data=self.time_steps.time_steps_storage,
            doc="Set of storage level time steps",
        )
        # supernodes
        self.optimization_setup.sets.add_set(
            name="set_supernodes",
            data=[sublist[0] for sublist in self.grouped_nodes_into_supernodes],
            doc="Set of supernodes",
        )

    def construct_params(self):
        """constructs the pe.Params of the class <EnergySystem>"""

        cls = self.__class__
        parameters = self.optimization_setup.parameters
        # operational time step duration
        parameters.add_parameter(
            name="time_steps_operation_duration",
            set_time_steps="set_time_steps_operation",
            doc="Parameter which specifies the duration of each operational time step",
            calling_class=cls,
        )
        # storage time step duration
        parameters.add_parameter(
            name="time_steps_storage_duration",
            set_time_steps="set_time_steps_storage",
            doc="Parameter which specifies the duration of each storage time step",
            calling_class=cls,
        )
        # discount rate
        parameters.add_parameter(
            name="discount_rate",
            doc="Parameter which specifies the discount rate of the energy system",
            calling_class=cls,
        )
        # carbon emissions limit
        parameters.add_parameter(
            name="carbon_emissions_annual_limit",
            set_time_steps="set_time_steps_yearly",
            doc="Parameter which specifies the total limit on carbon emissions",
            calling_class=cls,
        )
        # carbon emissions budget
        parameters.add_parameter(
            name="carbon_emissions_budget",
            doc="Parameter which specifies the total budget of carbon emissions until the end of the entire time horizon",
            calling_class=cls,
        )
        # carbon emissions budget
        parameters.add_parameter(
            name="carbon_emissions_cumulative_existing",
            doc="Parameter which specifies the total previous carbon emissions",
            calling_class=cls,
        )
        # carbon price
        parameters.add_parameter(
            name="price_carbon_emissions",
            set_time_steps="set_time_steps_yearly",
            doc="Parameter which specifies the yearly carbon price",
            calling_class=cls,
        )
        # carbon price of budget overshoot
        parameters.add_parameter(
            name="price_carbon_emissions_budget_overshoot",
            doc="Parameter which specifies the carbon price for budget overshoot",
            calling_class=cls,
        )
        # carbon price of annual overshoot
        parameters.add_parameter(
            name="price_carbon_emissions_annual_overshoot",
            doc="Parameter which specifies the carbon price for annual overshoot",
            calling_class=cls,
        )
        # carbon price of overshoot
        parameters.add_parameter(
            name="market_share_unbounded", doc="Parameter which specifies the unbounded market share", calling_class=cls
        )
        # carbon price of overshoot
        parameters.add_parameter(
            name="knowledge_spillover_rate",
            doc="Parameter which specifies the knowledge spillover rate",
            calling_class=cls,
        )

    def construct_vars(self):
        """constructs the pe.Vars of the class <EnergySystem>"""
        variables = self.optimization_setup.variables
        sets = self.optimization_setup.sets
        model = self.optimization_setup.model
        # carbon emissions
        variables.add_variable(
            model,
            name="carbon_emissions_annual",
            index_sets=sets["set_time_steps_yearly"],
            doc="annual carbon emissions of energy system",
            unit_category={"emissions": 1},
        )
        # cumulative carbon emissions
        variables.add_variable(
            model,
            name="carbon_emissions_cumulative",
            index_sets=sets["set_time_steps_yearly"],
            doc="cumulative carbon emissions of energy system over time for each year",
            unit_category={"emissions": 1},
        )
        # carbon emission overshoot
        variables.add_variable(
            model,
            name="carbon_emissions_budget_overshoot",
            index_sets=sets["set_time_steps_yearly"],
            bounds=(0, np.inf),
            doc="overshoot carbon emissions of energy system at the end of the time horizon",
            unit_category={"emissions": 1},
        )
        # carbon emission overshoot
        variables.add_variable(
            model,
            name="carbon_emissions_annual_overshoot",
            index_sets=sets["set_time_steps_yearly"],
            bounds=(0, np.inf),
            doc="overshoot of the annual carbon emissions limit of energy system",
            unit_category={"emissions": 1},
        )
        # cost of carbon emissions
        variables.add_variable(
            model,
            name="cost_carbon_emissions_total",
            index_sets=sets["set_time_steps_yearly"],
            doc="total cost of carbon emissions of energy system",
            unit_category={"money": 1},
        )
        # costs
        variables.add_variable(
            model,
            name="cost_total",
            index_sets=sets["set_time_steps_yearly"],
            doc="total cost of energy system",
            unit_category={"money": 1},
        )
        # net_present_cost
        variables.add_variable(
            model,
            name="net_present_cost",
            index_sets=sets["set_time_steps_yearly"],
            doc="net_present_cost of energy system",
            unit_category={"money": 1},
        )

    def construct_constraints(self):
<<<<<<< HEAD
        """constructs the pe.Constraints of the class <EnergySystem>"""

        constraints = self.optimization_setup.constraints
        sets = self.optimization_setup.sets
        model = self.optimization_setup.model
=======
        """ constructs the constraints of the class <EnergySystem> """
        logging.info("Construct Constraints of EnergySystem")
>>>>>>> 16b74dae

        # create the rules
        self.rules = EnergySystemRules(self.optimization_setup)
        # cumulative carbon emissions
<<<<<<< HEAD
        constraints.add_constraint_rule(
            model,
            name="constraint_carbon_emissions_cumulative",
            index_sets=sets["set_time_steps_yearly"],
            rule=self.rules.constraint_carbon_emissions_cumulative_rule,
            doc="cumulative carbon emissions of energy system over time",
        )
        # annual limit carbon emissions
        constraints.add_constraint_rule(
            model,
            name="constraint_carbon_emissions_annual_limit",
            index_sets=sets["set_time_steps_yearly"],
            rule=self.rules.constraint_carbon_emissions_annual_limit_rule,
            doc="limit of total annual carbon emissions of energy system",
        )
        # carbon emission budget limit
        constraints.add_constraint_rule(
            model,
            name="constraint_carbon_emissions_budget",
            index_sets=sets["set_time_steps_yearly"],
            rule=self.rules.constraint_carbon_emissions_budget_rule,
            doc="Budget of total carbon emissions of energy system",
        )
        # net_present_cost
        constraints.add_constraint_rule(
            model,
            name="constraint_net_present_cost",
            index_sets=sets["set_time_steps_yearly"],
            rule=self.rules.constraint_net_present_cost_rule,
            doc="net_present_cost of energy system",
        )
        # total carbon emissions
        constraints.add_constraint_block(
            model,
            name="constraint_carbon_emissions_annual",
            constraint=self.rules.constraint_carbon_emissions_annual_block(),
            doc="total annual carbon emissions of energy system",
        )
        # cost of carbon emissions
        constraints.add_constraint_block(
            model,
            name="constraint_cost_carbon_emissions_total",
            constraint=self.rules.constraint_cost_carbon_emissions_total_block(),
            doc="total carbon emissions cost of energy system",
        )
        # costs
        constraints.add_constraint_block(
            model,
            name="constraint_cost_total",
            constraint=self.rules.constraint_cost_total_block(),
            doc="total cost of energy system",
        )
        # disable carbon emissions budget overshoot
        constraints.add_constraint_block(
            model,
            name="constraint_carbon_emissions_budget_overshoot",
            constraint=self.rules.constraint_carbon_emissions_budget_overshoot_block(),
            doc="disable carbon emissions budget overshoot if carbon emissions budget overshoot price is inf",
        )
        # disable annual carbon emissions overshoot
        constraints.add_constraint_block(
            model,
            name="constraint_carbon_emissions_annual_overshoot",
            constraint=self.rules.constraint_carbon_emissions_annual_overshoot_block(),
            doc="disable annual carbon emissions overshoot if annual carbon emissions overshoot price is inf",
        )
=======
        self.rules.constraint_carbon_emissions_cumulative()

        # annual limit carbon emissions
        self.rules.constraint_carbon_emissions_annual_limit()

        # carbon emission budget limit
        self.rules.constraint_carbon_emissions_budget()

        # net_present_cost
        self.rules.constraint_net_present_cost()

        # total carbon emissions
        self.rules.constraint_carbon_emissions_annual()

        # cost of carbon emissions
        self.rules.constraint_cost_carbon_emissions_total()

        # costs
        self.rules.constraint_cost_total()

        # disable carbon emissions budget overshoot
        self.rules.constraint_carbon_emissions_budget_overshoot()

        # disable annual carbon emissions overshoot
        self.rules.constraint_carbon_emissions_annual_overshoot()

>>>>>>> 16b74dae

    def construct_objective(self):
        """constructs the pe.Objective of the class <EnergySystem>"""
        logging.info("Construct pe.Objective")

        # get selected objective rule
        if self.optimization_setup.analysis["objective"] == "total_cost":
            objective = self.rules.objective_total_cost(self.optimization_setup.model)
        elif self.optimization_setup.analysis["objective"] == "total_carbon_emissions":
            objective = self.rules.objective_total_carbon_emissions(self.optimization_setup.model)
        elif self.optimization_setup.analysis["objective"] == "risk":
            logging.info("Objective of minimizing risk not yet implemented")
<<<<<<< HEAD
            objective_rule = self.rules.objective_risk_rule(self.optimization_setup.model)
        elif self.optimization_setup.analysis["objective"] == "mga":
            objective_rule = self.rules.objective_mga(self.optimization_setup.model)
=======
            objective = self.rules.objective_risk(self.optimization_setup.model)
>>>>>>> 16b74dae
        else:
            raise KeyError(f"Objective type {self.optimization_setup.analysis['objective']} not known")

        # get selected objective sense
        if self.optimization_setup.analysis["sense"] == "minimize":
            logging.info("Using sense 'minimize'")
        elif self.optimization_setup.analysis["sense"] == "maximize":
            raise NotImplementedError("Currently only minimization supported")
        else:
            raise KeyError(f"Objective sense {self.optimization_setup.analysis['sense']} not known")

        # construct objective
        self.optimization_setup.model.add_objective(objective.to_linexpr())


class EnergySystemRules(GenericRule):
    """
    This class takes care of the rules for the EnergySystem
    """

    def __init__(self, optimization_setup):
        """
        Inits the constraints for a given energy system

        :param optimization_setup: The OptimizationSetup of the EnergySystem class
        """

        super().__init__(optimization_setup)


<<<<<<< HEAD
    def constraint_carbon_emissions_cumulative_rule(self, year):
        """cumulative carbon emissions over time
=======
    def constraint_carbon_emissions_cumulative(self):
        """ cumulative carbon emissions over time
>>>>>>> 16b74dae

        .. math::
            \mathrm{First\ planning\ period}\ y = y_0,\quad E_y^\mathrm{c} = E_y
        .. math::
            \mathrm{Subsequent\ periods}\ y > y_0, \quad E_y^c = E_{y-1}^c + (\Delta^y-1)E_{y-1}+E_y

        """

        m = [True if year == self.energy_system.set_time_steps_yearly[0] else False for year in self.energy_system.set_time_steps_yearly]

<<<<<<< HEAD
        ### formulate constraint
        if year == self.optimization_setup.sets["set_time_steps_yearly"][0]:
            lhs = self.variables["carbon_emissions_cumulative"][year] - self.variables["carbon_emissions_annual"][year]
            rhs = self.parameters.carbon_emissions_cumulative_existing
            constraints = lhs == rhs
        else:
            lhs = (
                self.variables["carbon_emissions_cumulative"][year]
                - self.variables["carbon_emissions_cumulative"][year - 1]
                - self.variables["carbon_emissions_annual"][year - 1] * (self.system["interval_between_years"] - 1)
                - self.variables["carbon_emissions_annual"][year]
            )
            rhs = 0
            constraints = lhs == rhs
=======
        lhs = (
                self.variables["carbon_emissions_cumulative"]
                - self.variables["carbon_emissions_cumulative"].shift(set_time_steps_yearly=1)
                - self.variables["carbon_emissions_annual"].shift(set_time_steps_yearly=1) * (self.system["interval_between_years"] - 1)
                - self.variables["carbon_emissions_annual"]
        )
        rhs = (xr.ones_like(self.variables["carbon_emissions_cumulative"].mask) * self.parameters.carbon_emissions_cumulative_existing).where(m,0)
        constraints = lhs == rhs
>>>>>>> 16b74dae

        self.constraints.add_constraint("constraint_carbon_emissions_cumulative",constraints)

<<<<<<< HEAD
    def constraint_carbon_emissions_annual_limit_rule(self, year):
        """time dependent carbon emissions limit from technologies and carriers
=======
    def constraint_carbon_emissions_annual_limit(self):
        """ time dependent carbon emissions limit from technologies and carriers
>>>>>>> 16b74dae

        .. math::
            E_y\leq e_y

        """

<<<<<<< HEAD
        ### index sets
        # skipped because rule-based constraint

        ### masks
        # skipped because rule-based constraint

        ### index loop
        # skipped because rule-based constraint

        ### auxiliary calculations
        # not necessary

        ### formulate constraint
        lhs = (
            self.variables["carbon_emissions_annual"][year] - self.variables["carbon_emissions_annual_overshoot"][year]
        )
        rhs = self.parameters.carbon_emissions_annual_limit.loc[year].item()
=======
        lhs = self.variables["carbon_emissions_annual"] - self.variables["carbon_emissions_annual_overshoot"]
        rhs = self.parameters.carbon_emissions_annual_limit
>>>>>>> 16b74dae
        constraints = lhs <= rhs

        self.constraints.add_constraint("constraint_carbon_emissions_annual_limit",constraints)

<<<<<<< HEAD
    def constraint_carbon_emissions_budget_rule(self, year):
        """carbon emissions budget of entire time horizon from technologies and carriers.
=======
    def constraint_carbon_emissions_budget(self):
        """ carbon emissions budget of entire time horizon from technologies and carriers.
>>>>>>> 16b74dae
        The prediction extends until the end of the horizon, i.e.,
        last optimization time step plus the current carbon emissions until the end of the horizon

        #TODO constraint doesn't match model formulation definition

        """

        m = [year != self.energy_system.set_time_steps_yearly_entire_horizon[-1] for year in self.energy_system.set_time_steps_yearly]

<<<<<<< HEAD
        ### formulate constraint
        if self.parameters.carbon_emissions_budget != np.inf:
            if year == self.optimization_setup.sets["set_time_steps_yearly_entire_horizon"][-1]:
                lhs = (
                    self.variables["carbon_emissions_cumulative"][year]
                    - self.variables["carbon_emissions_budget_overshoot"][year]
                )
                rhs = self.parameters.carbon_emissions_budget
                constraints = lhs <= rhs
            else:
                lhs = (
                    self.variables["carbon_emissions_cumulative"][year]
                    - self.variables["carbon_emissions_budget_overshoot"][year]
                    + self.variables["carbon_emissions_annual"][year] * (self.system["interval_between_years"] - 1)
                )
                rhs = self.parameters.carbon_emissions_budget
                constraints = lhs <= rhs
        else:
            constraints = None
=======
        lhs = (
                self.variables["carbon_emissions_cumulative"]
                - self.variables["carbon_emissions_budget_overshoot"]
                + (self.variables["carbon_emissions_annual"].where(m) * (self.system["interval_between_years"] - 1))
        )
        rhs = self.parameters.carbon_emissions_budget
        constraints = lhs <= rhs
>>>>>>> 16b74dae

        self.constraints.add_constraint("constraint_carbon_emissions_budget",constraints)

<<<<<<< HEAD
    def constraint_net_present_cost_rule(self, year):
        """discounts the annual capital flows to calculate the net_present_cost
=======
    def constraint_net_present_cost(self):
        """ discounts the annual capital flows to calculate the net_present_cost
>>>>>>> 16b74dae

        .. math::
            NPC_y = C_y \sum_{\\tilde{y} = 1}^{\Delta^\mathrm{y}-1}(\\frac{1}{1+r})^{\Delta^\mathrm{y}(y-y_0)+\\tilde{y}}

<<<<<<< HEAD
        :param year: year of interest
        :return: net present cost constraint for specified year
        """
=======
       """
        factor = pd.Series(index = self.energy_system.set_time_steps_yearly)
        for year in self.energy_system.set_time_steps_yearly:
>>>>>>> 16b74dae

            ### auxiliary calculations
            if year == self.energy_system.set_time_steps_yearly_entire_horizon[-1]:
                interval_between_years = 1
            else:
                interval_between_years = self.system["interval_between_years"]
            # economic discount
            factor[year] = sum(((1 / (1 + self.parameters.discount_rate)) ** (self.system["interval_between_years"] * (year - self.energy_system.set_time_steps_yearly[0]) + _intermediate_time_step))
                         for _intermediate_time_step in range(0, interval_between_years))
        term_discounted_cost_total = self.variables["cost_total"] * factor

<<<<<<< HEAD
        ### auxiliary calculations
        if year == self.sets["set_time_steps_yearly_entire_horizon"][-1]:
            interval_between_years = 1
        else:
            interval_between_years = self.system["interval_between_years"]
        # economic discount
        factor = sum(
            (
                (1 / (1 + self.parameters.discount_rate))
                ** (
                    self.system["interval_between_years"] * (year - self.sets["set_time_steps_yearly"][0])
                    + _intermediate_time_step
                )
            )
            for _intermediate_time_step in range(0, interval_between_years)
        )
        term_discounted_cost_total = self.variables["cost_total"][year] * factor

        ### formulate constraint
        lhs = self.variables["net_present_cost"][year] - term_discounted_cost_total
=======
        lhs = self.variables["net_present_cost"] - term_discounted_cost_total
>>>>>>> 16b74dae
        rhs = 0
        constraints = lhs == rhs

        self.constraints.add_constraint("constraint_net_present_cost",constraints)

<<<<<<< HEAD
    # Block-based constraints
    # -----------------------

    def constraint_carbon_emissions_budget_overshoot_block(self):
        """ensures carbon emissions overshoot of carbon budget is zero when carbon emissions price for budget overshoot is inf
=======
    def constraint_carbon_emissions_budget_overshoot(self):
        """ ensures carbon emissions overshoot of carbon budget is zero when carbon emissions price for budget overshoot is inf
>>>>>>> 16b74dae

        .. math::
            E_y^\mathrm{o} = 0

        """

        if self.parameters.price_carbon_emissions_budget_overshoot == np.inf:
            lhs = self.variables["carbon_emissions_budget_overshoot"]
            rhs = 0
            constraints = lhs == rhs
        else:
            constraints = None

        self.constraints.add_constraint("constraint_carbon_emissions_budget_overshoot",constraints)

<<<<<<< HEAD
    def constraint_carbon_emissions_annual_overshoot_block(self):
        """ensures annual carbon emissions overshoot is zero when carbon emissions price for annual overshoot is inf
=======
    def constraint_carbon_emissions_annual_overshoot(self):
        """ ensures annual carbon emissions overshoot is zero when carbon emissions price for annual overshoot is inf
>>>>>>> 16b74dae

        .. math::
            E_y^\mathrm{o}

        """
        no_price = self.parameters.price_carbon_emissions_annual_overshoot == np.inf
        no_limit = (self.parameters.carbon_emissions_annual_limit == np.inf).all()
        if (no_price or no_limit) and not (no_price and no_limit):
            lhs = self.variables["carbon_emissions_annual_overshoot"]
            rhs = 0
            constraints = lhs == rhs
        else:
            constraints = None

        self.constraints.add_constraint("constraint_carbon_emissions_annual_overshoot",constraints)

<<<<<<< HEAD
    def constraint_carbon_emissions_annual_block(self):
        """add up all carbon emissions from technologies and carriers
=======

    def constraint_carbon_emissions_annual(self):
        """ add up all carbon emissions from technologies and carriers
>>>>>>> 16b74dae

        .. math::
            E_y = E_{y,\mathcal{H}} + E_{y,\mathcal{C}}

        """

<<<<<<< HEAD
        ### index sets
        # not necessary

        ### masks
        # not necessary

        ### index loop
        # not necessary

        ### auxiliary calculations
        # not necessary

        ### formulate constraint
        lhs = (
            self.variables["carbon_emissions_annual"]
            - self.variables["carbon_emissions_technology_total"]
            - self.variables["carbon_emissions_carrier_total"]
        )
=======
        lhs = (self.variables["carbon_emissions_annual"]
               - self.variables["carbon_emissions_technology_total"]
               - self.variables["carbon_emissions_carrier_total"])
>>>>>>> 16b74dae
        rhs = 0
        constraints = lhs == rhs

        self.constraints.add_constraint("constraint_carbon_emissions_annual",constraints)

<<<<<<< HEAD
    def constraint_cost_carbon_emissions_total_block(self):
        """carbon cost associated with the carbon emissions of the system in each year
=======
    def constraint_cost_carbon_emissions_total(self):
        """ carbon cost associated with the carbon emissions of the system in each year
>>>>>>> 16b74dae

        .. math::
            OPEX_y^\mathrm{c} = E_y\mu + E_y^\mathrm{o}\mu^\mathrm{o}

        """
        mask_last_year = [year == self.energy_system.set_time_steps_yearly[-1] for year in self.energy_system.set_time_steps_yearly]

<<<<<<< HEAD
        ### index sets
        # not necessary

        ### masks
        mask_last_year = [year == self.sets["set_time_steps_yearly"][-1] for year in self.sets["set_time_steps_yearly"]]

        ### index loop
        # not necessary

        ### auxiliary calculations
        lhs = (
            self.variables["cost_carbon_emissions_total"]
            - self.variables["carbon_emissions_annual"] * self.parameters.price_carbon_emissions
        )
=======
        lhs = (self.variables["cost_carbon_emissions_total"]
                   - self.variables["carbon_emissions_annual"] * self.parameters.price_carbon_emissions)
>>>>>>> 16b74dae
        # add cost for overshooting carbon emissions budget
        if self.parameters.price_carbon_emissions_budget_overshoot != np.inf:
            lhs -= (
                self.variables["carbon_emissions_budget_overshoot"].where(mask_last_year)
                * self.parameters.price_carbon_emissions_budget_overshoot
            )
        # add cost for overshooting annual carbon emissions limit
        if self.parameters.price_carbon_emissions_annual_overshoot != np.inf:
            lhs -= (
                self.variables["carbon_emissions_annual_overshoot"]
                * self.parameters.price_carbon_emissions_annual_overshoot
            )

        rhs = 0
        constraints = lhs == rhs

        self.constraints.add_constraint("constraint_cost_carbon_emissions_total",constraints)

<<<<<<< HEAD
    def constraint_cost_total_block(self):
        """add up all costs from technologies and carriers
=======
    def constraint_cost_total(self):
        """ add up all costs from technologies and carriers
>>>>>>> 16b74dae

        .. math::
            OPEX_y^\mathrm{c} = E_y\mu + E_y^\mathrm{o}\mu^\mathrm{o}

        """

<<<<<<< HEAD
        ### index sets
        # skipped because rule-based constraint

        ### masks
        # skipped because rule-based constraint

        ### index loop
        # skipped because rule-based constraint

        ### auxiliary calculations
        # not necessary

        ### formulate constraint
        lhs = (
            self.variables["cost_total"]
            - self.variables["cost_capex_total"]
            - self.variables["cost_opex_total"]
            - self.variables["cost_carrier_total"]
            - self.variables["cost_carbon_emissions_total"]
        )
=======
        lhs = (self.variables["cost_total"]
               - self.variables["cost_capex_total"]
               - self.variables["cost_opex_total"]
               - self.variables["cost_carrier_total"]
               - self.variables["cost_carbon_emissions_total"])
>>>>>>> 16b74dae
        rhs = 0
        constraints = lhs == rhs

        self.constraints.add_constraint("constraint_cost_total",constraints)

    # Objective rules
    # ---------------

    def objective_total_cost(self, model):
        """objective function to minimize the total net present cost

        .. math::
            J = \sum_{y\in\mathcal{Y}} NPC_y

        :param model: optimization model
        :return: net present cost objective function
        """
        return sum([model.variables["net_present_cost"][year] for year in self.energy_system.set_time_steps_yearly])

    def objective_total_carbon_emissions(self, model):
        """objective function to minimize total emissions

        .. math::
            J = \sum_{y\in\mathcal{Y}} E_y

        :param model: optimization model
        :return: total carbon emissions objective function
        """
        sets = self.sets
        return sum(model.variables["carbon_emissions_annual"][year] for year in sets["set_time_steps_yearly"])

    def objective_risk(self, model):
        """objective function to minimize total risk

        #TODO add latex formula as soon as risk objective is implemented

        :param model: optimization model
        :return: risk objective function
        """
        # TODO implement objective functions for risk
        return None

    def objective_mga(self, model):
        """
        Objective function of MGA
        The objective is the sum of the weighted decision variables of all years.

        .. math::
            J = Sum_{y in Y} frac{d}{L} cdot x_{aggregated, y}

        :param model: Optimization model.

        :return: MGA objective function.
        """
        total = 0
        for index in np.ndindex(self.optimization_setup.mga_weights.shape):
            coords = {
                dim: self.optimization_setup.mga_weights.coords[dim].values[index[dim_idx]]
                for dim_idx, dim in enumerate(self.optimization_setup.mga_weights.dims)
            }

            weight = self.optimization_setup.mga_weights.sel(coords).values
            if not np.isnan(weight):
                objective_variable = model.variables[self.optimization_setup.config["objective_variables"]][
                    tuple(coords.values())
                ]
                total += weight * objective_variable
        return total<|MERGE_RESOLUTION|>--- conflicted
+++ resolved
@@ -473,88 +473,12 @@
         )
 
     def construct_constraints(self):
-<<<<<<< HEAD
-        """constructs the pe.Constraints of the class <EnergySystem>"""
-
-        constraints = self.optimization_setup.constraints
-        sets = self.optimization_setup.sets
-        model = self.optimization_setup.model
-=======
-        """ constructs the constraints of the class <EnergySystem> """
+        """constructs the constraints of the class <EnergySystem>"""
         logging.info("Construct Constraints of EnergySystem")
->>>>>>> 16b74dae
 
         # create the rules
         self.rules = EnergySystemRules(self.optimization_setup)
         # cumulative carbon emissions
-<<<<<<< HEAD
-        constraints.add_constraint_rule(
-            model,
-            name="constraint_carbon_emissions_cumulative",
-            index_sets=sets["set_time_steps_yearly"],
-            rule=self.rules.constraint_carbon_emissions_cumulative_rule,
-            doc="cumulative carbon emissions of energy system over time",
-        )
-        # annual limit carbon emissions
-        constraints.add_constraint_rule(
-            model,
-            name="constraint_carbon_emissions_annual_limit",
-            index_sets=sets["set_time_steps_yearly"],
-            rule=self.rules.constraint_carbon_emissions_annual_limit_rule,
-            doc="limit of total annual carbon emissions of energy system",
-        )
-        # carbon emission budget limit
-        constraints.add_constraint_rule(
-            model,
-            name="constraint_carbon_emissions_budget",
-            index_sets=sets["set_time_steps_yearly"],
-            rule=self.rules.constraint_carbon_emissions_budget_rule,
-            doc="Budget of total carbon emissions of energy system",
-        )
-        # net_present_cost
-        constraints.add_constraint_rule(
-            model,
-            name="constraint_net_present_cost",
-            index_sets=sets["set_time_steps_yearly"],
-            rule=self.rules.constraint_net_present_cost_rule,
-            doc="net_present_cost of energy system",
-        )
-        # total carbon emissions
-        constraints.add_constraint_block(
-            model,
-            name="constraint_carbon_emissions_annual",
-            constraint=self.rules.constraint_carbon_emissions_annual_block(),
-            doc="total annual carbon emissions of energy system",
-        )
-        # cost of carbon emissions
-        constraints.add_constraint_block(
-            model,
-            name="constraint_cost_carbon_emissions_total",
-            constraint=self.rules.constraint_cost_carbon_emissions_total_block(),
-            doc="total carbon emissions cost of energy system",
-        )
-        # costs
-        constraints.add_constraint_block(
-            model,
-            name="constraint_cost_total",
-            constraint=self.rules.constraint_cost_total_block(),
-            doc="total cost of energy system",
-        )
-        # disable carbon emissions budget overshoot
-        constraints.add_constraint_block(
-            model,
-            name="constraint_carbon_emissions_budget_overshoot",
-            constraint=self.rules.constraint_carbon_emissions_budget_overshoot_block(),
-            doc="disable carbon emissions budget overshoot if carbon emissions budget overshoot price is inf",
-        )
-        # disable annual carbon emissions overshoot
-        constraints.add_constraint_block(
-            model,
-            name="constraint_carbon_emissions_annual_overshoot",
-            constraint=self.rules.constraint_carbon_emissions_annual_overshoot_block(),
-            doc="disable annual carbon emissions overshoot if annual carbon emissions overshoot price is inf",
-        )
-=======
         self.rules.constraint_carbon_emissions_cumulative()
 
         # annual limit carbon emissions
@@ -580,8 +504,6 @@
 
         # disable annual carbon emissions overshoot
         self.rules.constraint_carbon_emissions_annual_overshoot()
-
->>>>>>> 16b74dae
 
     def construct_objective(self):
         """constructs the pe.Objective of the class <EnergySystem>"""
@@ -594,13 +516,9 @@
             objective = self.rules.objective_total_carbon_emissions(self.optimization_setup.model)
         elif self.optimization_setup.analysis["objective"] == "risk":
             logging.info("Objective of minimizing risk not yet implemented")
-<<<<<<< HEAD
             objective_rule = self.rules.objective_risk_rule(self.optimization_setup.model)
         elif self.optimization_setup.analysis["objective"] == "mga":
             objective_rule = self.rules.objective_mga(self.optimization_setup.model)
-=======
-            objective = self.rules.objective_risk(self.optimization_setup.model)
->>>>>>> 16b74dae
         else:
             raise KeyError(f"Objective type {self.optimization_setup.analysis['objective']} not known")
 
@@ -630,14 +548,8 @@
 
         super().__init__(optimization_setup)
 
-
-<<<<<<< HEAD
-    def constraint_carbon_emissions_cumulative_rule(self, year):
+    def constraint_carbon_emissions_cumulative(self):
         """cumulative carbon emissions over time
-=======
-    def constraint_carbon_emissions_cumulative(self):
-        """ cumulative carbon emissions over time
->>>>>>> 16b74dae
 
         .. math::
             \mathrm{First\ planning\ period}\ y = y_0,\quad E_y^\mathrm{c} = E_y
@@ -646,82 +558,42 @@
 
         """
 
-        m = [True if year == self.energy_system.set_time_steps_yearly[0] else False for year in self.energy_system.set_time_steps_yearly]
-
-<<<<<<< HEAD
-        ### formulate constraint
-        if year == self.optimization_setup.sets["set_time_steps_yearly"][0]:
-            lhs = self.variables["carbon_emissions_cumulative"][year] - self.variables["carbon_emissions_annual"][year]
-            rhs = self.parameters.carbon_emissions_cumulative_existing
-            constraints = lhs == rhs
-        else:
-            lhs = (
-                self.variables["carbon_emissions_cumulative"][year]
-                - self.variables["carbon_emissions_cumulative"][year - 1]
-                - self.variables["carbon_emissions_annual"][year - 1] * (self.system["interval_between_years"] - 1)
-                - self.variables["carbon_emissions_annual"][year]
-            )
-            rhs = 0
-            constraints = lhs == rhs
-=======
+        m = [
+            True if year == self.energy_system.set_time_steps_yearly[0] else False
+            for year in self.energy_system.set_time_steps_yearly
+        ]
+
         lhs = (
-                self.variables["carbon_emissions_cumulative"]
-                - self.variables["carbon_emissions_cumulative"].shift(set_time_steps_yearly=1)
-                - self.variables["carbon_emissions_annual"].shift(set_time_steps_yearly=1) * (self.system["interval_between_years"] - 1)
-                - self.variables["carbon_emissions_annual"]
-        )
-        rhs = (xr.ones_like(self.variables["carbon_emissions_cumulative"].mask) * self.parameters.carbon_emissions_cumulative_existing).where(m,0)
+            self.variables["carbon_emissions_cumulative"]
+            - self.variables["carbon_emissions_cumulative"].shift(set_time_steps_yearly=1)
+            - self.variables["carbon_emissions_annual"].shift(set_time_steps_yearly=1)
+            * (self.system["interval_between_years"] - 1)
+            - self.variables["carbon_emissions_annual"]
+        )
+        rhs = (
+            xr.ones_like(self.variables["carbon_emissions_cumulative"].mask)
+            * self.parameters.carbon_emissions_cumulative_existing
+        ).where(m, 0)
         constraints = lhs == rhs
->>>>>>> 16b74dae
-
-        self.constraints.add_constraint("constraint_carbon_emissions_cumulative",constraints)
-
-<<<<<<< HEAD
-    def constraint_carbon_emissions_annual_limit_rule(self, year):
+
+        self.constraints.add_constraint("constraint_carbon_emissions_cumulative", constraints)
+
+    def constraint_carbon_emissions_annual_limit(self):
         """time dependent carbon emissions limit from technologies and carriers
-=======
-    def constraint_carbon_emissions_annual_limit(self):
-        """ time dependent carbon emissions limit from technologies and carriers
->>>>>>> 16b74dae
 
         .. math::
             E_y\leq e_y
 
         """
 
-<<<<<<< HEAD
-        ### index sets
-        # skipped because rule-based constraint
-
-        ### masks
-        # skipped because rule-based constraint
-
-        ### index loop
-        # skipped because rule-based constraint
-
-        ### auxiliary calculations
-        # not necessary
-
-        ### formulate constraint
-        lhs = (
-            self.variables["carbon_emissions_annual"][year] - self.variables["carbon_emissions_annual_overshoot"][year]
-        )
-        rhs = self.parameters.carbon_emissions_annual_limit.loc[year].item()
-=======
         lhs = self.variables["carbon_emissions_annual"] - self.variables["carbon_emissions_annual_overshoot"]
         rhs = self.parameters.carbon_emissions_annual_limit
->>>>>>> 16b74dae
         constraints = lhs <= rhs
 
-        self.constraints.add_constraint("constraint_carbon_emissions_annual_limit",constraints)
-
-<<<<<<< HEAD
-    def constraint_carbon_emissions_budget_rule(self, year):
+        self.constraints.add_constraint("constraint_carbon_emissions_annual_limit", constraints)
+
+    def constraint_carbon_emissions_budget(self):
         """carbon emissions budget of entire time horizon from technologies and carriers.
-=======
-    def constraint_carbon_emissions_budget(self):
-        """ carbon emissions budget of entire time horizon from technologies and carriers.
->>>>>>> 16b74dae
         The prediction extends until the end of the horizon, i.e.,
         last optimization time step plus the current carbon emissions until the end of the horizon
 
@@ -729,60 +601,30 @@
 
         """
 
-        m = [year != self.energy_system.set_time_steps_yearly_entire_horizon[-1] for year in self.energy_system.set_time_steps_yearly]
-
-<<<<<<< HEAD
-        ### formulate constraint
-        if self.parameters.carbon_emissions_budget != np.inf:
-            if year == self.optimization_setup.sets["set_time_steps_yearly_entire_horizon"][-1]:
-                lhs = (
-                    self.variables["carbon_emissions_cumulative"][year]
-                    - self.variables["carbon_emissions_budget_overshoot"][year]
-                )
-                rhs = self.parameters.carbon_emissions_budget
-                constraints = lhs <= rhs
-            else:
-                lhs = (
-                    self.variables["carbon_emissions_cumulative"][year]
-                    - self.variables["carbon_emissions_budget_overshoot"][year]
-                    + self.variables["carbon_emissions_annual"][year] * (self.system["interval_between_years"] - 1)
-                )
-                rhs = self.parameters.carbon_emissions_budget
-                constraints = lhs <= rhs
-        else:
-            constraints = None
-=======
+        m = [
+            year != self.energy_system.set_time_steps_yearly_entire_horizon[-1]
+            for year in self.energy_system.set_time_steps_yearly
+        ]
+
         lhs = (
-                self.variables["carbon_emissions_cumulative"]
-                - self.variables["carbon_emissions_budget_overshoot"]
-                + (self.variables["carbon_emissions_annual"].where(m) * (self.system["interval_between_years"] - 1))
+            self.variables["carbon_emissions_cumulative"]
+            - self.variables["carbon_emissions_budget_overshoot"]
+            + (self.variables["carbon_emissions_annual"].where(m) * (self.system["interval_between_years"] - 1))
         )
         rhs = self.parameters.carbon_emissions_budget
         constraints = lhs <= rhs
->>>>>>> 16b74dae
-
-        self.constraints.add_constraint("constraint_carbon_emissions_budget",constraints)
-
-<<<<<<< HEAD
-    def constraint_net_present_cost_rule(self, year):
+
+        self.constraints.add_constraint("constraint_carbon_emissions_budget", constraints)
+
+    def constraint_net_present_cost(self):
         """discounts the annual capital flows to calculate the net_present_cost
-=======
-    def constraint_net_present_cost(self):
-        """ discounts the annual capital flows to calculate the net_present_cost
->>>>>>> 16b74dae
 
         .. math::
             NPC_y = C_y \sum_{\\tilde{y} = 1}^{\Delta^\mathrm{y}-1}(\\frac{1}{1+r})^{\Delta^\mathrm{y}(y-y_0)+\\tilde{y}}
 
-<<<<<<< HEAD
-        :param year: year of interest
-        :return: net present cost constraint for specified year
-        """
-=======
-       """
-        factor = pd.Series(index = self.energy_system.set_time_steps_yearly)
+        """
+        factor = pd.Series(index=self.energy_system.set_time_steps_yearly)
         for year in self.energy_system.set_time_steps_yearly:
->>>>>>> 16b74dae
 
             ### auxiliary calculations
             if year == self.energy_system.set_time_steps_yearly_entire_horizon[-1]:
@@ -790,49 +632,26 @@
             else:
                 interval_between_years = self.system["interval_between_years"]
             # economic discount
-            factor[year] = sum(((1 / (1 + self.parameters.discount_rate)) ** (self.system["interval_between_years"] * (year - self.energy_system.set_time_steps_yearly[0]) + _intermediate_time_step))
-                         for _intermediate_time_step in range(0, interval_between_years))
+            factor[year] = sum(
+                (
+                    (1 / (1 + self.parameters.discount_rate))
+                    ** (
+                        self.system["interval_between_years"] * (year - self.energy_system.set_time_steps_yearly[0])
+                        + _intermediate_time_step
+                    )
+                )
+                for _intermediate_time_step in range(0, interval_between_years)
+            )
         term_discounted_cost_total = self.variables["cost_total"] * factor
 
-<<<<<<< HEAD
-        ### auxiliary calculations
-        if year == self.sets["set_time_steps_yearly_entire_horizon"][-1]:
-            interval_between_years = 1
-        else:
-            interval_between_years = self.system["interval_between_years"]
-        # economic discount
-        factor = sum(
-            (
-                (1 / (1 + self.parameters.discount_rate))
-                ** (
-                    self.system["interval_between_years"] * (year - self.sets["set_time_steps_yearly"][0])
-                    + _intermediate_time_step
-                )
-            )
-            for _intermediate_time_step in range(0, interval_between_years)
-        )
-        term_discounted_cost_total = self.variables["cost_total"][year] * factor
-
-        ### formulate constraint
-        lhs = self.variables["net_present_cost"][year] - term_discounted_cost_total
-=======
         lhs = self.variables["net_present_cost"] - term_discounted_cost_total
->>>>>>> 16b74dae
         rhs = 0
         constraints = lhs == rhs
 
-        self.constraints.add_constraint("constraint_net_present_cost",constraints)
-
-<<<<<<< HEAD
-    # Block-based constraints
-    # -----------------------
-
-    def constraint_carbon_emissions_budget_overshoot_block(self):
+        self.constraints.add_constraint("constraint_net_present_cost", constraints)
+
+    def constraint_carbon_emissions_budget_overshoot(self):
         """ensures carbon emissions overshoot of carbon budget is zero when carbon emissions price for budget overshoot is inf
-=======
-    def constraint_carbon_emissions_budget_overshoot(self):
-        """ ensures carbon emissions overshoot of carbon budget is zero when carbon emissions price for budget overshoot is inf
->>>>>>> 16b74dae
 
         .. math::
             E_y^\mathrm{o} = 0
@@ -846,15 +665,10 @@
         else:
             constraints = None
 
-        self.constraints.add_constraint("constraint_carbon_emissions_budget_overshoot",constraints)
-
-<<<<<<< HEAD
-    def constraint_carbon_emissions_annual_overshoot_block(self):
+        self.constraints.add_constraint("constraint_carbon_emissions_budget_overshoot", constraints)
+
+    def constraint_carbon_emissions_annual_overshoot(self):
         """ensures annual carbon emissions overshoot is zero when carbon emissions price for annual overshoot is inf
-=======
-    def constraint_carbon_emissions_annual_overshoot(self):
-        """ ensures annual carbon emissions overshoot is zero when carbon emissions price for annual overshoot is inf
->>>>>>> 16b74dae
 
         .. math::
             E_y^\mathrm{o}
@@ -869,84 +683,41 @@
         else:
             constraints = None
 
-        self.constraints.add_constraint("constraint_carbon_emissions_annual_overshoot",constraints)
-
-<<<<<<< HEAD
-    def constraint_carbon_emissions_annual_block(self):
+        self.constraints.add_constraint("constraint_carbon_emissions_annual_overshoot", constraints)
+
+    def constraint_carbon_emissions_annual(self):
         """add up all carbon emissions from technologies and carriers
-=======
-
-    def constraint_carbon_emissions_annual(self):
-        """ add up all carbon emissions from technologies and carriers
->>>>>>> 16b74dae
 
         .. math::
             E_y = E_{y,\mathcal{H}} + E_{y,\mathcal{C}}
 
         """
 
-<<<<<<< HEAD
-        ### index sets
-        # not necessary
-
-        ### masks
-        # not necessary
-
-        ### index loop
-        # not necessary
-
-        ### auxiliary calculations
-        # not necessary
-
-        ### formulate constraint
         lhs = (
             self.variables["carbon_emissions_annual"]
             - self.variables["carbon_emissions_technology_total"]
             - self.variables["carbon_emissions_carrier_total"]
         )
-=======
-        lhs = (self.variables["carbon_emissions_annual"]
-               - self.variables["carbon_emissions_technology_total"]
-               - self.variables["carbon_emissions_carrier_total"])
->>>>>>> 16b74dae
         rhs = 0
         constraints = lhs == rhs
 
-        self.constraints.add_constraint("constraint_carbon_emissions_annual",constraints)
-
-<<<<<<< HEAD
-    def constraint_cost_carbon_emissions_total_block(self):
+        self.constraints.add_constraint("constraint_carbon_emissions_annual", constraints)
+
+    def constraint_cost_carbon_emissions_total(self):
         """carbon cost associated with the carbon emissions of the system in each year
-=======
-    def constraint_cost_carbon_emissions_total(self):
-        """ carbon cost associated with the carbon emissions of the system in each year
->>>>>>> 16b74dae
 
         .. math::
             OPEX_y^\mathrm{c} = E_y\mu + E_y^\mathrm{o}\mu^\mathrm{o}
 
         """
-        mask_last_year = [year == self.energy_system.set_time_steps_yearly[-1] for year in self.energy_system.set_time_steps_yearly]
-
-<<<<<<< HEAD
-        ### index sets
-        # not necessary
-
-        ### masks
-        mask_last_year = [year == self.sets["set_time_steps_yearly"][-1] for year in self.sets["set_time_steps_yearly"]]
-
-        ### index loop
-        # not necessary
-
-        ### auxiliary calculations
+        mask_last_year = [
+            year == self.energy_system.set_time_steps_yearly[-1] for year in self.energy_system.set_time_steps_yearly
+        ]
+
         lhs = (
             self.variables["cost_carbon_emissions_total"]
             - self.variables["carbon_emissions_annual"] * self.parameters.price_carbon_emissions
         )
-=======
-        lhs = (self.variables["cost_carbon_emissions_total"]
-                   - self.variables["carbon_emissions_annual"] * self.parameters.price_carbon_emissions)
->>>>>>> 16b74dae
         # add cost for overshooting carbon emissions budget
         if self.parameters.price_carbon_emissions_budget_overshoot != np.inf:
             lhs -= (
@@ -963,35 +734,16 @@
         rhs = 0
         constraints = lhs == rhs
 
-        self.constraints.add_constraint("constraint_cost_carbon_emissions_total",constraints)
-
-<<<<<<< HEAD
-    def constraint_cost_total_block(self):
+        self.constraints.add_constraint("constraint_cost_carbon_emissions_total", constraints)
+
+    def constraint_cost_total(self):
         """add up all costs from technologies and carriers
-=======
-    def constraint_cost_total(self):
-        """ add up all costs from technologies and carriers
->>>>>>> 16b74dae
 
         .. math::
             OPEX_y^\mathrm{c} = E_y\mu + E_y^\mathrm{o}\mu^\mathrm{o}
 
         """
 
-<<<<<<< HEAD
-        ### index sets
-        # skipped because rule-based constraint
-
-        ### masks
-        # skipped because rule-based constraint
-
-        ### index loop
-        # skipped because rule-based constraint
-
-        ### auxiliary calculations
-        # not necessary
-
-        ### formulate constraint
         lhs = (
             self.variables["cost_total"]
             - self.variables["cost_capex_total"]
@@ -999,17 +751,10 @@
             - self.variables["cost_carrier_total"]
             - self.variables["cost_carbon_emissions_total"]
         )
-=======
-        lhs = (self.variables["cost_total"]
-               - self.variables["cost_capex_total"]
-               - self.variables["cost_opex_total"]
-               - self.variables["cost_carrier_total"]
-               - self.variables["cost_carbon_emissions_total"])
->>>>>>> 16b74dae
         rhs = 0
         constraints = lhs == rhs
 
-        self.constraints.add_constraint("constraint_cost_total",constraints)
+        self.constraints.add_constraint("constraint_cost_total", constraints)
 
     # Objective rules
     # ---------------
