--- conflicted
+++ resolved
@@ -63,13 +63,8 @@
                                     energy_system=self, unit_handling=self.unit_handling)
         # initialize empty set_carriers list
         self.set_carriers = []
-<<<<<<< HEAD
-        # # store input data
-        # self.store_input_data()
         #dict to save the parameter units (and save them in the results later on)
         self.units = {}
-=======
->>>>>>> 3fa27aeb
 
     def store_input_data(self):
         """ retrieves and stores input data for element as attributes. Each Child class overwrites method to store different attributes """
