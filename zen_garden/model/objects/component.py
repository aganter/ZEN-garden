--- conflicted
+++ resolved
@@ -1126,27 +1126,21 @@
         rhs = xr.DataArray(np.nan, coords=coords[:-1])
 
         for num, con in enumerate(constraints):
-<<<<<<< HEAD
-            terms = con.lhs.dims["_term"]
-            # check dimensions
-            try:
-                coeffs[num, ..., :terms] = con.lhs.coeffs.data
-                variables[num, ..., :terms] = con.lhs.vars.data
-            except:
-                logging.warning(f"Constraint dimensions do not match. Manually reordering constraint dimensions.")
-                dims = [d for d in coeffs.dims if d in list(con.lhs.coeffs.dims)]
-                coeffs[num, ..., :terms] = con.lhs.coeffs.transpose(*dims).data
-                variables[num, ..., :terms] = con.lhs.vars.transpose(*dims).data
-            sign[num, ...] = con.sign
-            rhs[num, ...] = con.rhs
-=======
             coeffs[num, ...,con.lhs.coeffs["_term"]] = con.lhs.coeffs.data
             variables[num, ...,con.lhs.coeffs["_term"]] = con.lhs.vars.data
+            #TODO check
+            #try:
+            #    coeffs[num, ..., :terms] = con.lhs.coeffs.data
+            #    variables[num, ..., :terms] = con.lhs.vars.data
+            #except:
+            #    logging.warning(f"Constraint dimensions do not match. Manually reordering constraint dimensions.")
+            #    dims = [d for d in coeffs.dims if d in list(con.lhs.coeffs.dims)]
+            #    coeffs[num, ..., :terms] = con.lhs.coeffs.transpose(*dims).data
+            #    variables[num, ..., :terms] = con.lhs.vars.transpose(*dims).data
             con_sign = xr.align(sign[num, ...],con.sign,join="left")[1]
             sign[num, ...] = con_sign
             con_rhs = xr.align(rhs[num, ...],con.rhs,join="left")[1]
             rhs[num, ...] = con_rhs
->>>>>>> ad242c8d
             # make sure all dims are in the right order and deal with subsets
             rhs[num, ...] = rhs[num].where(~con_rhs.isnull(), con_rhs + rhs[num])
 
@@ -1203,12 +1197,13 @@
                 if sign is not None:
                     xr_sign.loc[index_val] = sign.sel(group=num).data
 
+        # to full arrays
+        xr_lhs = lp.LinearExpression(xr.Dataset({"coeffs": xr_coeffs, "vars": xr_vars}), model)
+
         if rhs is None and sign is None:
-            return lp.LinearExpression(xr.Dataset({"coeffs": xr_coeffs, "vars": xr_vars}), model)
-        else:
-            # to full arrays
-            xr_lhs = xr.Dataset({"coeffs": xr_coeffs, "vars": xr_vars,"sign": xr_sign, "rhs": xr_rhs})
-            return lp.constraints.Constraint(xr_lhs,model)
+            return xr_lhs
+
+        return lp.constraints.AnonymousConstraint(xr_lhs, xr_sign, xr_rhs)
 
     def reorder_list(self, constraints, index_values, index_names, model):
         """
@@ -1242,6 +1237,7 @@
         # we start with the lhs
         vars, _ = xr.align(constraint.lhs.data.vars, self.index_sets.coords_dataset, join="right", fill_value=-1)
         coeffs, _ = xr.align(constraint.lhs.data.coeffs, self.index_sets.coords_dataset, join="right", fill_value=np.nan)
+        lhs = lp.LinearExpression(xr.Dataset({"coeffs": coeffs, "vars": vars}), constraint.lhs.model)
 
         # now the rhs
         rhs, _ = xr.align(constraint.rhs, self.index_sets.coords_dataset, join="right", fill_value=np.nan)
@@ -1253,25 +1249,9 @@
         if mask is not None:
             mask, _ = xr.align(mask, self.index_sets.coords_dataset, join="right", fill_value=False)
 
-        xr_ds = xr.Dataset({"coeffs": coeffs, "vars": vars, "sign": sign, "rhs": rhs})
-        return lp.constraints.Constraint(xr_ds,constraint.lhs.model), mask
-    
-    # def return_constraints(self, constraints, mask=None):
-    #     """ This is a high-level function that returns the constraints in the correct format, i.e. with reordering, masks,
-    #     etc.
-    #     :param constraints: A single constraints or a potentially empty list of constraints.
-    #     :param model: The model to which the constraints belong
-    #     :param mask: A mask with the same shape as the constraints
-    #     :param index_values: The index values corresponding to the group numbers, if reorder is necessary
-    #     :param index_names: The names of the indices, if reorder is necessary
-    #     :param stack_dim_name: If a list of constraints is provided along with index_values and index_names, the
-    #                            constraints are reordered with the provided indices, if a stack_dim_name is provided, the
-    #                            constraints are stacked along a single dimension with the provided name.
-    #     :return: Constraints with can be added
-    #     """
-    #     a=1
-        
-    def return_constraints(self, constraints, model=None, mask=None, index_values=None, index_names=None,
+        return lp.constraints.AnonymousConstraint(lhs, sign, rhs), mask
+
+    def return_contraints(self, constraints, model=None, mask=None, index_values=None, index_names=None,
                           stack_dim_name=None):
         """
         This is a high-level function that returns the constraints in the correct format, i.e. with reordering, masks,
@@ -1291,8 +1271,6 @@
         if constraints is None:
             return constraints
 
-        if isinstance(constraints,list) and len(constraints) == 1 and isinstance(constraints[0], lp.constraints.AnonymousScalarConstraint):
-            constraints = constraints[0]
         # no need to do anything special
         if not isinstance(constraints, list):
             # rule based constraints
