"""
:Title:          ZEN-GARDEN
:Created:        July-2022
:Authors:        Jacob Mannhardt (jmannhardt@ethz.ch)
:Organization:   Laboratory of Reliability and Risk Engineering, ETH Zurich

Class containing parameters. This is a proxy for pyomo parameters, since the construction of parameters has a significant overhead.
"""
import copy
import itertools
import logging
import uuid
from itertools import combinations
from itertools import zip_longest

import linopy as lp
import numpy as np
import pandas as pd
import pint
import xarray as xr
from ordered_set import OrderedSet

class ZenIndex(object):
    """
    A multiindex class that can be easily used with xarray
    """

    def __init__(self, index_values, index_names=None):
        """
        Initialize the multiindex
        :param index_values: A list of index values as tuples
        :param index_names: Optional list of index names as strings, if the length does not match the tuple length,
                            it is ignored
        """

        # if there are no values, we create a dummy index
        if len(index_values) == 0:
            self.index = None
            self.df = None
        else:
            # set the index
            self.index = pd.MultiIndex.from_tuples(index_values)
            if index_names is not None and len(self.index.names) == len(index_names):
                self.index.names = index_names

            # dummy dataframe
            self.df = pd.Series(np.ones(len(self.index)), index=self.index)

    def get_unique(self, levels, as_array=False):
        """
        Returns a list of unique tuples across potentially multiple levels
        :param levels: A list of levels eithes by position or name
        :param as_array: If True, the return value a list of xarrays
        :return: A list of tuples if multiple levels are given, otherwise a list of values
        """

        # empty index
        if self.index is None:
            return []

        # get the values
        vals = self.df.groupby(level=levels).first().index.to_list()

        if as_array:
            return IndexSet.tuple_to_arr(vals, levels)

        return vals

    def get_values(self, locs, levels, dtype=list, unique=False):
        """
        Get all values of the levels over a given set of locations
        :param locs: A list of locs used for the "get_locs" method of the index
        :param levels: A single level or a list of levels to get the values for
        :param dtype: The dtype of the return value, either list or xr.DataArray
        :param unique: If True, only unique values are returned
        :return: A single list or xr.DataArray if only one level is given, otherwise a list of lists or xr.DataArrays
        """

        # empty index
        if self.index is None:
            return []

        # handle single or multiple input
        if isinstance(levels, list):
            return_list = True
        else:
            levels = [levels]
            return_list = False

        # clycle
        vals = []
        for level in levels:
            indices = self.index.get_locs(locs)
            val = self.index[indices].get_level_values(level)
            if unique:
                val = val.unique()
            if dtype is list:
                vals.append(val.to_list())
            elif dtype is xr.DataArray:
                vals.append(xr.DataArray(val.values, dims=val.name))
            else:
                raise ValueError("dytpe should be list or xr.DataArray got {dtype}")

        if return_list:
            return vals

        return vals[0]

    def __repr__(self):
        """
        The representation of the ZenIndex
        """

        # empty index
        if self.index is None:
            return "ZenIndex: Empty"

        return self.index.__repr__()


class ZenSet(OrderedSet):
    """
    Similiar to pyomo.Set
    """

    def __init__(self, data, name="", doc="", index_set="UnnamedIndex"):
        """
        Initialize the set
        :param data: The data of the set, either an iterable or a dictionary for an indexed set
        :param name: The name of the set
        :param doc: The corresponding docstring
        :param index_set: The name of the index set
        """
        # set attributes
        self.data = data
        self.name = name
        self.doc = doc
        self.superset = OrderedSet()

        if isinstance(data, dict):
            # init the children
            self.ordered_data = {k: ZenSet(v, name=f"{name}[{k}]") for k, v in data.items()}

            # we set all the supersets
            for child in self.ordered_data.values():
                self.superset.update(child)
            for child in self.ordered_data.values():
                child.superset.update(self.superset)

            # for an indexed sets the init data are the keys
            data = data.keys()
            self.indexed = True
            self.index_set = index_set

        else:
            self.indexed = False
            # index set it None
            self.index_set = None
            # the superset is just the set itself
            self.superset.update(data)

        # proper init
        super().__init__(data)

    def is_indexed(self):
        """
        Check if the set is indexed, just here because pyomo has it
        """
        return self.indexed

    def get_index_name(self):
        """
        Returns the index name if indexed
        """
        return self.index_set

    def __repr__(self):
        """
        Return a string representation of the set
        """
        return f"{super().__repr__()} indexed={self.indexed}"

    def __getitem__(self, item):
        """
        Get an item from the set, if it is indexed
        :param item: The item to retrieve
        :return: The item
        """
        if self.indexed:
            return self.ordered_data[item]
        else:
            return super().__getitem__(item)

class Component:
    """
    Class to prepare parameter, variable and constraint data such that it suits the pyomo prerequisites
    """
    def __init__(self):
        """
        instantiate object of Component class
        """
        self.docs = {}

    @staticmethod
    def compile_doc_string(doc, index_list, name, domain=None):
        """ compile docstring from doc and index_list

        :param doc: docstring to be compiled
        :param index_list: list of indices
        :param name: name of parameter/variable/constraint
        :param domain: domain of parameter/variable/constraint (e.g., reals, non negative reals, ...)
        :return complete_doc: complete docstring composed of name, doc and dims
        """
        assert type(doc) == str, f"Docstring {doc} has wrong format. Must be 'str' but is '{type(doc).__name__}'"
        # check for prohibited strings
        prohibited_strings = [",", ";", ":", "/", "name", "doc", "dims", "domain"]
        original_doc = copy.copy(doc)
        for string in prohibited_strings:
            if string in doc:
                logging.warning(f"Docstring '{original_doc}' contains prohibited string '{string}'. Occurrences are dropped.")
                doc = doc.replace(string, "")
        # joined index names
        joined_index = ",".join(index_list)
        # complete doc string
        complete_doc = f"name:{name};doc:{doc};dims:{joined_index}"
        if domain:
            complete_doc += f";domain:{domain}"
        return complete_doc

    @staticmethod
    def get_index_names_data(index_list):
        """ splits index_list in data and index names

        :param index_list: list of indices (names and values)
        :return index_values: names of indices
        :return index_names:  values of indices
        """
        if isinstance(index_list, ZenSet):
            index_values = list(index_list)
            index_names = [index_list.name]
        elif isinstance(index_list, tuple):
            index_values, index_names = index_list
        elif isinstance(index_list, list):
            index_values = list(itertools.product(*index_list[0]))
            index_names = index_list[1]
        elif isinstance(index_list, xr.DataArray):
            index_values = index_list.to_series().dropna()
            index_names = list(index_list.coords.dims)
        else:
            raise TypeError(f"Type {type(index_list)} unknown to extract index names.")
        return index_values, index_names


class IndexSet(Component):
    """
        Class to prepare parameter data for pyomo parameter prerequisites
    """
    def __init__(self):
        """ initialization of the IndexSet object """
        # base class init
        super().__init__()

        # attributes for the actual sets and index sets of the indexed sets
        self.sets = {}
        self.index_sets = {}

        # this is the Dataset with the coords
        self.coords_dataset = xr.Dataset()

    def add_set(self, name, data, doc, index_set=None):
        """
        Adds a set to the IndexSets (this set it not indexed)
        :param data: The data used for the init
        :param doc: The docstring of the set
        :param index_set: The name of the index set if the set it self is indexed
        """

        if name in self.sets:
            logging.warning(f"{name} already added. Will be overwritten!")

        # added data and docs
        self.sets[name] = ZenSet(data=data, name=name, doc=doc, index_set=index_set)
        self.coords_dataset = self.coords_dataset.assign_coords({name: np.array(list(self.sets[name].superset))})
        self.docs[name] = self.compile_doc_string(doc,name=name, index_list= [index_set] if index_set is not None else [])
        if index_set is not None:
            self.index_sets[name] = index_set

    def is_indexed(self, name):
        """
        Checks if the set with the name is indexed, convenience method for ZenSet["name"].is_indexed()
        :param name: The name of the set
        :return: True if indexed, False otherwise
        """

        return name in self.index_sets

    def get_index_name(self, name):
        """
        Returns the index name of an indexed set, convenience method for ZenSet["name"].get_index_name()
        :param name: The name of the indexed set
        :return: The name of the index set
        """

        if not self.is_indexed(name=name):
            raise ValueError(f"Set {name} is not an indexed set!")
        return self.index_sets[name]

    @staticmethod
    def tuple_to_arr(index_values, index_list, unique=False):
        """
        Transforms a list of tuples into a list of xarrays containing all elements from the corresponding tuple entry
        :param index_values: The list of tuples with the index values
        :param index_list: The names of the indices, used in case of emtpy values
        :param unique: If True, the values are unique
        :return: A list of arrays
        """

        # if the list is empty
        if len(index_values) == 0:
            return tuple(xr.DataArray([]) for _ in index_list)

        # multiple indices
        if isinstance(index_values[0], tuple):
            # there might be more index names than tuple members
            ndims = len(index_values[0])
            tmp_vals = [[] for _ in range(ndims)]
            for t in index_values:
                for i in range(ndims):
                    tmp_vals[i].append(t[i])
            index_arrs = [xr.DataArray(t) for t in tmp_vals]
        else:
            index_arrs = [xr.DataArray(index_values)]

        # make unique
        if unique:
            index_arrs = [np.unique(t.data) for t in index_arrs]

        return tuple(index_arrs)

    def indices_to_mask(self, index_values, index_list, bounds, model=None):
        """
        Transforms a list of index values into a mask
        :param index_values: A list of index values (tuples)
        :param index_list: The list of the names of the indices
        :param bounds: Either None, tuple, array or callable to define the bounds of the variable
        :param model: The model to which the mask belongs, note that indices which don't match existing indices are
                      renamed to match the model
        :return: The mask as xarray
        """

        # get the coords
        index_arrs = IndexSet.tuple_to_arr(index_values, index_list)
        coords = [self.get_coord(data, name) for data, name in zip(index_arrs, index_list)]

        # init the mask
        if model is not None:
            index_names = []
            for index_name, coord in zip(index_list, coords):
                # we check if there is already an index with the same name but a different size
                if index_name in model.variables.coords and coord.size == 0:
                    index_names.append(index_name + f"_{uuid.uuid4()}")
                else:
                    index_names.append(index_name)
            index_list = index_names

        mask = xr.DataArray(False, coords=coords, dims=index_list)
        mask.loc[index_arrs] = True

        # get the bounds
        lower = xr.DataArray(-np.inf, coords=coords, dims=index_list)
        upper = xr.DataArray(np.inf, coords=coords, dims=index_list)
        if isinstance(bounds, tuple):
            if isinstance(bounds[0], xr.DataArray):
                lower.loc[index_arrs] = bounds[0].loc[index_arrs]
                upper.loc[index_arrs] = bounds[1].loc[index_arrs]
            else:
                lower[...] = bounds[0]
                upper[...] = bounds[1]
        elif isinstance(bounds, np.ndarray):
            lower.loc[index_arrs] = bounds[:,0]
            upper.loc[index_arrs] = bounds[:,1]
        elif callable(bounds):
            tmp_low = []
            tmp_up = []
            for t in index_values:
                b = bounds(*t)
                tmp_low.append(b[0])
                tmp_up.append(b[1])
            lower.loc[index_arrs] = tmp_low
            upper.loc[index_arrs] = tmp_up
        elif bounds is None:
            lower = -np.inf
            upper = np.inf
        else:
            raise ValueError(f"bounds should be None, tuple, array or callable, is: {bounds}")

        return mask, lower, upper

    def get_coord(self, data, name):
        """
        Transforms the data into a proper coordinate. If the name of the data is in a set, the sets superset is
        returned otherwise all unique data values are returned, this is to avoid having sets with the same name
        and different values
        :param data: The data to transform
        :param name: The name of the set
        :return: The proper coordinate
        """

        if name in self and len(data) > 0:
            return self.coords_dataset.coords[name]
        else:
            return np.unique(data)

    def __getitem__(self, name):
        """
        Returns a set
        :param name: The name of the set to get
        :return: The set that has the name
        """

        return self.sets[name]

    def __contains__(self, item):
        """
        The is for the "in" keyword
        :param item: The item to check
        :return: True if item is contained, False otherwies
        """

        return item in self.sets

    def __iter__(self):
        """
        Returns an iterator over the sets
        :return: The iterator
        """

        return iter(self.sets.values())


class DictParameter(object):
    """
    This is a helper class to store the dictionary parameters
    """

    def add_param(self, name, data):
        """
        Add a parameter
        :param name: The name of the param
        :param data: The data of the param
        """

        setattr(self, name, data)


class Parameter(Component):
    def __init__(self, optimization_setup):
        """ initialization of the parameter object """
        self.optimization_setup = optimization_setup
        self.index_sets = optimization_setup.sets
        super().__init__()
        self.min_parameter_value = {"name": None, "value": None}
        self.max_parameter_value = {"name": None, "value": None}
        self.dict_parameters = DictParameter()
        self.units = {}

    def add_parameter(self, name, doc, data=None, calling_class=None, index_names=None, set_time_steps=None, capacity_types=False):
        """ initialization of a parameter

        :param name: name of parameter
        :param doc: docstring of parameter
        :param data: non default data of parameter and index_names
        :param calling_class: class type of the object add_parameter is called for
        :param index_names: names of index sets, only if calling_class is not EnergySystem
        :param set_time_steps: time steps, only if calling_class is EnergySystem
        :param capacity_types: boolean if extracted for capacities
        """

        dict_of_units = {}
        if name == "capex_specific_conversion":
            component_data, index_list, dict_of_units = calling_class.get_capex_all_elements(optimization_setup=self.optimization_setup, index_names=index_names)
            data = component_data, index_list
        elif data is None:
            component_data, index_list, dict_of_units = self.optimization_setup.initialize_component(calling_class, name, index_names, set_time_steps, capacity_types)
            data = component_data, index_list
        if name not in self.docs.keys():
            data, index_list = self.get_index_names_data(data)
            # save if highest or lowest value
            self.save_min_max(data, name)
            # convert to arr and dict
            xr_data = self.convert_to_xarr(copy.copy(data), index_list)
            dict_data = self.convert_to_dict(data)
            # set parameter
            setattr(self, name, xr_data)
            self.dict_parameters.add_param(name, dict_data)

            # save additional parameters
            self.docs[name] = self.compile_doc_string(doc, index_list, name)
            # save parameter units
            self.units[name] = self.get_param_units(data, dict_of_units, index_list, name)
        else:
            logging.warning(f"Parameter {name} already added. Can only be added once")

    def add_helper_parameter(self, name, data):
        """Adds a helper param. Note that this param won't be added to the docs and therefore not saved in the results.
        Also, the data is taken as is and is not transformed
        :param name: The name of the param
        :param data: The data
        """

        # set parameter
        setattr(self, name, data)

    def save_min_max(self, data, name):
        """ stores min and max parameter

        :param data: non default data of parameter and index_names
        :param name: name of parameter
        """
        if isinstance(data, dict) and data:
            data = pd.Series(data)
        if isinstance(data, pd.Series):
            abs_val = data.abs()
            abs_val = abs_val[(abs_val != 0) & (abs_val != np.inf)]
            if not abs_val.empty and not abs_val.isna().all():
                if isinstance(abs_val.index,pd.MultiIndex):
                    idxmax = name + "_" + "_".join(map(str, abs_val.index[abs_val.argmax(skipna=True)]))
                    idxmin = name + "_" + "_".join(map(str, abs_val.index[abs_val.argmin(skipna=True)]))
                else:
                    idxmax = f"{name}_{abs_val.index[abs_val.argmax(skipna=True)]}"
                    idxmin = f"{name}_{abs_val.index[abs_val.argmin(skipna=True)]}"
                valmax = abs_val.max()
                valmin = abs_val.min()
            else:
                return
        else:
            if not data or (abs(data) == 0) or (abs(data) == np.inf):
                return
            abs_val = abs(data)
            idxmax = name
            valmax = abs_val
            idxmin = name
            valmin = abs_val
        if not self.max_parameter_value["name"]:
            self.max_parameter_value["name"] = idxmax
            self.max_parameter_value["value"] = valmax
            self.min_parameter_value["name"] = idxmin
            self.min_parameter_value["value"] = valmin
        else:
            if valmax > self.max_parameter_value["value"]:
                self.max_parameter_value["name"] = idxmax
                self.max_parameter_value["value"] = valmax
            if valmin < self.min_parameter_value["value"]:
                self.min_parameter_value["name"] = idxmin
                self.min_parameter_value["value"] = valmin

    @staticmethod
    def get_param_units(data, dict_of_units, index_list, name):
        """ creates series of units with identical multi-index as data has

        :param data: non default data of parameter and index_names
        :param dict_of_units: units of parameter
        :param index_list: list of index names
        """
        if dict_of_units:
            if not isinstance(data, pd.Series):
                return str(dict_of_units["unit_in_base_units"].units)
            else:
<<<<<<< HEAD
                unit_series = pd.Series(index=data.index, dtype=str)
=======
                unit_series = pd.Series(index=data.index)
                if name == "capex_specific_conversion":
                    index_list = [index_list[0]] + index_list[2:]
>>>>>>> 06226ba8
                unit_series = unit_series.rename_axis(index=index_list)
                unit_series = unit_series.sort_index()
                if "unit_in_base_units" in dict_of_units:
                    unit_series[:] = dict_of_units["unit_in_base_units"].units
                    return unit_series.astype(str)
            for key, value in dict_of_units.items():
                unit_series.loc[pd.IndexSlice[key]] = value
            return unit_series.astype(str)

    @staticmethod
    def convert_to_dict(data):
        """ converts the data to a dict if pd.Series

        :param data: non default data of parameter and index_names
        :return data: data as dict
        """
        if isinstance(data, pd.Series):
            # if single entry in index
            if len(data.index[0]) == 1:
                data.index = pd.Index(sum(data.index.values, ()))
            data = data.to_dict()
        return data

    def convert_to_xarr(self, data, index_list):
        """ converts the data to a dict if pd.Series

        :param data: non default data of parameter and index_names
        :param index_list: list of indices
        :return data: data as xarray
        """
        if isinstance(data, pd.Series):
            # if single entry in index
            if len(data.index[0]) == 1:
                data.index = pd.Index(sum(data.index.values, ()))
            if len(data.index.names) == len(index_list):
                data.index.names = index_list
            # transform the type of the coords to str if necessary
            data = data.to_xarray().astype(float)

            # objects to string
            coords_dict = {}
            for k, v in data.coords.dtypes.items():
                if v.hasobject:
                    coords_dict[k] = data.coords[k].astype(str)
                else:
                    coords_dict[k] = data.coords[k]
            data = data.assign_coords(coords_dict)

            # now we need to align the coords
            data, _ = xr.align(data, self.index_sets.coords_dataset, join="right")

        # sometimes we get empty parameters
        if isinstance(data, dict) and len(data) == 0:
            data = xr.DataArray([])
        return data


class Variable(Component):
    def __init__(self, optimization_setup):
        """
        Initialization of a variable
        :param index_sets: A reference to the index sets of the model
        """
        self.optimization_setup = optimization_setup
        self.index_sets = optimization_setup.sets
        self.unit_handling = optimization_setup.energy_system.unit_handling
        self.units = {}
        super().__init__()

    def add_variable(self, model: lp.Model, name, index_sets, unit_category, integer=False, binary=False, bounds=None, doc="", mask=None):
        """ initialization of a variable

        :param model: parent block component of variable, must be linopy model
        :param name: name of variable
        :param index_sets: Tuple of index values and index names
        :param unit_category: dict defining the dimensionality of the variable's unit
        :param integer: If it is an integer variable
        :param binary: If it is a binary variable
        :param bounds:  bounds of variable
        :param doc: docstring of variable
        :param mask: mask of variable
        """

        if name not in self.docs.keys():
            index_values, index_list = self.get_index_names_data(index_sets)
            mask_index, lower, upper = self.index_sets.indices_to_mask(index_values, index_list, bounds, model)
            if mask is not None:
                mask_index = mask_index & mask
            model.add_variables(lower=lower, upper=upper, integer=integer, binary=binary, name=name, mask=mask_index, coords=mask_index.coords)

            # save variable doc
            if integer:
                domain = "Integers"
            elif binary:
                domain = "Binary"
            else:
                if isinstance(bounds, tuple) and isinstance(bounds[0], xr.DataArray):
                    domain = "BoundedReals"
                elif isinstance(bounds, tuple) and bounds[0] == 0:
                    domain = "NonNegativeReals"
                elif callable(bounds) or isinstance(bounds, np.ndarray):
                    domain = "BoundedReals"
                else:
                    domain = "Reals"
            self.docs[name] = self.compile_doc_string(doc, index_list, name, domain)
            self.units[name] = self.get_var_units(unit_category, index_values, index_list)
        else:
            logging.warning(f"Variable {name} already added. Can only be added once")

    def get_var_units(self, unit_category, var_index_values, index_list):
        """
         creates series of units with identical multi-index as variable has

        :param unit_category: dict defining the dimensionality of the variable's unit
        :param var_index_values: list of variable index values
        :param index_list: list of index names
        :return: series of variable units
        """
        # binary variables
        if not unit_category:
            return
        if all(isinstance(item, tuple) for item in var_index_values):
            index = pd.MultiIndex.from_tuples(var_index_values, names=index_list)
        else:
            index = pd.Index(var_index_values)
        unit = self.unit_handling.ureg("dimensionless")
        distinct_dims = {"money": "[currency]", "distance": "[length]", "time": "[time]", "emissions": "[mass]"}
        for dim, dim_name in distinct_dims.items():
            if dim in unit_category:
                dim_unit = [key for key, value in self.unit_handling.base_units.items() if value == dim_name][0]
                unit = unit * self.unit_handling.ureg(dim_unit)**unit_category[dim]
        var_units = pd.Series(index=index,dtype=str)
        # variable can have different units
        if "energy_quantity" in unit_category:
            # energy_quantity depends on carrier index level (e.g. flow_import)
            if any("carrier" in carrier_name for carrier_name in var_units.index.names):
                carrier_level = [level for level in var_units.index.names if "carrier" in level][0]
                for carrier, energy_quantity in self.unit_handling.carrier_energy_quantities.items():
                    carrier_idx = var_units.index.get_level_values(carrier_level) == carrier
                    var_units[carrier_idx] = (unit * energy_quantity ** unit_category["energy_quantity"]).units
            # energy_quantity depends on technology index level (e.g. capacity)
            else:
                tech_level = [level for level in var_units.index.names if "technologies" in level][0]
                for technology in self.optimization_setup.dict_elements["Technology"]:
                    reference_carrier = technology.reference_carrier[0]
                    energy_quantity = [energy_quantity for carrier, energy_quantity in self.unit_handling.carrier_energy_quantities.items() if carrier == reference_carrier][0]
                    tech_idx = var_units.index.get_level_values(tech_level) == technology.name
                    var_units[tech_idx] = (unit * energy_quantity ** unit_category["energy_quantity"]).units
                if "set_capacity_types" in var_units.index.names:
                    energy_idx = var_units.index.get_level_values("set_capacity_types") == "energy"
                    var_units[energy_idx] = var_units[energy_idx].apply(lambda u: (u*self.unit_handling.ureg("hour")).units)
        # variable has constant unit
        else:
            var_units[:] = unit.units
        return var_units.astype(str)

class Constraint(Component):
    def __init__(self, index_sets):
        """
        Initialization of a constraint
        :param index_sets: A reference to the index sets of the model
        """

        self.index_sets = index_sets
        super().__init__()
        # This is the big-M for the constraints if the variables inside an expression are not bounded
        self.M = np.iinfo(np.int32).max

    def add_constraint_block(self, model: lp.Model, name, constraint, doc="", disjunction_var=None):
        """ initialization of a constraint block (list of constraints)
        :param model: The linopy model
        :param name: name of variable
        :param constraint: The constraint to add
        :param doc: docstring of variable
        :param disjunction_var: An optional binary variable. The constraints will only be enforced if this variable is
                                True
        """

        # convert to list
        use_suffix = True
        if not isinstance(constraint, list):
            constraint = [constraint]
            use_suffix = False

        for num, cons in enumerate(constraint):
            current_name = f"{name}"
            if use_suffix:
                current_name += f"_{num}"
            if current_name not in self.docs.keys():
                # if the cons is a tuple we have a mask
                if isinstance(cons, tuple):
                    cons, mask = cons
                else:
                    mask = None

                # drop all unnecessary dimensions
                # FIXME: we do this via data to avoid the drop deprecation warning, update once lp implements drop_vars
                # lhs = cons.lhs.drop(list(set(cons.lhs.coords) - set(cons.lhs.dims)))
                lhs = lp.LinearExpression(cons.lhs.data.drop_vars(list(set(cons.lhs.coords) - set(cons.lhs.dims))), model)
                # add constraint
                self._add_con(model, current_name, lhs, cons.sign, cons.rhs, disjunction_var=disjunction_var, mask=mask)
                # save constraint doc
                index_list = list(cons.coords.dims)
                self.docs[name] = self.compile_doc_string(doc, index_list, current_name)
            else:
                logging.warning(f"{name} already added. Can only be added once")

    def add_constraint_rule(self, model: lp.Model, name, index_sets, rule, doc="", disjunction_var=None):
        """ initialization of a variable
        :param model: The linopy model
        :param name: name of variable
        :param index_sets: indices and sets by which the variable is indexed
        :param rule: constraint rule
        :param disjunction_var: An optional binary variable. The constraints will only be enforced if this variable is
                                True
        :param doc: docstring of variable"""


        if name not in self.docs.keys():
            index_values, index_list = self.get_index_names_data(index_sets)

            # if the list of values is emtpy, there is nothing to add
            if len(index_values) == 0:
                return

            # save constraint doc
            self.docs[name] = self.compile_doc_string(doc, index_list, name)

            # eval the rule
            xr_lhs, xr_sign, xr_rhs = self.rule_to_cons(model=model, rule=rule, index_values=index_values, index_list=index_list)
            self._add_con(model, name, xr_lhs, xr_sign, xr_rhs, disjunction_var=disjunction_var)
        else:
            logging.warning(f"{name} already added. Can only be added once")

    def _get_M(self, model, lin_expr):
        """
        Calculates a conservative bound (max abs value) of the given linear expression
        :param model: The model of the linear expression
        :param lin_expr: The linear expression
        :return: An array with the same shape as vars containing the bounds
        """

        # extract
        vars = lin_expr.vars.data
        coeffs = lin_expr.coeffs.data

        # get the shape of the vars
        shape = vars.shape

        # get all the coords
        bounds = []
        for coeff, var in zip(coeffs.ravel(), vars.ravel()):
            # if dummy, continue
            if var == -1:
                bounds.append(0)
                continue

            # get the name and coord
            var_name, var_coord = model.variables.get_label_position(var)
            lower = model.variables[var_name].lower.loc[var_coord].item()
            upper = model.variables[var_name].upper.loc[var_coord].item()

            # conservative bound
            bounds.append(np.abs(coeff) * np.maximum(np.abs(lower), np.abs(upper)))

        # sum over the _term dim and set coords
        return xr.DataArray(np.sum(np.array(bounds).reshape(shape) + 1, axis=-1),
                            coords=[lin_expr.vars.coords[d] for d in lin_expr.vars.dims[:-1]])

    def _add_con(self, model, name, lhs, sign, rhs, disjunction_var=None, mask=None):
        """ Adds a constraint to the model
        :param model: The linopy model
        :param name: name of the constraint
        :param lhs: left hand side of the constraint
        :param sign: sign of the constraint
        :param rhs: right hand side of the constraint
        :param disjunction_var: An optional binary variable. The constraints will only be enforced if this variable is
                                True
        :param mask: An optional mask to only add the constraint for certain indices
        """

        # get the mask, where rhs is not nan and rhs is finite
        if mask is not None:
            mask = ~np.isnan(rhs) & np.isfinite(rhs) & mask
        else:
            mask = ~np.isnan(rhs) & np.isfinite(rhs)

        if disjunction_var is not None:
            # get the bounds
            bounds = self._get_M(model, lhs)
            if not np.isfinite(bounds).all():
                logging.warning(f"Constraint {name} has infinite bounds. Can not extract big-M resorting to default")
                bounds = self.M

            # if we have any equal cons, we need to transform them into <= and >=
            if (sign == "=").any():
                # the "<=" cons
                sign_c = sign.where(sign != "=", "<=")
                m_arr = xr.zeros_like(rhs).where(sign_c != "<=", bounds).where(sign_c != ">=", -bounds)
                model.add_constraints(lhs + m_arr * disjunction_var, sign_c, rhs + m_arr, name=name + "<=", mask=mask)
                sign_c = sign.where(sign != "=", ">=")
                m_arr = xr.zeros_like(rhs).where(sign_c != "<=", bounds).where(sign_c != ">=", -bounds)
                model.add_constraints(lhs + m_arr * disjunction_var, sign_c, rhs + m_arr, name=name + ">=", mask=mask)
            # create the arr
            else:
                m_arr = xr.zeros_like(rhs).where(sign != "<=", bounds).where(sign != ">=", -bounds)
                model.add_constraints(lhs + m_arr * disjunction_var, sign, rhs + m_arr, name=name + ">=", mask=mask)
        else:
            model.add_constraints(lhs, sign, rhs, name=name, mask=mask)

    def rule_to_cons(self, model, rule, index_values, index_list, cons=None):
        """
        Evaluates the rule on the index_values
        :param model: The linopy model
        :param rule: The rule to call
        :param index_values: A list of index_values to evaluate the rule
        :param index_list: a list of index names
        :param cons: A list of constraints, if the rule was already evaluated, if provided, the rule will not be called
        :return: xarrays of the lhs, sign and the rhs
        """

        # create the mask
        index_arrs = IndexSet.tuple_to_arr(index_values, index_list)
        coords = [self.index_sets.get_coord(data, name) for data, name in zip(index_arrs, index_list)]

        # there might be an extra label
        if len(index_list) > 1 and len(index_list) != len(index_values[0]):
            index_list = [f"dim_{i}" for i in range(len(index_values[0]))]
        coords = xr.DataArray(coords=coords, dims=index_list).coords
        shape = tuple(map(len, coords.values()))

        # if we only have a single index, there is no need to unpack
        if cons is None:
            if len(index_list) == 1:
                cons = [rule(arg) for arg in index_values]
            else:
                cons = [rule(*arg) for arg in index_values]

        # catch Nones
        placeholder_lhs = lp.expressions.ScalarLinearExpression((np.nan,), (-1,), model)
        emtpy_cons = lp.constraints.AnonymousScalarConstraint(placeholder_lhs, "=", np.nan)
        cons = [c if c is not None else emtpy_cons for c in cons]

        # low level magic
        exprs = [con.lhs for con in cons]
        # complicated expressions might have been initialized with loc arrays
        coeffs = np.array(tuple(zip_longest(*(e.coeffs.data if isinstance(e.coeffs, xr.DataArray) else e.coeffs for e in exprs), fillvalue=np.nan)))
        vars = np.array(tuple(zip_longest(*(e.vars.data if isinstance(e.vars, xr.DataArray) else e.vars for e in exprs), fillvalue=-1)))

        nterm = vars.shape[0]
        coeffs = coeffs.reshape((nterm, -1))
        vars = vars.reshape((nterm, -1))

        xr_coeffs = xr.DataArray(np.full(shape=(nterm,) + shape, fill_value=np.nan), coords, dims=("_term", *coords))
        xr_coeffs.loc[(slice(None), ) + index_arrs] = coeffs
        xr_vars = xr.DataArray(np.full(shape=(nterm,) + shape, fill_value=-1), coords, dims=("_term", *coords))
        xr_vars.loc[(slice(None), ) + index_arrs] = vars
        xr_ds = xr.Dataset({"coeffs": xr_coeffs, "vars": xr_vars}).transpose(..., "_term")
        xr_lhs = lp.LinearExpression(xr_ds, model)
        xr_sign = xr.DataArray("=", coords, dims=index_list).astype("U2")
        xr_sign.loc[index_arrs] = [c.sign.data if isinstance(c.sign, xr.DataArray) else c.sign for c in cons]
        xr_rhs = xr.DataArray(0.0, coords, dims=index_list)
        # Here we catch infinities in the constraints (gurobi does not care but glpk does)
        rhs_vals = np.array([c.rhs.data if isinstance(c.rhs, xr.DataArray) else c.rhs for c in cons])
        xr_rhs.loc[index_arrs] = rhs_vals

        return xr_lhs, xr_sign, xr_rhs

    def add_pw_constraint(self, model, name, index_values, yvar, xvar, break_points, f_vals, cons_type="EQ"):
        """
        Adds a piece-wise linear constraint of the type f(x) = y for each index in the index_values, where f is defined
        by the breakpoints and f_vals (x_1, y_1), ..., (x_n, y_n)
        Note that these method will create helper variables in form of a S0S2, sources:
         https://support.gurobi.com/hc/en-us/articles/360013421331-How-do-I-model-piecewise-linear-functions-
         https://medium.com/bcggamma/hands-on-modeling-non-linearity-in-linear-optimization-problems-f9da34c23c9a
        :param model: The model to add the constraints to
        :param name: The name of the constraint
        :param index_values: A list of index values that will be used to build the constraints
        :param yvar: The name of the yvar, a variable compatible with the index values used for y
        :param xvar: The name of the xvar, a variable compatible with the index values used for x
        :param break_points: A mapping index -> list that provides the breakpoints for each index
        :param f_vals: A mapping index -> list that provides the function values for each index
        :param cons_type: Type of the constraint (currently only EQ supported)
        """

        if cons_type != "EQ":
            raise NotImplementedError("Currently only EQ constraints are supported")

        # get the variables
        xvar = model.variables[xvar]
        yvar = model.variables[yvar]

        # cycle through all indices
        for num, index_val in enumerate(index_values):
            # extract everyting
            x = xvar[index_val]
            y = yvar[index_val]
            br = break_points[index_val]
            fv = f_vals[index_val]
            if len(br) != len(fv):
                raise ValueError("Number of break points should be equal to number of function values for each "
                                 "index value.")

            # create sos vars, assure same coords
            sos2_vars = self._get_nonnegative_sos2_vars(model, len(br))
            br = xr.DataArray(br, coords=sos2_vars.coords)
            fv = xr.DataArray(fv, coords=sos2_vars.coords)

            # add the constraints, give it a valid name
            model.add_constraints(x.to_linexpr() - (br * sos2_vars).sum() == 0, name=f"{name}_br_{num}")
            model.add_constraints(y.to_linexpr() - (fv * sos2_vars).sum() == 0, name=f"{name}_fv_{num}")

    def _get_nonnegative_sos2_vars(self, model, n):
        """
        Creates a list of continues nonnegative variables in an SOS2
        :param model: The model to add the variables
        :param n: The number of variables to create
        :return: A list of variables that are SOS2 constrained
        """

        # vars and binaries, we need to take care of all the annoying dimension names
        dim_name = f"sos2_dim_{uuid.uuid1()}"
        sos2_var = model.add_variables(lower=np.zeros(n), binary=False, name=f"sos2_var_{uuid.uuid1()}", coords=(xr.DataArray(np.arange(n), dims=dim_name), ))
        sos2_var_bin = model.add_variables(binary=True, name=f"sos2_var_bin_{uuid.uuid1()}", coords=(xr.DataArray(np.arange(n), dims=dim_name), ))

        # add the constraints
        model.add_constraints(sos2_var.sum() == 1.0)
        model.add_constraints(sos2_var - sos2_var_bin <= 0.0)
        model.add_constraints(sos2_var_bin.sum() <= 2.0)
        combi_index = xr.DataArray([c for c in combinations(np.arange(n), 2) if c[0] + 1 != c[1]], dims=[dim_name, "combi_dim"])
        model.add_constraints(sos2_var_bin.sel({dim_name: combi_index[:, 0]}).rename({dim_name: f"{dim_name}_1"})
                              + sos2_var_bin.sel({dim_name: combi_index[:, 1]}).rename({dim_name: f"{dim_name}_1"})
                              <= 1.0)

        return sos2_var

    def remove_constraint(self, model, name):
        """
        Removes a constraint from the model
        :param model: The model to remove the constraint from
        :param name: The name of the constraint
        """

        # remove all constraints and sub-constraints from the model and docs
        for cname in list(model.constraints):
            if cname.startswith(name):
                model.constraints.remove(cname)
        for cname in list(self.docs.keys()):
            if cname.startswith(name):
                del self.docs[cname]

    @staticmethod
    def combine_constraints(constraints, stack_dim, model):
        """
        Combines a list of constraints into a single constraint
        :param constraints: A list of constraints
        :param stack_dim: The name of the stack dimension
        :param model: The model to add the constraints to
        :return: A single constraint
        """

        # catch empty constraints
        if len(constraints) == 0:
            return constraints

        # get the shape of the constraints
        max_terms = max([c.lhs.shape[-1] for c in constraints])
        c = constraints[0]
        lhs_shape = c.lhs.shape[:-1] + (max_terms, )
        coords = [xr.DataArray(np.arange(len(constraints)), dims=[stack_dim]), ] + [c.lhs.coords[d] for d in c.lhs.dims][:-1] + [xr.DataArray(np.arange(max_terms), dims=["_term"])]
        coeffs = xr.DataArray(np.full((len(constraints), ) + lhs_shape, fill_value=np.nan), coords=coords,
                              dims=(stack_dim, *constraints[0].lhs.dims.keys()))
        variables = xr.DataArray(np.full((len(constraints), ) + lhs_shape, fill_value=-1), coords=coords,
                                 dims=(stack_dim, *constraints[0].lhs.dims.keys()))
        sign = xr.DataArray("=", coords=coords[:-1]).astype("U2")
        rhs = xr.DataArray(np.nan, coords=coords[:-1])

        for num, con in enumerate(constraints):
            terms = con.lhs.dims["_term"]
            coeffs[num, ..., :terms] = con.lhs.coeffs.data
            variables[num, ..., :terms] = con.lhs.vars.data
            sign[num, ...] = con.sign
            rhs[num, ...] = con.rhs
            # make sure all dims are in the right order and deal with subsets
            sign[num, ...] = con.sign
            rhs[num, ...] = rhs[num].where(~con.rhs.isnull(), con.rhs + rhs[num])

        xr_ds = xr.Dataset({"coeffs": coeffs, "vars": variables})
        lhs = lp.LinearExpression(xr_ds, model)

        return lp.constraints.AnonymousConstraint(lhs, sign, rhs)

    def reorder_group(self, lhs, sign, rhs, index_values, index_names, model, drop=None):
        """
        Reorders the constraints in a group to have full shape according to index values and names
        :param lhs: The lhs of the constraints
        :param sign: The sign of the constraints, can be None if only lhs should be restructured
        :param rhs: The rhs of the constraints, can be None if only lhs should be restructured
        :param index_values: The index values corresponding to the group numbers
        :param index_names: The index names of the indices
        :param model: The model
        :param drop: Which group to drop (the dummy group
        :return: An anonymous constraint
        """

        # drop if necessary
        lhs = lhs.data
        if drop is not None:
            lhs = lhs.drop_sel(group=drop, errors="ignore")
            rhs = rhs.drop_sel(group=drop, errors="ignore")
            sign = sign.drop_sel(group=drop, errors="ignore")

        # drop the unncessessary dimensions
        lhs = lhs.drop_vars(list(set(lhs.coords) - set(lhs.dims)))

        # get the coordinates
        index_arrs = IndexSet.tuple_to_arr(index_values, index_names)
        coords = {name: np.unique(arr.data) for name, arr in zip(index_names, index_arrs)}
        coords.update({cname: lhs.coords[cname] for cname in lhs.coords if cname != "group" and cname != "_term"})
        coords_shape = tuple(len(c) for c in coords.values())
        dims = index_names + list(lhs.dims)
        dims.remove("group")

        # create the full arrays, note that the lhs needs a _term dimension
        xr_coeffs = xr.DataArray(np.full(shape=coords_shape + (lhs.coeffs.shape[-1], ), fill_value=np.nan), dims=dims, coords=coords)
        xr_vars = xr.DataArray(np.full(shape=coords_shape + (lhs.vars.shape[-1], ), fill_value=-1), dims=dims, coords=coords)

        # rhs and sign do not have a _term dimension
        xr_rhs = xr.DataArray(np.full(shape=coords_shape, fill_value=np.nan), dims=dims[:-1], coords=coords)
        xr_sign = xr.DataArray(np.full(shape=coords_shape, fill_value="="), dims=dims[:-1], coords=coords).astype("U2")

        # Assign everything
        for num, index_val in enumerate(index_values):
            if num in lhs.coords["group"]:
                xr_coeffs.loc[index_val] = lhs.coeffs.sel(group=num).data
                xr_vars.loc[index_val] = lhs.vars.sel(group=num).data
                if rhs is not None:
                    xr_rhs.loc[index_val] = rhs.sel(group=num).data
                if sign is not None:
                    xr_sign.loc[index_val] = sign.sel(group=num).data

        # to full arrays
        xr_lhs = lp.LinearExpression(xr.Dataset({"coeffs": xr_coeffs, "vars": xr_vars}), model)

        if rhs is None and sign is None:
            return xr_lhs

        return lp.constraints.AnonymousConstraint(xr_lhs, xr_sign, xr_rhs)

    def reorder_list(self, constraints, index_values, index_names, model):
        """
        Reorders a list of constraints to full shape according to index values and names
        :param constraints: A list of constraints to reorder
        :param index_values: List of index values corresponding to the group numbers
        :param index_names: List of index names of the indices
        :param model: The model
        :return: A single constraint with the correct dimensions
        """

        # catch empty constraints
        if len(constraints) == 0:
            return []

        # combine constraints to a group
        combined_constraints = self.combine_constraints(constraints, "group", model)

        # reorder the group
        reordered = self.reorder_group(combined_constraints.lhs, combined_constraints.sign, combined_constraints.rhs, index_values, index_names, model)
        return reordered

    def align_constraint(self, constraint, mask=None):
        """
        Aligns a single constraint the coordinates
        :param constraint: The constraint to align
        :param mask: mask of constraint
        :return: The aligned constraint and mask
        """

        # we start with the lhs
        vars, _ = xr.align(constraint.lhs.data.vars, self.index_sets.coords_dataset, join="right", fill_value=-1)
        coeffs, _ = xr.align(constraint.lhs.data.coeffs, self.index_sets.coords_dataset, join="right", fill_value=np.nan)
        lhs = lp.LinearExpression(xr.Dataset({"coeffs": coeffs, "vars": vars}), constraint.lhs.model)

        # now the rhs
        rhs, _ = xr.align(constraint.rhs, self.index_sets.coords_dataset, join="right", fill_value=np.nan)

        # sign
        sign, _ = xr.align(constraint.sign, self.index_sets.coords_dataset, join="right", fill_value="=")

        # mask
        if mask is not None:
            mask, _ = xr.align(mask, self.index_sets.coords_dataset, join="right", fill_value=False)

        return lp.constraints.AnonymousConstraint(lhs, sign, rhs), mask

    def return_contraints(self, constraints, model=None, mask=None, index_values=None, index_names=None,
                          stack_dim_name=None):
        """
        This is a high-level function that returns the constraints in the correct format, i.e. with reordering, masks,
        etc.
        :param constraints: A single constraints or a potentially empty list of constraints.
        :param model: The model to which the constraints belong
        :param mask: A mask with the same shape as the constraints
        :param index_values: The index values corresponding to the group numbers, if reorder is necessary
        :param index_names: The names of the indices, if reorder is necessary
        :param stack_dim_name: If a list of constraints is provided along with index_values and index_names, the
                               constraints are reordered with the provided indices, if a stack_dim_name is provided, the
                               constraints are stacked along a single dimension with the provided name.
        :return: Constraints with can be added
        """

        # nothing to do, this is the skip of a rule constraint
        if constraints is None:
            return constraints

        # no need to do anything special
        if not isinstance(constraints, list):
            # rule based constraints
            if isinstance(constraints, lp.constraints.AnonymousScalarConstraint):
                return constraints

            # align
            constraints, mask = self.align_constraint(constraints, mask)
            if mask is None:
                return constraints
            return constraints, mask

        # if there are no constraints, return an empty list
        if len(constraints) == 0:
            return []
        elif model is None:
            raise ValueError("If constraints is a list, model must be provided!")

        # normal reordering
        if index_names is not None and index_values is not None:
            constraints = self.reorder_list(constraints, index_values, index_names, model)

            # align
            constraints, mask = self.align_constraint(constraints, mask)
            if mask is None:
                return constraints
            return constraints, mask

        # stack along a dimension
        if stack_dim_name is not None:
            constraints = self.combine_constraints(constraints, stack_dim_name, model)

            # align
            constraints, mask = self.align_constraint(constraints, mask)
            if mask is None:
                return constraints
            return constraints, mask

        # Error
        raise ValueError("Either single constraint or a list with index_values and index_names or stack_dim_name must be provided!")<|MERGE_RESOLUTION|>--- conflicted
+++ resolved
@@ -566,13 +566,9 @@
             if not isinstance(data, pd.Series):
                 return str(dict_of_units["unit_in_base_units"].units)
             else:
-<<<<<<< HEAD
                 unit_series = pd.Series(index=data.index, dtype=str)
-=======
-                unit_series = pd.Series(index=data.index)
                 if name == "capex_specific_conversion":
                     index_list = [index_list[0]] + index_list[2:]
->>>>>>> 06226ba8
                 unit_series = unit_series.rename_axis(index=index_list)
                 unit_series = unit_series.sort_index()
                 if "unit_in_base_units" in dict_of_units:
