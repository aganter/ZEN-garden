"""
:Title:          ZEN-GARDEN
:Created:        October-2021
:Authors:        Alissa Ganter (aganter@ethz.ch),
                Jacob Mannhardt (jmannhardt@ethz.ch)
:Organization:   Laboratory of Reliability and Risk Engineering, ETH Zurich

Class defining a generic energy carrier.
The class takes as inputs the abstract optimization model. The class adds parameters, variables and
constraints of a generic carrier and returns the abstract optimization model.
"""
import logging

import linopy as lp
import numpy as np
import pandas as pd
import xarray as xr

from zen_garden.utils import lp_sum
from ..component import ZenIndex
from ..element import Element, GenericRule


class Carrier(Element):
    # set label
    label = "set_carriers"
    # empty list of elements
    list_of_elements = []

    def __init__(self, carrier: str, optimization_setup):
        """initialization of a generic carrier object

        :param carrier: carrier that is added to the model
        :param optimization_setup: The OptimizationSetup the element is part of """
        super().__init__(carrier, optimization_setup)

    def store_input_data(self):
        """ retrieves and stores input data for element as attributes. Each Child class overwrites method to store different attributes """
        # store scenario dict
        super().store_scenario_dict()
        # set attributes of carrier
        # raw import
        self.raw_time_series = {}
        self.raw_time_series["demand"] = self.data_input.extract_input_data("demand", index_sets=["set_nodes", "set_time_steps"], time_steps="set_base_time_steps_yearly", unit_category={"energy_quantity": 1, "time": -1})
        self.raw_time_series["availability_import"] = self.data_input.extract_input_data("availability_import", index_sets=["set_nodes", "set_time_steps"], time_steps="set_base_time_steps_yearly", unit_category={"energy_quantity": 1, "time": -1})
        self.raw_time_series["availability_export"] = self.data_input.extract_input_data("availability_export", index_sets=["set_nodes", "set_time_steps"], time_steps="set_base_time_steps_yearly", unit_category={"energy_quantity": 1, "time": -1})
        self.raw_time_series["price_export"] = self.data_input.extract_input_data("price_export", index_sets=["set_nodes", "set_time_steps"], time_steps="set_base_time_steps_yearly", unit_category={"money": 1, "energy_quantity": -1})
        self.raw_time_series["price_import"] = self.data_input.extract_input_data("price_import", index_sets=["set_nodes", "set_time_steps"], time_steps="set_base_time_steps_yearly", unit_category={"money": 1, "energy_quantity": -1})
        # non-time series input data
        self.availability_import_yearly = self.data_input.extract_input_data("availability_import_yearly", index_sets=["set_nodes", "set_time_steps_yearly"], time_steps="set_time_steps_yearly", unit_category={"energy_quantity": 1})
        self.availability_export_yearly = self.data_input.extract_input_data("availability_export_yearly", index_sets=["set_nodes", "set_time_steps_yearly"], time_steps="set_time_steps_yearly", unit_category={"energy_quantity": 1})
        self.carbon_intensity_carrier_import = self.data_input.extract_input_data("carbon_intensity_carrier_import", index_sets=["set_nodes", "set_time_steps_yearly"], time_steps="set_time_steps_yearly", unit_category={"emissions": 1, "energy_quantity": -1})
        self.carbon_intensity_carrier_export = self.data_input.extract_input_data("carbon_intensity_carrier_export", index_sets=["set_nodes", "set_time_steps_yearly"], time_steps="set_time_steps_yearly",  unit_category={"emissions": 1, "energy_quantity": -1})
        self.price_shed_demand = self.data_input.extract_input_data("price_shed_demand", index_sets=[], unit_category={"money": 1, "energy_quantity": -1})
        self.import_share = self.data_input.extract_input_data("import_share", index_sets=[], unit_category={})

    def overwrite_time_steps(self, base_time_steps):
        """ overwrites set_time_steps_operation

        :param base_time_steps: #TODO describe parameter/return
        """
        set_time_steps_operation = self.energy_system.time_steps.encode_time_step(base_time_steps=base_time_steps, time_step_type="operation")
        setattr(self, "set_time_steps_operation", set_time_steps_operation.squeeze().tolist())

    ### --- classmethods to construct sets, parameters, variables, and constraints, that correspond to Carrier --- ###
    @classmethod
    def construct_sets(cls, optimization_setup):
        """ constructs the pe.Sets of the class <Carrier>

        :param optimization_setup: The OptimizationSetup the element is part of """
        pass

    @classmethod
    def construct_params(cls, optimization_setup):
        """ constructs the pe.Params of the class <Carrier>

        :param optimization_setup: The OptimizationSetup the element is part of """
        # demand of carrier
        optimization_setup.parameters.add_parameter(name="demand", index_names=["set_carriers", "set_nodes", "set_time_steps_operation"], doc='Parameter which specifies the carrier demand', calling_class=cls)
        # availability of carrier
        optimization_setup.parameters.add_parameter(name="availability_import", index_names=["set_carriers", "set_nodes", "set_time_steps_operation"], doc='Parameter which specifies the maximum energy that can be imported from outside the system boundaries', calling_class=cls)
        # availability of carrier
        optimization_setup.parameters.add_parameter(name="availability_export", index_names=["set_carriers", "set_nodes", "set_time_steps_operation"], doc='Parameter which specifies the maximum energy that can be exported to outside the system boundaries', calling_class=cls)
        # availability of carrier
        optimization_setup.parameters.add_parameter(name="availability_import_yearly", index_names=["set_carriers", "set_nodes", "set_time_steps_yearly"], doc='Parameter which specifies the maximum energy that can be imported from outside the system boundaries for the entire year', calling_class=cls)
        # availability of carrier
        optimization_setup.parameters.add_parameter(name="availability_export_yearly", index_names=["set_carriers", "set_nodes", "set_time_steps_yearly"], doc='Parameter which specifies the maximum energy that can be exported to outside the system boundaries for the entire year', calling_class=cls)
        # availability of carrier
        optimization_setup.parameters.add_parameter(name="import_share", index_names=["set_carriers"], doc='Parameter which specifies minimum carrier import per year relative to max. availability', calling_class=cls)
        # import price
        optimization_setup.parameters.add_parameter(name="price_import", index_names=["set_carriers", "set_nodes", "set_time_steps_operation"], doc='Parameter which specifies the import carrier price', calling_class=cls)
        # export price
        optimization_setup.parameters.add_parameter(name="price_export", index_names=["set_carriers", "set_nodes", "set_time_steps_operation"], doc='Parameter which specifies the export carrier price', calling_class=cls)
        # demand shedding price
        optimization_setup.parameters.add_parameter(name="price_shed_demand", index_names=["set_carriers"], doc='Parameter which specifies the price to shed demand', calling_class=cls)
        # carbon intensity carrier import
        optimization_setup.parameters.add_parameter(name="carbon_intensity_carrier_import", index_names=["set_carriers", "set_nodes", "set_time_steps_yearly"], doc='Parameter which specifies the carbon intensity of carrier import', calling_class=cls)
        # carbon intensity carrier exmport
        optimization_setup.parameters.add_parameter(name="carbon_intensity_carrier_export", index_names=["set_carriers", "set_nodes", "set_time_steps_yearly"], doc='Parameter which specifies the carbon intensity of carrier export', calling_class=cls)

    @classmethod
    def construct_vars(cls, optimization_setup):
        """ constructs the pe.Vars of the class <Carrier>

        :param optimization_setup: The OptimizationSetup the element is part of """
        model = optimization_setup.model
        variables = optimization_setup.variables
        sets = optimization_setup.sets

        # flow of imported carrier
        variables.add_variable(model, name="flow_import", index_sets=cls.create_custom_set(["set_carriers", "set_nodes", "set_time_steps_operation"], optimization_setup), bounds=(0,np.inf),
                               doc="node- and time-dependent carrier import from the grid", unit_category={"energy_quantity": 1, "time": -1})
        # flow of exported carrier
        variables.add_variable(model, name="flow_export", index_sets=cls.create_custom_set(["set_carriers", "set_nodes", "set_time_steps_operation"], optimization_setup), bounds=(0,np.inf),
                               doc="node- and time-dependent carrier export from the grid", unit_category={"energy_quantity": 1, "time": -1})
        # flow of exported carrier on average
        variables.add_variable(model, name="flow_export_balancing", index_sets=cls.create_custom_set(["set_carriers", "set_nodes"], optimization_setup),
                               bounds=(0, np.inf), doc="node-dependent carrier export per balancing period to the grid", unit_category={"energy_quantity": 1, "time": -1})
        # carrier import/export cost
        variables.add_variable(model, name="cost_carrier", index_sets=cls.create_custom_set(["set_carriers", "set_nodes", "set_time_steps_operation"], optimization_setup),
                               doc="node- and time-dependent carrier cost due to import and export", unit_category={"money": 1, "time": -1})
        # total carrier import/export cost
        variables.add_variable(model, name="cost_carrier_total", index_sets=sets["set_time_steps_yearly"],
                               doc="total carrier cost due to import and export", unit_category={"money": 1})
        # carbon emissions
        variables.add_variable(model, name="carbon_emissions_carrier", index_sets=cls.create_custom_set(["set_carriers", "set_nodes", "set_time_steps_operation"], optimization_setup),
                               doc="carbon emissions of importing and exporting carrier", unit_category={"emissions": 1, "time": -1})
        # carbon emissions carrier
        variables.add_variable(model, name="carbon_emissions_carrier_total", index_sets=sets["set_time_steps_yearly"],
                               doc="total carbon emissions of importing and exporting carrier", unit_category={"emissions": 1})
        # shed demand
        variables.add_variable(model, name="shed_demand", index_sets=cls.create_custom_set(["set_carriers", "set_nodes", "set_time_steps_operation"], optimization_setup), bounds=(0,np.inf),
                               doc="shed demand of carrier", unit_category={"energy_quantity": 1, "time": -1})
        # cost of shed demand
        variables.add_variable(model, name="cost_shed_demand", index_sets=cls.create_custom_set(["set_carriers", "set_nodes", "set_time_steps_operation"], optimization_setup), bounds=(0,np.inf),
                               doc="shed demand of carrier", unit_category={"money": 1, "time": -1})

        # add pe.Sets of the child classes
        for subclass in cls.__subclasses__():
            if np.size(optimization_setup.system[subclass.label]):
                subclass.construct_vars(optimization_setup)

    @classmethod
    def construct_constraints(cls, optimization_setup):
        """ constructs the Constraints of the class <Carrier>

        :param optimization_setup: The OptimizationSetup the element is part of """
        rules = CarrierRules(optimization_setup)
<<<<<<< HEAD
        # limit import flow by availability
        constraints.add_constraint_block(model, name="constraint_availability_import",
                                         constraint=rules.constraint_availability_import_block(),
                                         doc='node- and time-dependent carrier availability to import from outside the system boundaries', )
        # limit export flow by availability
        constraints.add_constraint_block(model, name="constraint_availability_export",
                                         constraint=rules.constraint_availability_export_block(),
                                         doc='node- and time-dependent carrier availability to export to outside the system boundaries')
        # limit export flow to constant export flow over time
        constraints.add_constraint_block(model, name="constraint_flow_export_balancing", constraint=rules.constraint_flow_export_balancing_block(),
                                         doc='node- and time-dependent carrier export to outside the system boundaries has to be constant')
        # limit import flow by availability for each year
        constraints.add_constraint_block(model, name="constraint_availability_import_yearly",
                                         constraint=rules.constraint_availability_import_yearly_block(),
                                         doc='node- and time-dependent carrier availability to import from outside the system boundaries summed over entire year', )
        # limit export flow by availability for each year
        constraints.add_constraint_block(model, name="constraint_availability_export_yearly",
                                         constraint=rules.constraint_availability_export_yearly_block(),
                                         doc='node- and time-dependent carrier availability to export to outside the system boundaries summed over entire year', )
        # minimum share of availability import used
        constraints.add_constraint_block(model, name="constraint_import_share",
                                         constraint=rules.constraint_import_share_block(),
                                         doc='minimum share of carrier availability import consumed')
=======

        # limit import/export flow by availability
        rules.constraint_availability_import_export()

        # limit import/export flow by availability for each year
        rules.constraint_availability_import_export_yearly()

>>>>>>> ad242c8d
        # cost for carrier
        rules.constraint_cost_carrier()

        # cost and limit for shed demand
        rules.constraint_cost_limit_shed_demand()

        # total cost for carriers
        rules.constraint_cost_carrier_total()

        # carbon emissions
        rules.constraint_carbon_emissions_carrier()

        # carbon emissions carrier
        rules.constraint_carbon_emissions_carrier_total()

        # energy balance
        rules.constraint_nodal_energy_balance()

        # add pe.Sets of the child classes
        for subclass in cls.__subclasses__():
            if len(optimization_setup.system[subclass.label]) > 0:
                subclass.construct_constraints(optimization_setup)


class CarrierRules(GenericRule):
    """
    Rules for the Carrier class
    """

    def __init__(self, optimization_setup):
        """
        Inits the rules for a given EnergySystem

        :param optimization_setup: The OptimizationSetup the element is part of
        """

        super().__init__(optimization_setup)

    # Rule-based constraints
    # ----------------------

    def constraint_cost_carrier_total(self):
        """ total cost of importing and exporting carrier

        .. math::
            C_y^{\mathcal{C}} = \sum_{c\in\mathcal{C}}\sum_{n\in\mathcal{N}}\sum_{t\in\mathcal{T}} \\tau_t (C_{c,n,t} + C_{c,n,t}^{\mathrm{shed}\ \mathrm{demand}})

        """
        times = self.get_year_time_step_duration_array()
        term_summed_cost_carrier = (
                    (self.variables["cost_carrier"].broadcast_like(times) + self.variables["cost_shed_demand"].broadcast_like(times))
                    * times).sum(["set_carriers", "set_nodes", "set_time_steps_operation"])
        lhs = self.variables["cost_carrier_total"] - term_summed_cost_carrier
        rhs = 0
        constraints = lhs == rhs

        self.constraints.add_constraint("constraint_cost_carrier_total",constraints)

    def constraint_carbon_emissions_carrier_total(self):
        """ total carbon emissions of importing and exporting carrier

        .. math::
            E_y^{\mathcal{C}} = \sum_{c\in\mathcal{C}}\sum_{n\in\mathcal{N}}\sum_{t\in\mathcal{T}} \\tau_t E_{c,n,t}

        """
        term_summed_carbon_emissions_carrier = (
                self.variables["carbon_emissions_carrier"] * self.get_year_time_step_duration_array()).sum(
            ["set_carriers", "set_nodes", "set_time_steps_operation"])
        lhs = self.variables["carbon_emissions_carrier_total"] - term_summed_carbon_emissions_carrier
        rhs = 0
        constraints = lhs == rhs

        self.constraints.add_constraint("constraint_carbon_emissions_carrier_total",constraints)

    def constraint_availability_import_export(self):
        """node- and time-dependent carrier availability to import/export from outside the system boundaries

        .. math::
            U_{c,n,t} \\leq a_{c,n,t}^\mathrm{import}
            V_{c,n,t} \\leq a_{c,n,t}^\mathrm{export}
        """

        lhs_imp = self.variables["flow_import"]
        rhs_imp = self.parameters.availability_import
        constraints_imp = lhs_imp <= rhs_imp

        lhs_exp = self.variables["flow_export"]
        rhs_exp = self.parameters.availability_export
        constraints_exp = lhs_exp <= rhs_exp

        self.constraints.add_constraint("constraint_availability_import",constraints_imp)
        self.constraints.add_constraint("constraint_availability_export",constraints_exp)

<<<<<<< HEAD
        ### masks
        # not necessary

        ### index loop
        # not necessary

        ### auxiliary calculations
        # not necessary

        ### formulate constraint
        lhs = self.variables["flow_export"]
        rhs = self.parameters.availability_export
        constraints = lhs <= rhs

        ### return
        return self.constraints.return_contraints(constraints)

    def constraint_flow_export_balancing_block(self):
        """node- and time-dependent carrier export has to be constant over time

        .. math::
           V_{c,n,t} = V^{avg}_{c,n}

        :return: #TODO describe parameter/return
        """
        ## skip constriant formulation if offtake carriers empty
        balancing_carriers = self.system["balancing_carriers"]
        skip_balancing = self.system["balancing_period"] == self.system["unaggregated_time_steps_per_year"]
        if not balancing_carriers or skip_balancing:
            return self.constraints.return_contraints([])

        ### index sets
        # not necessary

        ### masks
        # The constraints is only bounded for the carriers specifed in analysis
        mask = xr.DataArray(0, coords=[self.sets["set_carriers"]], dims=["set_carriers"])
        for c in balancing_carriers:
            if c in self.sets["set_carriers"]:
                mask.loc[c] = 1
            else:
                logging.warning(f"Carrier {c} is not part of the model")

        ### index loop
        # not necessary

        ### formulate constraint
        flow_export = self.variables["flow_export"]
        ts_per_balancing_period = self.system["balancing_period"]
        if ts_per_balancing_period==1:
            lhs = (flow_export - self.variables["flow_export_balancing"]).where(mask)            # special case hourly balancing
        elif ts_per_balancing_period>1:
            ts_set = "set_time_steps_operation"
            ts_operation = np.array(self.sets[ts_set].data)
            group_key = xr.DataArray(ts_operation // ts_per_balancing_period, coords=[ts_operation], dims=ts_set)
            lhs = (flow_export.groupby(group_key).sum() - self.variables["flow_export_balancing"]).where(mask)
        else:
            raise ValueError("Balancing period must be at least 1")
        rhs = 0
        constraints = lhs == rhs

        ### return
        return self.constraints.return_contraints(constraints)

    def constraint_availability_import_yearly_block(self):
        """node- and year-dependent carrier availability to import from outside the system boundaries
=======
    def constraint_availability_import_export_yearly(self):
        """node- and year-dependent carrier availability to import/export from outside the system boundaries
>>>>>>> ad242c8d

         .. math::
            a_{c,n,y}^\mathrm{import} \geq \\sum_{t\\in\mathcal{T}}\\tau_t U_{c,n,t}
            a_{c,n,y}^\mathrm{export} \geq \\sum_{t\\in\mathcal{T}}\\tau_t V_{c,n,t}

        """
        # The constraint is only constrained if the availability is finite
        mask = self.parameters.availability_import_yearly != np.inf

        # import
        lhs_imp = (self.variables["flow_import"] * self.get_year_time_step_duration_array()).sum("set_time_steps_operation").where(mask)
        rhs_imp = self.parameters.availability_import_yearly.where(mask)
        constraints_imp = lhs_imp <= rhs_imp

        # export
        lhs_exp = (self.variables["flow_export"] * self.get_year_time_step_duration_array()).sum("set_time_steps_operation").where(mask)
        rhs_exp = self.parameters.availability_export_yearly.where(mask)
        constraints_exp = lhs_exp <= rhs_exp

        self.constraints.add_constraint("constraint_availability_import_yearly",constraints_imp)
        self.constraints.add_constraint("constraint_availability_export_yearly",constraints_exp)

<<<<<<< HEAD
        ### masks
        # The constraints is only bounded if the availability is finite
        mask = self.parameters.availability_export_yearly != np.inf

        ### index loop
        # this loop vectorizes over the nodes
        constraints = []
        for carrier, year in index.get_unique(levels=["set_carriers", "set_time_steps_yearly"]):
            ### auxiliary calculations
            operational_time_steps = self.time_steps.get_time_steps_year2operation(year)
            term_summed_export_flow = (self.variables["flow_export"].loc[carrier, :, operational_time_steps]
                                       * self.parameters.time_steps_operation_duration.loc[operational_time_steps]).sum("set_time_steps_operation")

            ### formulate constraint
            lhs = term_summed_export_flow
            rhs = self.parameters.availability_export_yearly.loc[carrier, :, year]
            constraints.append(lhs <= rhs)

        ### return
        return self.constraints.return_contraints(constraints,
                                                  model=self.model,
                                                  mask=mask,
                                                  index_values=index.get_unique(levels=["set_carriers", "set_time_steps_yearly"]),
                                                  index_names=["set_carriers", "set_time_steps_yearly"])

    def constraint_import_share_block(self):
        """node- and year-dependent carrier availability to import from outside the system boundaries

         .. math::
            a_{c,n,y}^\mathrm{import} \geq \\sum_{t\\in\mathcal{T}}\\tau_t U_{c,n,t}

        :return: #TODO describe parameter/return
        """

        ### index sets
        # not needed

        ### masks
        # The constraints is only bounded if the availability is finite
        mask = self.parameters.import_share != np.inf
        mask2 = self.parameters.import_share * self.parameters.availability_import.max() <= self.parameters.availability_import

        ### index loop
        # not necessary

        ### formulate constraint
        lhs = self.variables["flow_import"].sum("set_time_steps_operation")
        rhs = (self.parameters.availability_import.sum("set_time_steps_operation")* self.parameters.import_share).where(mask,0)
        #rhs = (self.parameters.availability_import * self.parameters.import_share).where(mask2, self.parameters.availability_import)
        constraints = lhs == rhs

        ### return
        return self.constraints.return_contraints(constraints,
                                                  mask=mask,
                                                  model=self.model)

    def constraint_cost_carrier_block(self):
=======
    def constraint_cost_carrier(self):
>>>>>>> ad242c8d
        """ cost of importing and exporting carrier

        .. math::
           C_{c,n,t} = u_{c,n,t} U_{c,n,t} - v_{c,n,t} V_{c,n,t}

        """

        ### formulate constraint
        lhs = (self.variables["cost_carrier"]
               - self.parameters.price_import * self.variables["flow_import"]
               + self.parameters.price_export * self.variables["flow_export"])
        rhs = 0
        constraints = lhs == rhs

        self.constraints.add_constraint("constraint_cost_carrier",constraints)

    def constraint_cost_limit_shed_demand(self):
        """ cost and limit of shedding demand of carrier

        .. math::
           C_{c,n,t}^{\mathrm{shed}\ \mathrm{demand}} = D_{c,n,t} \\nu_c
           D_{c,n,t} \leq d_{c,n,t}

        """

        ### mask for finite price, otherwise the shed demand is zero
        mask = self.parameters.price_shed_demand != np.inf

        # cost of shedding demand
        lhs_cost = (self.variables["cost_shed_demand"] - self.parameters.price_shed_demand * self.variables["shed_demand"]).where(mask)
        rhs_cost = 0
        constraints_cost = lhs_cost == rhs_cost

        # limit of shedding demand, either the demand (price != inf) or zero (price == inf)
        lhs_shed_demand = self.variables["shed_demand"]
        rhs_shed_demand = self.parameters.demand.where(mask, 0.0)
        constraints_shed_demand = lhs_shed_demand <= rhs_shed_demand

        self.constraints.add_constraint("constraint_cost_shed_demand",constraints_cost)
        self.constraints.add_constraint("constraint_limit_shed_demand",constraints_shed_demand)

    def constraint_carbon_emissions_carrier(self):
        """ carbon emissions of importing and exporting carrier

        .. math::
           E_{c,n,t} = \\epsilon_c (U_{c,n,t} - V_{c,n,t})

        """
        # create times xarray with 1 where the operation time step is in the year
        times = self.get_year_time_step_array()
        # convert the carbon intensity carrier from yearly to operation time steps
        # TODO map and expand
        carbon_intensity_carrier_import = (self.parameters.carbon_intensity_carrier_import.broadcast_like(times) * times).sum("set_time_steps_yearly")
        carbon_intensity_carrier_export = (self.parameters.carbon_intensity_carrier_export.broadcast_like(times) * times).sum("set_time_steps_yearly")
        lhs = (self.variables["carbon_emissions_carrier"]
               - (self.variables["flow_import"]*carbon_intensity_carrier_import
               - self.variables["flow_export"]*carbon_intensity_carrier_export))

        rhs = 0

        constraints = lhs == rhs

        self.constraints.add_constraint("constraint_carbon_emissions_carrier",constraints)

    def constraint_nodal_energy_balance(self):
        """
        nodal energy balance for each time step

        .. math::
            0 = -(d_{c,n,t}-D_{c,n,t})
            + \\sum_{i\\in\mathcal{I}}(\\overline{G}_{c,i,n,t}-\\underline{G}_{c,i,n,t})
            + \\sum_{j\\in\mathcal{J}}\\sum_{e\\in\\underline{\mathcal{E}}}F_{j,e,t}-F^\mathrm{l}_{j,e,t})-\\sum_{e'\\in\\overline{\mathcal{E}}}F_{j,e',t})
            + \\sum_{k\\in\mathcal{K}}(\\overline{H}_{k,n,t}-\\underline{H}_{k,n,t})
            + U_{c,n,t} - V_{c,n,t}

        """

        ### index sets
        index_values, index_names = Carrier.create_custom_set(["set_carriers", "set_nodes", "set_time_steps_operation"], self.optimization_setup)
        index = ZenIndex(index_values, index_names)

        ### masks
        # not necessary

        ### index loop
        # This constraints does not have a central index loop, but multiple in the auxiliary calculations

        ### auxiliary calculations
        # carrier flow transport technologies
        if self.variables["flow_transport"].size > 0:
            # recalculate all the edges
            edges_in = {node: self.energy_system.calculate_connected_edges(node, "in") for node in self.sets["set_nodes"]}
            edges_out = {node: self.energy_system.calculate_connected_edges(node, "out") for node in self.sets["set_nodes"]}
            max_edges = max([len(edges_in[node]) for node in self.sets["set_nodes"]] + [len(edges_out[node]) for node in
                                                                                   self.sets["set_nodes"]])

            # create the variables
            flow_transport_in_vars = xr.DataArray(-1, coords=[self.parameters.demand.coords["set_carriers"],
                                                              self.parameters.demand.coords["set_nodes"],
                                                              self.parameters.demand.coords["set_time_steps_operation"],
                                                              xr.DataArray(np.arange(
                                                                  len(self.sets["set_transport_technologies"]) * (
                                                                          2 * max_edges + 1)), dims=["_term"])])
            flow_transport_in_coeffs = xr.full_like(flow_transport_in_vars, np.nan, dtype=float)
            flow_transport_out_vars = flow_transport_in_vars.copy()
            flow_transport_out_coeffs = xr.full_like(flow_transport_in_vars, np.nan, dtype=float)
            for carrier, node in index.get_unique([0, 1]):
                techs = [tech for tech in self.sets["set_transport_technologies"] if
                         carrier in self.sets["set_reference_carriers"][tech]]
                edges_in = self.energy_system.calculate_connected_edges(node, "in")
                edges_out = self.energy_system.calculate_connected_edges(node, "out")

                # get the variables for the in flow
                in_vars_plus = self.variables["flow_transport"].labels.loc[techs, edges_in, :].data
                in_vars_plus = in_vars_plus.reshape((-1, in_vars_plus.shape[-1])).T
                in_coefs_plus = np.ones_like(in_vars_plus)
                in_vars_minus = self.variables["flow_transport_loss"].labels.loc[techs, edges_out, :].data
                in_vars_minus = in_vars_minus.reshape((-1, in_vars_minus.shape[-1])).T
                in_coefs_minus = np.ones_like(in_vars_minus)
                in_vars = np.concatenate([in_vars_plus, in_vars_minus], axis=1)
                in_coefs = np.concatenate([in_coefs_plus, -in_coefs_minus], axis=1)
                flow_transport_in_vars.loc[carrier, node, :, :in_vars.shape[-1] - 1] = in_vars
                flow_transport_in_coeffs.loc[carrier, node, :, :in_coefs.shape[-1] - 1] = in_coefs

                # get the variables for the out flow
                out_vars_plus = self.variables["flow_transport"].labels.loc[techs, edges_out, :].data
                out_vars_plus = out_vars_plus.reshape((-1, out_vars_plus.shape[-1])).T
                out_coefs_plus = np.ones_like(out_vars_plus)
                flow_transport_out_vars.loc[carrier, node, :, :out_vars_plus.shape[-1] - 1] = out_vars_plus
                flow_transport_out_coeffs.loc[carrier, node, :, :out_coefs_plus.shape[-1] - 1] = out_coefs_plus

            # craete the linear expression
            term_flow_transport_in = lp.LinearExpression(xr.Dataset({"coeffs": flow_transport_in_coeffs,
                                                                "vars": flow_transport_in_vars}), self.model)
            term_flow_transport_out = lp.LinearExpression(xr.Dataset({"coeffs": flow_transport_out_coeffs,
                                                                 "vars": flow_transport_out_vars}), self.model)
        else:
            # if there is no carrier flow we just create empty arrays
            term_flow_transport_in = self.variables["flow_import"].where(False).to_linexpr()
            term_flow_transport_out = self.variables["flow_import"].where(False).to_linexpr()

        # carrier input and output conversion technologies
        term_carrier_conversion_in = []
        term_carrier_conversion_out = []
        nodes = list(self.sets["set_nodes"])
        for carrier in index.get_unique([0]):
            techs_in = [tech for tech in self.sets["set_conversion_technologies"] if
                        carrier in self.sets["set_input_carriers"][tech]]
            # we need to catch emtpy lookups
            carrier_in = [carrier] if len(techs_in) > 0 else []
            techs_out = [tech for tech in self.sets["set_conversion_technologies"] if
                         carrier in self.sets["set_output_carriers"][tech]]
            # we need to catch emtpy lookups
            carrier_out = [carrier] if len(techs_out) > 0 else []
            term_carrier_conversion_in.append(self.variables["flow_conversion_input"].loc[techs_in, carrier_in, nodes].sum(
                self.variables["flow_conversion_input"].dims[:2]))
            term_carrier_conversion_out.append(
                self.variables["flow_conversion_output"].loc[techs_out, carrier_out, nodes].sum(
                    self.variables["flow_conversion_output"].dims[:2]))
        # merge and regroup
        term_carrier_conversion_in = lp.merge(*term_carrier_conversion_in, dim="group")
        term_carrier_conversion_in = self.optimization_setup.constraints.reorder_group(term_carrier_conversion_in, None, None,
                                                                                  index.get_unique([0]),
                                                                                  index_names[:1], self.model)
        term_carrier_conversion_out = lp.merge(*term_carrier_conversion_out, dim="group")
        term_carrier_conversion_out = self.optimization_setup.constraints.reorder_group(term_carrier_conversion_out, None, None,
                                                                                   index.get_unique([0]),
                                                                                   index_names[:1], self.model)

        # carrier flow storage technologies
        if self.variables["flow_storage_discharge"].size > 0:
            term_flow_storage_discharge = []
            term_flow_storage_charge = []
            for carrier in index.get_unique([0]):
                storage_techs = [tech for tech in self.sets["set_storage_technologies"] if
                                 carrier in self.sets["set_reference_carriers"][tech]]
                term_flow_storage_discharge.append(
                    self.variables["flow_storage_discharge"].loc[storage_techs].sum("set_storage_technologies"))
                term_flow_storage_charge.append(
                    self.variables["flow_storage_charge"].loc[storage_techs].sum("set_storage_technologies"))
            # merge and regroup
            term_flow_storage_discharge = lp.merge(*term_flow_storage_discharge, dim="group")
            term_flow_storage_discharge = self.optimization_setup.constraints.reorder_group(term_flow_storage_discharge, None,
                                                                                       None, index.get_unique([0]),
                                                                                       index_names[:1], self.model)
            term_flow_storage_charge = lp.merge(*term_flow_storage_charge, dim="group")
            term_flow_storage_charge = self.optimization_setup.constraints.reorder_group(term_flow_storage_charge, None, None,
                                                                                    index.get_unique([0]),
                                                                                    index_names[:1], self.model)
        else:
            # if there is no carrier flow we just create empty arrays
            term_flow_storage_discharge = self.variables["flow_import"].where(False).to_linexpr()
            term_flow_storage_charge = self.variables["flow_import"].where(False).to_linexpr()

        # carrier import, demand and export
        term_carrier_import = self.variables["flow_import"].to_linexpr()
        term_carrier_export = self.variables["flow_export"].to_linexpr()
        term_carrier_demand = self.parameters.demand
        # shed demand
        term_carrier_shed_demand = self.variables["shed_demand"].to_linexpr()

        ### formulate the constraints
        lhs = lp.merge(term_carrier_conversion_out,
                       -term_carrier_conversion_in,
                       term_flow_transport_in,
                       -term_flow_transport_out,
                       -term_flow_storage_charge,
                       term_flow_storage_discharge,
                       term_carrier_import,
                       -term_carrier_export,
                       term_carrier_shed_demand,
                       compat="broadcast_equals")
        rhs = term_carrier_demand
        aligned_idx = xr.align(lhs.coords,rhs,join="inner")[0]
        constraints = lhs.sel(aligned_idx) == rhs.sel(aligned_idx)

        ### return
        self.constraints.add_constraint("constraint_nodal_energy_balance",constraints)<|MERGE_RESOLUTION|>--- conflicted
+++ resolved
@@ -85,7 +85,7 @@
         optimization_setup.parameters.add_parameter(name="availability_import_yearly", index_names=["set_carriers", "set_nodes", "set_time_steps_yearly"], doc='Parameter which specifies the maximum energy that can be imported from outside the system boundaries for the entire year', calling_class=cls)
         # availability of carrier
         optimization_setup.parameters.add_parameter(name="availability_export_yearly", index_names=["set_carriers", "set_nodes", "set_time_steps_yearly"], doc='Parameter which specifies the maximum energy that can be exported to outside the system boundaries for the entire year', calling_class=cls)
-        # availability of carrier
+        # import share of carrier
         optimization_setup.parameters.add_parameter(name="import_share", index_names=["set_carriers"], doc='Parameter which specifies minimum carrier import per year relative to max. availability', calling_class=cls)
         # import price
         optimization_setup.parameters.add_parameter(name="price_import", index_names=["set_carriers", "set_nodes", "set_time_steps_operation"], doc='Parameter which specifies the import carrier price', calling_class=cls)
@@ -146,31 +146,6 @@
 
         :param optimization_setup: The OptimizationSetup the element is part of """
         rules = CarrierRules(optimization_setup)
-<<<<<<< HEAD
-        # limit import flow by availability
-        constraints.add_constraint_block(model, name="constraint_availability_import",
-                                         constraint=rules.constraint_availability_import_block(),
-                                         doc='node- and time-dependent carrier availability to import from outside the system boundaries', )
-        # limit export flow by availability
-        constraints.add_constraint_block(model, name="constraint_availability_export",
-                                         constraint=rules.constraint_availability_export_block(),
-                                         doc='node- and time-dependent carrier availability to export to outside the system boundaries')
-        # limit export flow to constant export flow over time
-        constraints.add_constraint_block(model, name="constraint_flow_export_balancing", constraint=rules.constraint_flow_export_balancing_block(),
-                                         doc='node- and time-dependent carrier export to outside the system boundaries has to be constant')
-        # limit import flow by availability for each year
-        constraints.add_constraint_block(model, name="constraint_availability_import_yearly",
-                                         constraint=rules.constraint_availability_import_yearly_block(),
-                                         doc='node- and time-dependent carrier availability to import from outside the system boundaries summed over entire year', )
-        # limit export flow by availability for each year
-        constraints.add_constraint_block(model, name="constraint_availability_export_yearly",
-                                         constraint=rules.constraint_availability_export_yearly_block(),
-                                         doc='node- and time-dependent carrier availability to export to outside the system boundaries summed over entire year', )
-        # minimum share of availability import used
-        constraints.add_constraint_block(model, name="constraint_import_share",
-                                         constraint=rules.constraint_import_share_block(),
-                                         doc='minimum share of carrier availability import consumed')
-=======
 
         # limit import/export flow by availability
         rules.constraint_availability_import_export()
@@ -178,7 +153,10 @@
         # limit import/export flow by availability for each year
         rules.constraint_availability_import_export_yearly()
 
->>>>>>> ad242c8d
+        # limit export flow to constant export flow over time
+        rules.constraint_flow_export_balancing()
+        # minimum share of availability import used
+        rules.constraint_import_share()
         # cost for carrier
         rules.constraint_cost_carrier()
 
@@ -272,23 +250,29 @@
         self.constraints.add_constraint("constraint_availability_import",constraints_imp)
         self.constraints.add_constraint("constraint_availability_export",constraints_exp)
 
-<<<<<<< HEAD
-        ### masks
-        # not necessary
-
-        ### index loop
-        # not necessary
-
-        ### auxiliary calculations
-        # not necessary
-
-        ### formulate constraint
-        lhs = self.variables["flow_export"]
-        rhs = self.parameters.availability_export
-        constraints = lhs <= rhs
-
-        ### return
-        return self.constraints.return_contraints(constraints)
+    def constraint_availability_import_export_yearly(self):
+        """node- and year-dependent carrier availability to import/export from outside the system boundaries
+
+         .. math::
+            a_{c,n,y}^\mathrm{import} \geq \\sum_{t\\in\mathcal{T}}\\tau_t U_{c,n,t}
+            a_{c,n,y}^\mathrm{export} \geq \\sum_{t\\in\mathcal{T}}\\tau_t V_{c,n,t}
+
+        """
+        # The constraint is only constrained if the availability is finite
+        mask = self.parameters.availability_import_yearly != np.inf
+
+        # import
+        lhs_imp = (self.variables["flow_import"] * self.get_year_time_step_duration_array()).sum("set_time_steps_operation").where(mask)
+        rhs_imp = self.parameters.availability_import_yearly.where(mask)
+        constraints_imp = lhs_imp <= rhs_imp
+
+        # export
+        lhs_exp = (self.variables["flow_export"] * self.get_year_time_step_duration_array()).sum("set_time_steps_operation").where(mask)
+        rhs_exp = self.parameters.availability_export_yearly.where(mask)
+        constraints_exp = lhs_exp <= rhs_exp
+
+        self.constraints.add_constraint("constraint_availability_import_yearly",constraints_imp)
+        self.constraints.add_constraint("constraint_availability_export_yearly",constraints_exp)
 
     def constraint_flow_export_balancing_block(self):
         """node- and time-dependent carrier export has to be constant over time
@@ -335,63 +319,10 @@
         constraints = lhs == rhs
 
         ### return
-        return self.constraints.return_contraints(constraints)
-
-    def constraint_availability_import_yearly_block(self):
-        """node- and year-dependent carrier availability to import from outside the system boundaries
-=======
-    def constraint_availability_import_export_yearly(self):
-        """node- and year-dependent carrier availability to import/export from outside the system boundaries
->>>>>>> ad242c8d
-
-         .. math::
-            a_{c,n,y}^\mathrm{import} \geq \\sum_{t\\in\mathcal{T}}\\tau_t U_{c,n,t}
-            a_{c,n,y}^\mathrm{export} \geq \\sum_{t\\in\mathcal{T}}\\tau_t V_{c,n,t}
-
-        """
-        # The constraint is only constrained if the availability is finite
-        mask = self.parameters.availability_import_yearly != np.inf
-
-        # import
-        lhs_imp = (self.variables["flow_import"] * self.get_year_time_step_duration_array()).sum("set_time_steps_operation").where(mask)
-        rhs_imp = self.parameters.availability_import_yearly.where(mask)
-        constraints_imp = lhs_imp <= rhs_imp
-
-        # export
-        lhs_exp = (self.variables["flow_export"] * self.get_year_time_step_duration_array()).sum("set_time_steps_operation").where(mask)
-        rhs_exp = self.parameters.availability_export_yearly.where(mask)
-        constraints_exp = lhs_exp <= rhs_exp
-
-        self.constraints.add_constraint("constraint_availability_import_yearly",constraints_imp)
-        self.constraints.add_constraint("constraint_availability_export_yearly",constraints_exp)
-
-<<<<<<< HEAD
-        ### masks
-        # The constraints is only bounded if the availability is finite
-        mask = self.parameters.availability_export_yearly != np.inf
-
-        ### index loop
-        # this loop vectorizes over the nodes
-        constraints = []
-        for carrier, year in index.get_unique(levels=["set_carriers", "set_time_steps_yearly"]):
-            ### auxiliary calculations
-            operational_time_steps = self.time_steps.get_time_steps_year2operation(year)
-            term_summed_export_flow = (self.variables["flow_export"].loc[carrier, :, operational_time_steps]
-                                       * self.parameters.time_steps_operation_duration.loc[operational_time_steps]).sum("set_time_steps_operation")
-
-            ### formulate constraint
-            lhs = term_summed_export_flow
-            rhs = self.parameters.availability_export_yearly.loc[carrier, :, year]
-            constraints.append(lhs <= rhs)
-
-        ### return
-        return self.constraints.return_contraints(constraints,
-                                                  model=self.model,
-                                                  mask=mask,
-                                                  index_values=index.get_unique(levels=["set_carriers", "set_time_steps_yearly"]),
-                                                  index_names=["set_carriers", "set_time_steps_yearly"])
-
-    def constraint_import_share_block(self):
+        self.constraints.add_constraint("constraint_export_balancing", constraints)
+
+
+    def constraint_import_share(self):
         """node- and year-dependent carrier availability to import from outside the system boundaries
 
          .. math::
@@ -406,26 +337,19 @@
         ### masks
         # The constraints is only bounded if the availability is finite
         mask = self.parameters.import_share != np.inf
-        mask2 = self.parameters.import_share * self.parameters.availability_import.max() <= self.parameters.availability_import
 
         ### index loop
         # not necessary
 
         ### formulate constraint
-        lhs = self.variables["flow_import"].sum("set_time_steps_operation")
-        rhs = (self.parameters.availability_import.sum("set_time_steps_operation")* self.parameters.import_share).where(mask,0)
-        #rhs = (self.parameters.availability_import * self.parameters.import_share).where(mask2, self.parameters.availability_import)
+        lhs = self.variables["flow_import"].sum("set_time_steps_operation").where(mask)
+        rhs = (self.parameters.availability_import.sum("set_time_steps_operation") * self.parameters.import_share).where(mask)
         constraints = lhs == rhs
 
         ### return
-        return self.constraints.return_contraints(constraints,
-                                                  mask=mask,
-                                                  model=self.model)
-
-    def constraint_cost_carrier_block(self):
-=======
+        self.constraints.add_constraint("constraint_import_share",constraints)
+
     def constraint_cost_carrier(self):
->>>>>>> ad242c8d
         """ cost of importing and exporting carrier
 
         .. math::
