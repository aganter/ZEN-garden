--- conflicted
+++ resolved
@@ -305,93 +305,34 @@
 
     @classmethod
     def construct_constraints(cls, optimization_setup):
-<<<<<<< HEAD
-        """constructs the pe.Constraints of the class <Carrier>
+        """constructs the Constraints of the class <Carrier>
 
         :param optimization_setup: The OptimizationSetup the element is part of"""
-        model = optimization_setup.model
-        constraints = optimization_setup.constraints
-        sets = optimization_setup.sets
         rules = CarrierRules(optimization_setup)
-        # limit import flow by availability
-        constraints.add_constraint_block(
-            model,
-            name="constraint_availability_import",
-            constraint=rules.constraint_availability_import_block(),
-            doc="node- and time-dependent carrier availability to import from outside the system boundaries",
-        )
-        # limit export flow by availability
-        constraints.add_constraint_block(
-            model,
-            name="constraint_availability_export",
-            constraint=rules.constraint_availability_export_block(),
-            doc="node- and time-dependent carrier availability to export to outside the system boundaries",
-        )
-        # limit import flow by availability for each year
-        constraints.add_constraint_block(
-            model,
-            name="constraint_availability_import_yearly",
-            constraint=rules.constraint_availability_import_yearly_block(),
-            doc="node- and time-dependent carrier availability to import from outside the system boundaries summed over entire year",
-        )
-        # limit export flow by availability for each year
-        constraints.add_constraint_block(
-            model,
-            name="constraint_availability_export_yearly",
-            constraint=rules.constraint_availability_export_yearly_block(),
-            doc="node- and time-dependent carrier availability to export to outside the system boundaries summed over entire year",
-        )
+
+        # limit import/export flow by availability
+        rules.constraint_availability_import_export()
+
+        # limit import/export flow by availability for each year
+        rules.constraint_availability_import_export_yearly()
+
         # cost for carrier
-        constraints.add_constraint_block(
-            model,
-            name="constraint_cost_carrier",
-            constraint=rules.constraint_cost_carrier_block(),
-            doc="cost of importing and exporting carrier",
-        )
-        # cost for shed demand
-        constraints.add_constraint_block(
-            model,
-            name="constraint_cost_shed_demand",
-            constraint=rules.constraint_cost_shed_demand_block(),
-            doc="cost of shedding carrier demand",
-        )
-        # limit of shed demand
-        constraints.add_constraint_block(
-            model,
-            name="constraint_limit_shed_demand",
-            constraint=rules.constraint_limit_shed_demand_block(),
-            doc="limit of shedding carrier demand",
-        )
+        rules.constraint_cost_carrier()
+
+        # cost and limit for shed demand
+        rules.constraint_cost_limit_shed_demand()
+
         # total cost for carriers
-        constraints.add_constraint_rule(
-            model,
-            name="constraint_cost_carrier_total",
-            index_sets=sets["set_time_steps_yearly"],
-            rule=rules.constraint_cost_carrier_total_rule,
-            doc="total cost of importing and exporting carriers",
-        )
+        rules.constraint_cost_carrier_total()
+
         # carbon emissions
-        constraints.add_constraint_block(
-            model,
-            name="constraint_carbon_emissions_carrier",
-            constraint=rules.constraint_carbon_emissions_carrier_block(),
-            doc="carbon emissions of importing and exporting carrier",
-        )
+        rules.constraint_carbon_emissions_carrier()
+
         # carbon emissions carrier
-        constraints.add_constraint_rule(
-            model,
-            name="constraint_carbon_emissions_carrier_total",
-            index_sets=sets["set_time_steps_yearly"],
-            rule=rules.constraint_carbon_emissions_carrier_total_rule,
-            doc="total carbon emissions of importing and exporting carriers",
-        )
+        rules.constraint_carbon_emissions_carrier_total()
+
         # energy balance
-        constraints.add_constraint_block(
-            model,
-            name="constraint_nodal_energy_balance",
-            constraint=rules.constraint_nodal_energy_balance_block(),
-            doc="node- and time-dependent energy balance for each carrier",
-        )
+        rules.constraint_nodal_energy_balance()
 
         if optimization_setup.system["set_supernodes"]:
             constraints.add_constraint_block(
@@ -400,36 +341,6 @@
                 constraint=rules.constraint_carrier_flow_import_supernodes_block(),
                 doc="flow import of carriers at supernodes",
             )
-=======
-        """ constructs the Constraints of the class <Carrier>
-
-        :param optimization_setup: The OptimizationSetup the element is part of """
-        rules = CarrierRules(optimization_setup)
-
-        # limit import/export flow by availability
-        rules.constraint_availability_import_export()
-
-        # limit import/export flow by availability for each year
-        rules.constraint_availability_import_export_yearly()
-
-        # cost for carrier
-        rules.constraint_cost_carrier()
-
-        # cost and limit for shed demand
-        rules.constraint_cost_limit_shed_demand()
-
-        # total cost for carriers
-        rules.constraint_cost_carrier_total()
-
-        # carbon emissions
-        rules.constraint_carbon_emissions_carrier()
-
-        # carbon emissions carrier
-        rules.constraint_carbon_emissions_carrier_total()
-
-        # energy balance
-        rules.constraint_nodal_energy_balance()
->>>>>>> 16b74dae
 
         # add pe.Sets of the child classes
         for subclass in cls.__subclasses__():
@@ -454,102 +365,42 @@
     # Rule-based constraints
     # ----------------------
 
-<<<<<<< HEAD
-    def constraint_cost_carrier_total_rule(self, year):
+    def constraint_cost_carrier_total(self):
         """total cost of importing and exporting carrier
-=======
-    def constraint_cost_carrier_total(self):
-        """ total cost of importing and exporting carrier
->>>>>>> 16b74dae
 
         .. math::
             C_y^{\mathcal{C}} = \sum_{c\in\mathcal{C}}\sum_{n\in\mathcal{N}}\sum_{t\in\mathcal{T}} \\tau_t (C_{c,n,t} + C_{c,n,t}^{\mathrm{shed}\ \mathrm{demand}})
 
         """
-<<<<<<< HEAD
-
-        ### index sets
-        # skipped because rule-based constraint
-
-        ### masks
-        # skipped because rule-based constraint
-
-        ### index loop
-        # skipped because rule-based constraint
-
-        ### auxiliary calculations
-        terms = []
-        # This vectorizes over times and locations
-        for carrier in self.sets["set_carriers"]:
-            times = self.energy_system.time_steps.get_time_steps_year2operation(year)
-            expr = (
-                self.variables["cost_carrier"].loc[carrier, :, times]
-                + self.variables["cost_shed_demand"].loc[carrier, :, times]
-            ) * self.parameters.time_steps_operation_duration.loc[times]
-            terms.append(expr.sum())
-        term_summed_carrier_shed_demand_costs = lp_sum(terms)
-
-        ### formulate constraint
-        lhs = self.variables["cost_carrier_total"].loc[year] - term_summed_carrier_shed_demand_costs
-=======
         times = self.get_year_time_step_duration_array()
         term_summed_cost_carrier = (
-                    (self.variables["cost_carrier"].broadcast_like(times) + self.variables["cost_shed_demand"].broadcast_like(times))
-                    * times).sum(["set_carriers", "set_nodes", "set_time_steps_operation"])
+            (
+                self.variables["cost_carrier"].broadcast_like(times)
+                + self.variables["cost_shed_demand"].broadcast_like(times)
+            )
+            * times
+        ).sum(["set_carriers", "set_nodes", "set_time_steps_operation"])
         lhs = self.variables["cost_carrier_total"] - term_summed_cost_carrier
->>>>>>> 16b74dae
         rhs = 0
         constraints = lhs == rhs
 
-        self.constraints.add_constraint("constraint_cost_carrier_total",constraints)
-
-<<<<<<< HEAD
-    def constraint_carbon_emissions_carrier_total_rule(self, year):
+        self.constraints.add_constraint("constraint_cost_carrier_total", constraints)
+
+    def constraint_carbon_emissions_carrier_total(self):
         """total carbon emissions of importing and exporting carrier
-=======
-    def constraint_carbon_emissions_carrier_total(self):
-        """ total carbon emissions of importing and exporting carrier
->>>>>>> 16b74dae
 
         .. math::
             E_y^{\mathcal{C}} = \sum_{c\in\mathcal{C}}\sum_{n\in\mathcal{N}}\sum_{t\in\mathcal{T}} \\tau_t E_{c,n,t}
 
         """
-<<<<<<< HEAD
-
-        ### index sets
-        # skipped because rule-based constraint
-
-        ### masks
-        # skipped because rule-based constraint
-
-        ### index loop
-        # skipped because rule-based constraint
-
-        ### auxiliary calculations
-        terms = []
-        # This vectorizes over times and locations
-        for carrier in self.sets["set_carriers"]:
-            times = self.energy_system.time_steps.get_time_steps_year2operation(year)
-            expr = (
-                self.variables["carbon_emissions_carrier"].loc[carrier, :, times]
-                * self.parameters.time_steps_operation_duration.loc[times]
-            )
-            terms.append(expr.sum())
-        term_summed_carbon_emissions_carrier = lp_sum(terms)
-
-        ### formulate constraint
-        lhs = self.variables["carbon_emissions_carrier_total"].loc[year] - term_summed_carbon_emissions_carrier
-=======
         term_summed_carbon_emissions_carrier = (
-                self.variables["carbon_emissions_carrier"] * self.get_year_time_step_duration_array()).sum(
-            ["set_carriers", "set_nodes", "set_time_steps_operation"])
+            self.variables["carbon_emissions_carrier"] * self.get_year_time_step_duration_array()
+        ).sum(["set_carriers", "set_nodes", "set_time_steps_operation"])
         lhs = self.variables["carbon_emissions_carrier_total"] - term_summed_carbon_emissions_carrier
->>>>>>> 16b74dae
         rhs = 0
         constraints = lhs == rhs
 
-        self.constraints.add_constraint("constraint_carbon_emissions_carrier_total",constraints)
+        self.constraints.add_constraint("constraint_carbon_emissions_carrier_total", constraints)
 
     def constraint_availability_import_export(self):
         """node- and time-dependent carrier availability to import/export from outside the system boundaries
@@ -567,216 +418,66 @@
         rhs_exp = self.parameters.availability_export
         constraints_exp = lhs_exp <= rhs_exp
 
-        self.constraints.add_constraint("constraint_availability_import",constraints_imp)
-        self.constraints.add_constraint("constraint_availability_export",constraints_exp)
+        self.constraints.add_constraint("constraint_availability_import", constraints_imp)
+        self.constraints.add_constraint("constraint_availability_export", constraints_exp)
 
     def constraint_availability_import_export_yearly(self):
         """node- and year-dependent carrier availability to import/export from outside the system boundaries
 
-         .. math::
-            a_{c,n,y}^\mathrm{import} \geq \\sum_{t\\in\mathcal{T}}\\tau_t U_{c,n,t}
-            a_{c,n,y}^\mathrm{export} \geq \\sum_{t\\in\mathcal{T}}\\tau_t V_{c,n,t}
-
-<<<<<<< HEAD
-        :return: #TODO describe parameter/return
-        """
-
-        ### index sets
-        index_values, index_names = Element.create_custom_set(
-            ["set_carriers", "set_nodes", "set_time_steps_yearly"], self.optimization_setup
-        )
-        index = ZenIndex(index_values, index_names)
-
-        ### masks
-        # The constraints is only bounded if the availability is finite
-        mask = self.parameters.availability_import_yearly != np.inf
-
-        ### index loop
-        # this loop vectorizes over the nodes
-        constraints = []
-        for carrier, year in index.get_unique(levels=["set_carriers", "set_time_steps_yearly"]):
-            ### auxiliary calculations
-            operational_time_steps = self.time_steps.get_time_steps_year2operation(year)
-            term_summed_import_flow = (
-                self.variables["flow_import"].loc[carrier, :, operational_time_steps]
-                * self.parameters.time_steps_operation_duration.loc[operational_time_steps]
-            ).sum("set_time_steps_operation")
-
-            ### formulate constraint
-            lhs = term_summed_import_flow
-            rhs = self.parameters.availability_import_yearly.loc[carrier, :, year]
-            constraints.append(lhs <= rhs)
-
-        ### return
-        return self.constraints.return_contraints(
-            constraints,
-            model=self.model,
-            mask=mask,
-            index_values=index.get_unique(levels=["set_carriers", "set_time_steps_yearly"]),
-            index_names=["set_carriers", "set_time_steps_yearly"],
-        )
-
-    def constraint_availability_export_yearly_block(self):
-        """node- and year-dependent carrier availability to export to outside the system boundaries
-
         .. math::
+           a_{c,n,y}^\mathrm{import} \geq \\sum_{t\\in\mathcal{T}}\\tau_t U_{c,n,t}
            a_{c,n,y}^\mathrm{export} \geq \\sum_{t\\in\mathcal{T}}\\tau_t V_{c,n,t}
 
-        :return: #TODO describe parameter/return
-=======
->>>>>>> 16b74dae
         """
         # The constraint is only constrained if the availability is finite
         mask_imp = self.parameters.availability_import_yearly != np.inf
         mask_exp = self.parameters.availability_export_yearly != np.inf
 
-<<<<<<< HEAD
-        ### index sets
-        index_values, index_names = Element.create_custom_set(
-            ["set_carriers", "set_nodes", "set_time_steps_yearly"], self.optimization_setup
-        )
-        index = ZenIndex(index_values, index_names)
-=======
         # import
-        lhs_imp = (self.variables["flow_import"] * self.get_year_time_step_duration_array()).sum("set_time_steps_operation").where(mask_imp)
+        lhs_imp = (
+            (self.variables["flow_import"] * self.get_year_time_step_duration_array())
+            .sum("set_time_steps_operation")
+            .where(mask_imp)
+        )
         rhs_imp = self.parameters.availability_import_yearly.where(mask_imp)
         constraints_imp = lhs_imp <= rhs_imp
->>>>>>> 16b74dae
 
         # export
-        lhs_exp = (self.variables["flow_export"] * self.get_year_time_step_duration_array()).sum("set_time_steps_operation").where(mask_exp)
+        lhs_exp = (
+            (self.variables["flow_export"] * self.get_year_time_step_duration_array())
+            .sum("set_time_steps_operation")
+            .where(mask_exp)
+        )
         rhs_exp = self.parameters.availability_export_yearly.where(mask_exp)
         constraints_exp = lhs_exp <= rhs_exp
 
-<<<<<<< HEAD
-        ### index loop
-        # this loop vectorizes over the nodes
-        constraints = []
-        for carrier, year in index.get_unique(levels=["set_carriers", "set_time_steps_yearly"]):
-            ### auxiliary calculations
-            operational_time_steps = self.time_steps.get_time_steps_year2operation(year)
-            term_summed_export_flow = (
-                self.variables["flow_export"].loc[carrier, :, operational_time_steps]
-                * self.parameters.time_steps_operation_duration.loc[operational_time_steps]
-            ).sum("set_time_steps_operation")
-
-            ### formulate constraint
-            lhs = term_summed_export_flow
-            rhs = self.parameters.availability_export_yearly.loc[carrier, :, year]
-            constraints.append(lhs <= rhs)
-
-        ### return
-        return self.constraints.return_contraints(
-            constraints,
-            model=self.model,
-            mask=mask,
-            index_values=index.get_unique(levels=["set_carriers", "set_time_steps_yearly"]),
-            index_names=["set_carriers", "set_time_steps_yearly"],
-        )
-
-    def constraint_cost_carrier_block(self):
+        self.constraints.add_constraint("constraint_availability_import_yearly", constraints_imp)
+        self.constraints.add_constraint("constraint_availability_export_yearly", constraints_exp)
+
+    def constraint_cost_carrier(self):
         """cost of importing and exporting carrier
-=======
-        self.constraints.add_constraint("constraint_availability_import_yearly",constraints_imp)
-        self.constraints.add_constraint("constraint_availability_export_yearly",constraints_exp)
-
-    def constraint_cost_carrier(self):
-        """ cost of importing and exporting carrier
->>>>>>> 16b74dae
 
         .. math::
            C_{c,n,t} = u_{c,n,t} U_{c,n,t} - v_{c,n,t} V_{c,n,t}
 
         """
-
-<<<<<<< HEAD
-        ### index sets
-        # not necessary
-
-        ### masks
-        # we distinguish the cases where there is availability to import or export and where there is not
-        mask = (self.parameters.availability_import != 0) | (self.parameters.availability_export != 0)
-        # mask = xr.align(self.variables.labels, mask)[1]
-
-        ### index loop
-        # not necessary
-
-        ### auxiliary calculations
-        # not necessary
 
         ### formulate constraint
         lhs = (
             self.variables["cost_carrier"]
-            # these terms are only necessary if import or export is available
-            - self.parameters.price_import.where(mask) * self.variables["flow_import"].where(mask)
-            + self.parameters.price_export.where(mask) * self.variables["flow_export"].where(mask)
-        )
-=======
-        ### formulate constraint
-        lhs = (self.variables["cost_carrier"]
-               - self.parameters.price_import * self.variables["flow_import"]
-               + self.parameters.price_export * self.variables["flow_export"])
->>>>>>> 16b74dae
+            - self.parameters.price_import * self.variables["flow_import"]
+            + self.parameters.price_export * self.variables["flow_export"]
+        )
         rhs = 0
         constraints = lhs == rhs
 
-        self.constraints.add_constraint("constraint_cost_carrier",constraints)
-
-<<<<<<< HEAD
-    def constraint_cost_shed_demand_block(self):
-        """cost of shedding demand of carrier
+        self.constraints.add_constraint("constraint_cost_carrier", constraints)
+
+    def constraint_cost_limit_shed_demand(self):
+        """cost and limit of shedding demand of carrier
 
         .. math::
            C_{c,n,t}^{\mathrm{shed}\ \mathrm{demand}} = D_{c,n,t} \\nu_c
-
-        :return: #TODO describe parameter/return
-        """
-
-        ### index sets
-        index_values, index_names = Element.create_custom_set(
-            ["set_carriers", "set_nodes", "set_time_steps_operation"], self.optimization_setup
-        )
-        index = ZenIndex(index_values, index_names)
-
-        ### masks
-        # not necessary
-
-        ### index loop
-        # we loop over the carriers, because the constraint depends on the carrier, vectorization over the nodes and time steps
-        constraints = []
-        for carrier in index.get_unique(["set_carriers"]):
-            ### auxiliary calculations
-            # not necessary
-
-            ### formulate constraint
-            if self.parameters.price_shed_demand.loc[carrier] != np.inf:
-                lhs = (
-                    self.variables["cost_shed_demand"].loc[carrier]
-                    - self.parameters.price_shed_demand.loc[carrier] * self.variables["shed_demand"].loc[carrier]
-                )
-                rhs = 0
-                constraints.append(lhs == rhs)
-            else:
-                lhs = self.variables["shed_demand"].loc[carrier]
-                rhs = 0
-                constraints.append(lhs == rhs)
-
-        ### return
-        return self.constraints.return_contraints(
-            constraints, model=self.model, index_values=index.get_unique(["set_carriers"]), index_names=["set_carriers"]
-        )
-
-    def constraint_limit_shed_demand_block(self):
-        """limit demand shedding
-
-        .. math::
-=======
-    def constraint_cost_limit_shed_demand(self):
-        """ cost and limit of shedding demand of carrier
-
-        .. math::
-           C_{c,n,t}^{\mathrm{shed}\ \mathrm{demand}} = D_{c,n,t} \\nu_c
->>>>>>> 16b74dae
            D_{c,n,t} \leq d_{c,n,t}
 
         """
@@ -785,7 +486,9 @@
         mask = self.parameters.price_shed_demand != np.inf
 
         # cost of shedding demand
-        lhs_cost = (self.variables["cost_shed_demand"] - self.parameters.price_shed_demand * self.variables["shed_demand"]).where(mask)
+        lhs_cost = (
+            self.variables["cost_shed_demand"] - self.parameters.price_shed_demand * self.variables["shed_demand"]
+        ).where(mask)
         rhs_cost = 0
         constraints_cost = lhs_cost == rhs_cost
 
@@ -794,16 +497,11 @@
         rhs_shed_demand = self.parameters.demand.where(mask, 0.0)
         constraints_shed_demand = lhs_shed_demand <= rhs_shed_demand
 
-        self.constraints.add_constraint("constraint_cost_shed_demand",constraints_cost)
-        self.constraints.add_constraint("constraint_limit_shed_demand",constraints_shed_demand)
-
-<<<<<<< HEAD
-    def constraint_carbon_emissions_carrier_block(self):
+        self.constraints.add_constraint("constraint_cost_shed_demand", constraints_cost)
+        self.constraints.add_constraint("constraint_limit_shed_demand", constraints_shed_demand)
+
+    def constraint_carbon_emissions_carrier(self):
         """carbon emissions of importing and exporting carrier
-=======
-    def constraint_carbon_emissions_carrier(self):
-        """ carbon emissions of importing and exporting carrier
->>>>>>> 16b74dae
 
         .. math::
            E_{c,n,t} = \\epsilon_c (U_{c,n,t} - V_{c,n,t})
@@ -813,67 +511,22 @@
         times = self.get_year_time_step_array()
         # convert the carbon intensity carrier from yearly to operation time steps
         # TODO map and expand
-        carbon_intensity_carrier_import = (self.parameters.carbon_intensity_carrier_import.broadcast_like(times) * times).sum("set_time_steps_yearly")
-        carbon_intensity_carrier_export = (self.parameters.carbon_intensity_carrier_export.broadcast_like(times) * times).sum("set_time_steps_yearly")
-        lhs = (self.variables["carbon_emissions_carrier"]
-               - (self.variables["flow_import"]*carbon_intensity_carrier_import
-               - self.variables["flow_export"]*carbon_intensity_carrier_export))
-
-<<<<<<< HEAD
-        ### index sets
-        index_values, index_names = Element.create_custom_set(
-            ["set_carriers", "set_nodes", "set_time_steps_operation"], self.optimization_setup
-        )
-        index = ZenIndex(index_values, index_names)
-        times = index.get_unique(["set_time_steps_operation"])
-
-        ### masks
-        # not necessary
-
-        ### index loop
-        # we loop over the carriers and vectorize over the nodes and over the times after converting them from operation to yearly time steps
-        constraints = []
-        for carrier in index.get_unique(["set_carriers"]):
-            ### auxiliary calculations
-            yearly_time_steps = [self.time_steps.convert_time_step_operation2year(t) for t in times]
-
-            # get the time-dependent factor
-            mask = (self.parameters.availability_import.loc[carrier, :, times] != 0) | (
-                self.parameters.availability_export.loc[carrier, :, times] != 0
-            )
-            fac_import = np.where(
-                mask, self.parameters.carbon_intensity_carrier_import.loc[carrier, :, yearly_time_steps], 0
-            )
-            fac_import = xr.DataArray(
-                fac_import,
-                coords=[self.variables.coords["set_nodes"], self.variables.coords["set_time_steps_operation"]],
-            )
-            term_flow_import = fac_import * self.variables["flow_import"].loc[carrier, :]
-            fac_export = np.where(
-                mask, self.parameters.carbon_intensity_carrier_export.loc[carrier, :, yearly_time_steps], 0
-            )
-            fac_export = xr.DataArray(
-                fac_export,
-                coords=[self.variables.coords["set_nodes"], self.variables.coords["set_time_steps_operation"]],
-            )
-            term_flow_export = fac_export * self.variables["flow_export"].loc[carrier, :]
-
-            ### formulate constraint
-            lhs = term_flow_export - term_flow_import + self.variables["carbon_emissions_carrier"].loc[carrier, :]
-            rhs = 0
-            constraints.append(lhs == rhs)
-
-        ### return
-        return self.constraints.return_contraints(
-            constraints, model=self.model, index_values=index.get_unique(["set_carriers"]), index_names=["set_carriers"]
-        )
-=======
+        carbon_intensity_carrier_import = (
+            self.parameters.carbon_intensity_carrier_import.broadcast_like(times) * times
+        ).sum("set_time_steps_yearly")
+        carbon_intensity_carrier_export = (
+            self.parameters.carbon_intensity_carrier_export.broadcast_like(times) * times
+        ).sum("set_time_steps_yearly")
+        lhs = self.variables["carbon_emissions_carrier"] - (
+            self.variables["flow_import"] * carbon_intensity_carrier_import
+            - self.variables["flow_export"] * carbon_intensity_carrier_export
+        )
+
         rhs = 0
 
         constraints = lhs == rhs
 
-        self.constraints.add_constraint("constraint_carbon_emissions_carrier",constraints)
->>>>>>> 16b74dae
+        self.constraints.add_constraint("constraint_carbon_emissions_carrier", constraints)
 
     def constraint_nodal_energy_balance(self):
         """
@@ -916,26 +569,17 @@
             )
 
             # create the variables
-<<<<<<< HEAD
             flow_transport_in_vars = xr.DataArray(
                 -1,
                 coords=[
-                    self.variables.coords["set_carriers"],
-                    self.variables.coords["set_nodes"],
-                    self.variables.coords["set_time_steps_operation"],
+                    self.parameters.demand.coords["set_carriers"],
+                    self.parameters.demand.coords["set_nodes"],
+                    self.parameters.demand.coords["set_time_steps_operation"],
                     xr.DataArray(
                         np.arange(len(self.sets["set_transport_technologies"]) * (2 * max_edges + 1)), dims=["_term"]
                     ),
                 ],
             )
-=======
-            flow_transport_in_vars = xr.DataArray(-1, coords=[self.parameters.demand.coords["set_carriers"],
-                                                              self.parameters.demand.coords["set_nodes"],
-                                                              self.parameters.demand.coords["set_time_steps_operation"],
-                                                              xr.DataArray(np.arange(
-                                                                  len(self.sets["set_transport_technologies"]) * (
-                                                                          2 * max_edges + 1)), dims=["_term"])])
->>>>>>> 16b74dae
             flow_transport_in_coeffs = xr.full_like(flow_transport_in_vars, np.nan, dtype=float)
             flow_transport_out_vars = flow_transport_in_vars.copy()
             flow_transport_out_coeffs = xr.full_like(flow_transport_in_vars, np.nan, dtype=float)
@@ -1069,12 +713,11 @@
             compat="broadcast_equals",
         )
         rhs = term_carrier_demand
-        aligned_idx = xr.align(lhs.coords,rhs,join="inner")[0]
+        aligned_idx = xr.align(lhs.coords, rhs, join="inner")[0]
         constraints = lhs.sel(aligned_idx) == rhs.sel(aligned_idx)
 
         ### return
-<<<<<<< HEAD
-        return self.constraints.return_contraints(constraints)
+        self.constraints.add_constraint("constraint_nodal_energy_balance", constraints)
 
     def constraint_carrier_flow_import_supernodes_block(self):
         """
@@ -1100,7 +743,4 @@
             model=self.model,
             index_values=index.get_unique(levels=["set_carriers", "set_time_steps_yearly"]),
             index_names=["set_carriers", "set_time_steps_yearly"],
-        )
-=======
-        self.constraints.add_constraint("constraint_nodal_energy_balance",constraints)
->>>>>>> 16b74dae
+        )