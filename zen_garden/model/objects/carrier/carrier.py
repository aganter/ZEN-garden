--- conflicted
+++ resolved
@@ -550,18 +550,12 @@
 
             # get the time-dependent factor
             mask = (self.parameters.availability_import.loc[carrier, :, times] != 0) | (self.parameters.availability_export.loc[carrier, :, times] != 0)
-<<<<<<< HEAD
-            fac = np.where(mask, self.parameters.carbon_intensity_carrier.loc[carrier, :, yearly_time_steps], 0)
-            fac = xr.DataArray(fac, coords=[self.variables.coords["set_nodes"], self.variables.coords["set_time_steps_operation"]])
-            term_flow_import_export = fac * (self.variables["flow_import"].loc[carrier, :] )
-=======
             fac_import = np.where(mask, self.parameters.carbon_intensity_carrier_import.loc[carrier, :, yearly_time_steps], 0)
             fac_import = xr.DataArray(fac_import, coords=[self.variables.coords["set_nodes"], self.variables.coords["set_time_steps_operation"]])
             term_flow_import = fac_import * self.variables["flow_import"].loc[carrier, :]
             fac_export = np.where(mask, self.parameters.carbon_intensity_carrier_export.loc[carrier, :, yearly_time_steps], 0)
             fac_export = xr.DataArray(fac_export, coords=[self.variables.coords["set_nodes"], self.variables.coords["set_time_steps_operation"]])
             term_flow_export = fac_export * self.variables["flow_export"].loc[carrier, :]
->>>>>>> 36558727
 
             ### formulate constraint
             lhs =  term_flow_export - term_flow_import + self.variables["carbon_emissions_carrier"].loc[carrier, :]
