--- conflicted
+++ resolved
@@ -248,54 +248,6 @@
         # transport distance (euclidean or actual)
         self.analysis["transport_distance"] = "Euclidean"
         # dictionary with subsets related to set
-<<<<<<< HEAD
-        self.analysis["subsets"] = {
-            "set_carriers": [],
-            "set_technologies": [
-                "set_conversion_technologies",
-                "set_transport_technologies",
-                "set_storage_technologies",
-            ],
-            "set_conversion_technologies": ["set_conditioning_technologies"],
-        }
-        # headers for the generation of input files
-        self.analysis["header_data_inputs"] = {
-            "set_nodes": "node",
-            "set_edges": "edge",
-            "set_location": "location",
-            "set_time_steps": "time",  # IMPORTANT: time must be unique
-            "set_time_steps_operation": "time_operation",
-            "set_time_steps_storage_level": "time_storage_level",
-            "set_time_steps_yearly": "year",  # IMPORTANT: year must be unique
-            "set_time_steps_yearly_entire_horizon": "year_entire_horizon",
-            "set_carriers": "carrier",
-            "set_input_carriers": "carrier",
-            "set_output_carriers": "carrier",
-            "set_dependent_carriers": "carrier",
-            "set_conditioning_carriers": "carrier",
-            "set_conditioning_carrier_parents": "carrier",
-            "set_elements": "element",
-            "set_conversion_technologies": "technology",
-            "set_transport_technologies": "technology",
-            "set_storage_technologies": "technology",
-            "set_technologies": "technology",
-            "set_technologies_existing": "technology_existing",
-            "set_capacity_types": "capacity_type",
-        }
-        # time series aggregation
-        self.analysis["time_series_aggregation"] = {
-            "clusterMethod": "hierarchical",
-            "solver": "gurobi",
-            "hoursPerPeriod": 1,
-            "extremePeriodMethod": "None",
-            "rescaleClusterPeriods": False,
-            "representationMethod": "meanRepresentation",
-            "resolution": 1,
-            "segmentation": False,
-            "noSegments": 12,
-        }
-        self.analysis["postprocess"] = False
-=======
         self.analysis["subsets"] = {"set_carriers": [], "set_technologies": ["set_conversion_technologies", "set_transport_technologies", "set_storage_technologies"]}
         # headers for the generation of input files
         self.analysis["header_data_inputs"] = {
@@ -330,7 +282,6 @@
             "segmentation"          : False,
             "noSegments"            : 12}
         self.analysis['postprocess'] = False
->>>>>>> 98ddcd40
         self.analysis["folder_output"] = "./outputs/"
         self.analysis["overwrite_output"] = True
         # output format, can be h5, json or gzip
@@ -341,12 +292,8 @@
         self.analysis["folder_name_system_specification"] = "system_specification"
         # earliest possible year of input data, needed to differentiate between yearly and generic time indices
         self.analysis["earliest_year_of_data"] = 1900
-<<<<<<< HEAD
-        self.analysis["use_capacities_existing"] = False
-=======
         self.analysis['use_capacities_existing'] = False
 
->>>>>>> 98ddcd40
         ## System - Items assignment
         # set of energy carriers
         self.system["set_carriers"] = []
@@ -386,17 +333,10 @@
         self.solver["name"] = "glpk"
         # gurobi options
         self.solver["solver_options"] = {
-<<<<<<< HEAD
-            "logfile": ".//outputs//logs//GurobiLogFile.log",
-            "MIPGap": None,
-            "TimeLimit": None,
-            "Method": None,
-=======
             "logfile":      ".//outputs//logs//gurobi_logfile.log",
             "MIPGap":       None,
             "TimeLimit":    None,
             "Method":       None
->>>>>>> 98ddcd40
         }
         # Directory for solver output
         self.solver["solver_dir"] = ".//outputs//solver_files"
@@ -408,11 +348,7 @@
         self.solver["analyze_numerics"] = False
         self.solver["recommend_base_units"] = False
         self.solver["immutable_unit"] = []
-<<<<<<< HEAD
-        self.solver["range_unit_exponents"] = {"min": -1, "max": 1, "step_width": 1}
-=======
         self.solver["range_unit_exponents"]    = {"min": -3, "max": 3}
->>>>>>> 98ddcd40
         # assumes "ton" to be metric ton, not imperial ton
         self.solver["define_ton_as_metric_ton"] = True
         # round down to number of decimal points, for new capacity and unit multipliers
