"""
:Title:        ZEN-GARDEN
:Created:      October-2021
:Authors:      Alissa Ganter (aganter@ethz.ch)
:Organization: Laboratory of Reliability and Risk Engineering, ETH Zurich

Default configuration. Changes from the default values are specified in config.py (folders data/tests) and system.py
(individual datasets)
"""

<<<<<<< HEAD
from pathlib import Path
from typing import Any, Optional
from pydantic import BaseModel, ConfigDict
=======
from pydantic import BaseModel, ConfigDict
from typing import Any, Optional, Union
>>>>>>> 4dc06bfd


class Subscriptable(BaseModel, extra="allow"):
    def __getitem__(self, __name: str) -> Any:
        return getattr(self, __name)

    def __setitem__(self, __name: str, __value: Any) -> None:
        setattr(self, __name, __value)

    def keys(self) -> Any:
        return self.model_dump().keys()

    def update(self, new_values: dict[Any, Any]) -> None:
        for key, val in new_values.items():
            if isinstance(val, dict):
                getattr(self, key).update(val)
            else:
                setattr(self, key, val)

    def items(self) -> Any:
        return self.model_dump().items()

    def values(self) -> Any:
        return self.model_dump().values()

    def __iter__(self) -> Any:
        self.fix_keys = list(self.model_dump().keys())
        self.i = 0
        return self

    def __next__(self) -> Any:
        if self.i < len(self.fix_keys):
            ans = self.fix_keys[self.i]
            self.i += 1
            return ans
        else:
            del self.i
            del self.fix_keys
            raise StopIteration


class Subsets(Subscriptable):
    set_carriers: list[str] = []
    set_technologies: dict[str, list[str]] | list[str] = {
        "set_conversion_technologies": ["set_retrofitting_technologies"],
        "set_transport_technologies": [],
        "set_storage_technologies": [],
    }


class HeaderDataInputs(Subscriptable):
    set_nodes: str = "node"
    set_edges: str = "edge"
    set_location: str = "location"
    set_time_steps: str = "time"  # IMPORTANT: time must be unique
    set_time_steps_operation: str = "time_operation"
    set_time_steps_storage_level: str = "time_storage_level"
    set_time_steps_yearly: str = "year"  # IMPORTANT: year must be unique
    set_time_steps_yearly_entire_horizon: str = "year_entire_horizon"
    set_carriers: str = "carrier"
    set_input_carriers: str = "carrier"
    set_output_carriers: str = "carrier"
    set_time_steps_storage: str = "time_storage_level"
    set_dependent_carriers: str = "carrier"
    set_elements: str = "element"
    set_conversion_technologies: str = "technology"
    set_transport_technologies: str = "technology"
    set_transport_technologies_loss_exponential: str = "technology"
    set_storage_technologies: str = "technology"
    set_technologies: str = "technology"
    set_technologies_existing: str = "technology_existing"
    set_capacity_types: str = "capacity_type"

<<<<<<< HEAD

=======
>>>>>>> 4dc06bfd
class System(Subscriptable):
    model_config = ConfigDict(extra="allow")
    set_carriers: list[str] = []
    set_capacity_types: list[str] = ["power", "energy"]
    set_conversion_technologies: list[str] = []
    set_storage_technologies: list[str] = []
    set_retrofitting_technologies: list[str] = []
    storage_periodicity: bool = True
    set_transport_technologies: list[str] = []
    set_transport_technologies_loss_exponential: list[str] = []
    double_capex_transport: bool = False
    set_nodes: list[str] = []
    run_supernodes: bool = False
    exclude_parameters_from_TSA: bool = True
    conduct_scenario_analysis: bool = False
    run_default_scenario: bool = True
    clean_sub_scenarios: bool = False
    total_hours_per_year: int = 8760
    knowledge_depreciation_rate: float = 0.1
    enforce_selfish_behavior: bool = False
    reference_year: int = 2023
    unaggregated_time_steps_per_year: int = 8760
    aggregated_time_steps_per_year: int = 10
    conduct_time_series_aggregation: bool = True
    optimized_years: int = 3
    interval_between_years: int = 1
    use_rolling_horizon: bool = False
    years_in_rolling_horizon: int = 5
    interval_between_optimizations: int = 1
    use_capacities_existing: bool = True


class SolverOptions(Subscriptable):
    pass

class Solver(Subscriptable):
    name: str = "highs"
    solver_options: SolverOptions = SolverOptions()
    check_unit_consistency: bool = True
    solver_dir: str = ".//outputs//solver_files"
    keep_files: bool = False
    io_api: str = "lp"
    add_duals: bool = False
    recommend_base_units: bool = False
    immutable_unit: list[str] = []
    range_unit_exponents: dict[str, int] = {"min": -1, "max": 1, "step_width": 1}
    rounding_decimal_points: int = 5
    rounding_decimal_points_ts: int = 4
    linear_regression_check: dict[str, float] = {
        "eps_intercept": 0.1,
        "epsRvalue": 1 - (1e-5),
    }
    rounding_decimal_points_units: int = 6
    round_parameters: bool = True
    rounding_decimal_points_capacity: int = 4
    analyze_numerics: bool = True
    use_scaling: bool = True
    scaling_include_rhs: bool = False
    scaling_algorithm: Union[list[str],str] = ["geom","geom","geom"]




class TimeSeriesAggregation(Subscriptable):
    slv: Solver = Solver()
    clusterMethod: str = "hierarchical"
    solver: str = slv.name
    hoursPerPeriod: int = 1
    extremePeriodMethod: Optional[str] = "None"
    rescaleClusterPeriods: bool = False
    representationMethod: str = "meanRepresentation"
    resolution: int = 1
    segmentation: bool = False
    noSegments: int = 12

class Analysis(Subscriptable):
    dataset: str = ""
    objective: str = "total_cost"
    sense: str = "minimize"
    transport_distance: str = "Euclidean"
    subsets: Subsets = Subsets()
    header_data_inputs: HeaderDataInputs = HeaderDataInputs()
    time_series_aggregation: TimeSeriesAggregation = TimeSeriesAggregation()
    folder_output: str = "./outputs/"
    overwrite_output: bool = True
    output_format: str = "h5"
    write_results_yml: bool = False
    max_output_size_mb: int = 500
    folder_name_system_specification: str = "system_specification"
    earliest_year_of_data: int = 1900


class BendersDecomposition(Subscriptable):
    """
    Class defining the Benders Decomposition method.
    """

    benders_decomposition: bool = False
    analysis: Analysis = Analysis()
    system: System = System()
    input_path: Path = Path("data/")
    scenarios: dict[str, Any] = {"": {}}
    immutable_system_elements: dict = {
        "conduct_scenario_analysis": True,
        "run_default_scenario": True,
    }
    use_monolithic_solution: bool = False
    absolute_optimality_gap: int = 1e-6
    max_number_of_iterations: int = 1e4


class ModelingToGenerateAlternatives(Subscriptable):
    """
    This class is used to model the behavior of the system to generate alternatives.
    """

    modeling_to_generate_alternatives: bool = False
    run_monolithic_optimization: bool = True
    analysis: Analysis = Analysis()
    solver: Solver = Solver()
    system: System = System()
    benders: BendersDecomposition = BendersDecomposition()

    characteristic_scales_path: str = ""
    cost_slack_variables: float = 0.0
    input_path: Path = Path("data/")
    # Keep the same name for code consistency and usability: this are the MGA iterations
    scenarios: dict[str, Any] = {"": {}}
    immutable_system_elements: dict = {
        "conduct_scenario_analysis": True,
        "run_default_scenario": False,
    }
    allowed_mga_objective_objects: list[str] = [
        "set_carriers",
        "set_technologies",
    ]
    allowed_mga_objective_locations: list[str] = [
        "set_nodes",
        "set_location",
        "set_supernodes",
        "set_superlocation",
    ]


class Config(Subscriptable):
<<<<<<< HEAD
    run_monolithic_optimization: bool = True
    # analysis: dict = Analysis().model_dump()
=======
>>>>>>> 4dc06bfd
    analysis: Analysis = Analysis()
    solver: Solver = Solver()
    system: System = System()

    scenarios: dict[str, Any] = {"": {}}

    # Modeling to Generate Alternatives
    mga: ModelingToGenerateAlternatives = ModelingToGenerateAlternatives()
    objective_variables: str = ""

    # Benders Decomposition
    benders: BendersDecomposition = BendersDecomposition()<|MERGE_RESOLUTION|>--- conflicted
+++ resolved
@@ -8,14 +8,10 @@
 (individual datasets)
 """
 
-<<<<<<< HEAD
 from pathlib import Path
 from typing import Any, Optional
 from pydantic import BaseModel, ConfigDict
-=======
-from pydantic import BaseModel, ConfigDict
 from typing import Any, Optional, Union
->>>>>>> 4dc06bfd
 
 
 class Subscriptable(BaseModel, extra="allow"):
@@ -89,10 +85,7 @@
     set_technologies_existing: str = "technology_existing"
     set_capacity_types: str = "capacity_type"
 
-<<<<<<< HEAD
-
-=======
->>>>>>> 4dc06bfd
+
 class System(Subscriptable):
     model_config = ConfigDict(extra="allow")
     set_carriers: list[str] = []
@@ -128,6 +121,7 @@
 class SolverOptions(Subscriptable):
     pass
 
+
 class Solver(Subscriptable):
     name: str = "highs"
     solver_options: SolverOptions = SolverOptions()
@@ -151,9 +145,7 @@
     analyze_numerics: bool = True
     use_scaling: bool = True
     scaling_include_rhs: bool = False
-    scaling_algorithm: Union[list[str],str] = ["geom","geom","geom"]
-
-
+    scaling_algorithm: Union[list[str], str] = ["geom", "geom", "geom"]
 
 
 class TimeSeriesAggregation(Subscriptable):
@@ -167,6 +159,7 @@
     resolution: int = 1
     segmentation: bool = False
     noSegments: int = 12
+
 
 class Analysis(Subscriptable):
     dataset: str = ""
@@ -238,11 +231,8 @@
 
 
 class Config(Subscriptable):
-<<<<<<< HEAD
     run_monolithic_optimization: bool = True
     # analysis: dict = Analysis().model_dump()
-=======
->>>>>>> 4dc06bfd
     analysis: Analysis = Analysis()
     solver: Solver = Solver()
     system: System = System()
