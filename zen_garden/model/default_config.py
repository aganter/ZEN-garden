--- conflicted
+++ resolved
@@ -67,38 +67,14 @@
         # transport distance (euclidean or actual)
         self.analysis["transport_distance"] = "Euclidean"
         # dictionary with subsets related to set
-<<<<<<< HEAD
-        self.analysis["subsets"] = {"set_carriers": [],
-                               "set_technologies": ["set_conversion_technologies", "set_transport_technologies","set_storage_technologies"],
-                               "set_conversion_technologies": ["set_conditioning_technologies"]}
-=======
         self.analysis["subsets"] = {
             "set_carriers": [],
             "set_technologies": {"set_conversion_technologies": ["set_retrofitting_technologies"], "set_transport_technologies": [], "set_storage_technologies": []}}
->>>>>>> cf62099f
         # headers for the generation of input files
         self.analysis["header_data_inputs"] = {
                 "set_nodes": "node",
                 "set_edges": "edge",
                 "set_location": "location",
-<<<<<<< HEAD
-                "set_time_steps":"time", # IMPORTANT: time must be unique
-                "set_time_steps_operation":"time_operation",
-                "set_time_steps_storage_level":"time_storage_level",
-                "set_time_steps_yearly":"year", # IMPORTANT: year must be unique
-                "set_time_steps_yearly_entire_horizon":"year_entire_horizon",
-                "set_carriers":"carrier",
-                "set_input_carriers":"carrier",
-                "set_output_carriers":"carrier",
-                "set_dependent_carriers":"carrier",
-                "set_conditioning_carriers":"carrier",
-                "set_conditioning_carrier_parents":"carrier",
-                "set_elements":"element",
-                "set_conversion_technologies":"technology",
-                "set_transport_technologies":"technology",
-                "set_storage_technologies":"technology",
-                "set_technologies":"technology",
-=======
                 "set_time_steps": "time", # IMPORTANT: time must be unique
                 "set_time_steps_operation": "time_operation",
                 "set_time_steps_storage_level": "time_storage_level",
@@ -115,7 +91,6 @@
                 "set_storage_technologies": "technology",
                 "set_retrofitting_technologies": "technology",
                 "set_technologies": "technology",
->>>>>>> cf62099f
                 "set_technologies_existing": "technology_existing",
                 "set_capacity_types":"capacity_type"}
         # time series aggregation
@@ -145,13 +120,9 @@
         # set of conditioning carriers
         self.system["set_conditioning_carriers"] = []
         # set of capacity types: power-rated or energy-rated
-<<<<<<< HEAD
-        self.system["set_capacity_types"] = ["power","energy"]
-=======
         self.system["set_capacity_types"] = ["power", "energy"]
         # set technologies
         self.system["set_technologies"] = []
->>>>>>> cf62099f
         # set of conversion technologies
         self.system["set_conversion_technologies"] = []
         # set of conditioning technologies
@@ -204,12 +175,8 @@
         self.solver["analyze_numerics"] = False
         self.solver["recommend_base_units"] = False
         self.solver["immutable_unit"] = []
-<<<<<<< HEAD
-        self.solver["range_unit_exponents"]    = {"min":-1,"max":1,"step_width":1}
-=======
         self.solver["range_unit_exponents"]    = {"min": -3, "max": 3}
         self.solver["check_unit_consistency"] = True
->>>>>>> cf62099f
         # assumes "ton" to be metric ton, not imperial ton
         self.solver["define_ton_as_metric_ton"] = True
         # round down to number of decimal points, for new capacity and unit multipliers
