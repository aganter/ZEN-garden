--- conflicted
+++ resolved
@@ -10,192 +10,6 @@
 from pydantic import BaseModel, ConfigDict
 from typing import Any, Optional
 
-<<<<<<< HEAD
-class Config(object):
-    """
-    A class that contains all relevant parameters for the ZEN-Garden
-    """
-    def __init__(self, analysis=None, solver=None, system=None, scenarios=None):
-        """
-        Initializes an instance of the parameters containing all defaults. If dictionaries are provided the defaults
-        are overwritten.
-
-        :param analysis: A dictionary used to update the default values in analysis
-        :param solver: A dictionary used to update the default values in solver
-        :param system: A dictionary used to update the default values in system
-        :param scenarios: A dictionary used to update the default values in scenarios
-        :return: A class instance of Config
-        """
-
-        ## Analysis - dictionary declaration
-        # This dictionary contains all the settings related to the typology of analysis given a specific system configuration.
-        # The dictionary also contains default settings related to the input data.
-        self.analysis = dict()
-
-        ## Solver - dictionary declaration
-        # This dictionary contains all the settings related to the solver of the optimisation problem.
-        self.solver = dict()
-
-        ## System - dictionary declaration
-        # This dictionary defines the configuration of the system by selecting the subset of technologies to be included into the analysis.
-        self.system = dict()
-
-        ## Scenarios - dictionary declaration
-        # This dictionary defines the set of scenarios that is evaluated.
-        self.scenarios = dict()
-
-        # set the defaults
-        self._set_defaults()
-
-        # update
-        if analysis is not None:
-            self.analysis.update(analysis)
-        if solver is not None:
-            self.solver.update(solver)
-        if system is not None:
-            self.system.update(system)
-        if scenarios is not None:
-            self.scenarios.update(scenarios)
-
-    def _set_defaults(self):
-        """
-        Initializes all the default parameters
-        """
-
-        ## Analysis - Items assignment
-        # objective function definition
-        self.analysis["objective"] = "total_cost"
-        # typology of optimisation: minimize or maximize
-        self.analysis["sense"]     = "minimize"
-        # transport distance (euclidean or actual)
-        self.analysis["transport_distance"] = "Euclidean"
-        # dictionary with subsets related to set
-        self.analysis["subsets"] = {
-            "set_carriers": [],
-            "set_technologies": {"set_conversion_technologies": ["set_retrofitting_technologies"], "set_transport_technologies": [], "set_storage_technologies": []}}
-        # headers for the generation of input files
-        self.analysis["header_data_inputs"] = {
-                "set_nodes": "node",
-                "set_edges": "edge",
-                "set_location": "location",
-                "set_time_steps": "time", # IMPORTANT: time must be unique
-                "set_time_steps_operation": "time_operation",
-                "set_time_steps_storage_level": "time_storage_level",
-                "set_time_steps_storage": "time_storage_level",
-                "set_time_steps_yearly": "year", # IMPORTANT: year must be unique
-                "set_time_steps_yearly_entire_horizon": "year_entire_horizon",
-                "set_carriers": "carrier",
-                "set_input_carriers": "carrier",
-                "set_output_carriers": "carrier",
-                "set_dependent_carriers": "carrier",
-                "set_elements": "element",
-                "set_conversion_technologies": "technology",
-                "set_transport_technologies": "technology",
-                "set_storage_technologies": "technology",
-                "set_retrofitting_technologies": "technology",
-                "set_technologies": "technology",
-                "set_technologies_existing": "technology_existing",
-                "set_capacity_types": "capacity_type"}
-        # time series aggregation
-        self.analysis["time_series_aggregation"] = {
-            "clusterMethod"         : "k_means",
-            "solver"                : "gurobi",
-            "hoursPerPeriod"        : 1,
-            "extremePeriodMethod"   : "None",
-            "rescaleClusterPeriods" : False,
-            "representationMethod"  : "meanRepresentation",
-            "resolution"            : 1,
-            "segmentation"          : False,
-            "noSegments"            : 12}
-        self.analysis['postprocess'] = False
-        self.analysis["folder_output"] = "./outputs/"
-        self.analysis["overwrite_output"] = True
-        # output format, can be h5, json or gzip
-        self.analysis["output_format"] = "h5"
-        self.analysis["write_results_yml"] = False
-        self.analysis["max_output_size_mb"] = 500
-        # earliest possible year of input data, needed to differentiate between yearly and generic time indices
-        self.analysis["earliest_year_of_data"] = 1900
-        self.analysis['use_capacities_existing'] = False
-
-        ## System - Items assignment
-        # set of energy carriers
-        self.system["set_carriers"] = []
-        # set of capacity types: power-rated or energy-rated
-        self.system["set_capacity_types"] = ["power", "energy"]
-        # set technologies
-        self.system["set_technologies"] = []
-        # set of conversion technologies
-        self.system["set_conversion_technologies"] = []
-        # set of storage technologies
-        self.system["set_storage_technologies"] = []
-        self.system["storage_periodicity"] = True
-        # set of transport technologies
-        self.system["set_transport_technologies"] = []
-        self.system['double_capex_transport'] = False
-        self.system["set_bidirectional_transport_technologies"] = []
-        # set of retrofitting technologies
-        self.system["set_retrofitting_technologies"] = []
-        # set of nodes
-        self.system["set_nodes"] = []
-        # toggle to use time_series_aggregation
-        self.system["conduct_time_series_aggregation"] = False
-        # unaggregated time steps per year
-        self.system["unaggregated_time_steps_per_year"] = 8760
-        # toggle to exclude parameters from TSA, specified in system_specification/exclude_parameter_from_TSA
-        self.system["exclude_parameters_from_TSA"] = True
-        # toggle to perform analysis for multiple scenarios
-        self.system["conduct_scenario_analysis"] = False
-        # toggle to disable the default scenario (empty string), only considered if conduct_scenario_analysis is True
-        self.system["run_default_scenario"] = True
-        # toggle to delete all sub-scenarios that are not in the current scenario dict
-        self.system["clean_sub_scenarios"] = False
-        # total hours per year
-        self.system["total_hours_per_year"] = 8760
-        # rate at which the knowledge stock of existing capacities is depreciated annually
-        self.system["knowledge_depreciation_rate"] = 0.1
-        # enforce selfish behavior
-        self.system["enforce_selfish_behavior"] = False
-        self.system["use_rolling_horizon"] = False
-
-        ## Solver - Items assignment
-        # solver selection (find more solver options for gurobi here: https://www.gurobi.com/documentation/9.1/refman/parameters.html)
-        self.solver["name"]      = "glpk"
-        # gurobi options
-        self.solver["solver_options"] = {
-            "TimeLimit":    None,
-            "Method":       None
-        }
-        # Directory for solver output
-        self.solver["solver_dir"] = ".//outputs//solver_files"
-        self.solver["keep_files"] = False
-        self.solver["io_api"] = "direct"
-        # This is not yet supported in linopy
-        self.solver["add_duals"] = False
-        # analyze numerics
-        self.solver["analyze_numerics"] = False
-        self.solver["recommend_base_units"] = False
-        self.solver["immutable_unit"] = []
-        self.solver["range_unit_exponents"]    = {"min": -3, "max": 3}
-        self.solver["check_unit_consistency"] = True
-        # assumes "ton" to be metric ton, not imperial ton
-        self.solver["define_ton_as_metric_ton"] = True
-        # select if rounded or exact values should be used
-        # when True, then the time series and the new capacities are cut off if they are below the rounding threshold
-        self.solver["round_parameters"] = True
-        # round down to number of decimal points for new capacity
-        self.solver["rounding_decimal_points_capacity"] = 4
-        # round down to number of decimal points for units
-        self.solver["rounding_decimal_points_units"] = 4
-        # round down to number of decimal points, for time series after TSA
-        self.solver["rounding_decimal_points_ts"] = 4
-        # settings for selection of x-y relationships, which are modeled as PWA, and which are modeled linearly:
-        # linear regression of x-y values: if relative intercept (intercept/slope) below threshold and rvalue above threshold, model linear with slope
-        self.solver["linear_regression_check"] = {"eps_intercept":0.1,"epsRvalue":1-(1E-5)}
-
-        ## Scenarios - dictionary declaration
-        self.scenarios[""] = {}
-=======
 
 class Subscriptable(BaseModel, extra="allow"):
     def __getitem__(self, __name: str) -> Any:
@@ -367,5 +181,4 @@
     system: System = System()
     # system: System = System()
 
-    scenarios: dict[str, Any] = {"": {}}
->>>>>>> 39601d34
+    scenarios: dict[str, Any] = {"": {}}