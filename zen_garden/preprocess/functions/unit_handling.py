"""
:Title:          ZEN-GARDEN
:Created:        April-2022
:Authors:        Jacob Mannhardt (jmannhardt@ethz.ch)
:Organization:   Laboratory of Reliability and Risk Engineering, ETH Zurich

Class containing the unit handling procedure.
"""
import logging
import numpy as np
import pandas as pd
import scipy as sp
import warnings
from pint import UnitRegistry
from pint.util import column_echelon_form

# enable Deprecation Warnings
warnings.simplefilter('always', DeprecationWarning)

class UnitHandling:
    """
    Class containing the unit handling procedure
    """

    def __init__(self, folder_path, round_decimal_points, define_ton_as_metric_ton=True):
        """ initialization of the unit_handling instance

        :param folder_path: The path to the folder containing the system specifications
        :param round_decimal_points: rounding tolerance
        :param define_ton_as_metric_ton: bool to use another definition for tons
        """
        self.folder_path = folder_path
        self.rounding_decimal_points = round_decimal_points
        self.get_base_units(define_ton_as_metric_ton)
        # dict of element attribute values
        self.dict_attribute_values = {}

    def get_base_units(self, define_ton_as_metric_ton=True):
        """ gets base units of energy system

        :param define_ton_as_metric_ton: bool to use another definition for tons
        """
        _list_base_unit = self.extract_base_units()
        self.ureg = UnitRegistry()

        if define_ton_as_metric_ton:
            self.define_ton_as_metric()
        # load additional units
        self.ureg.load_definitions(self.folder_path + "/unit_definitions.txt")

        # empty base units and dimensionality matrix
        self.base_units = {}
        self.dim_matrix = pd.DataFrame(index=_list_base_unit).astype(int)
        for base_unit in _list_base_unit:
            dim_unit = self.ureg.get_dimensionality(self.ureg(base_unit))
            self.base_units[base_unit] = self.ureg(base_unit).dimensionality
            self.dim_matrix.loc[base_unit, list(dim_unit.keys())] = list(dim_unit.values())
        self.dim_matrix = self.dim_matrix.fillna(0).astype(int).T

        # check if unit defined twice or more
        _duplicate_units = self.dim_matrix.T.duplicated()
        if _duplicate_units.any():
            _dim_matrix_duplicate = self.dim_matrix.loc[:, _duplicate_units]
            for _duplicate in _dim_matrix_duplicate:
                # if same unit twice (same order of magnitude and same dimensionality)
                if len(self.dim_matrix[_duplicate].shape) > 1:
                    logging.warning(f"The base unit <{_duplicate}> was defined more than once. Duplicates are dropped.")
                    _duplicateDim = self.dim_matrix[_duplicate].T.drop_duplicates().T
                    self.dim_matrix = self.dim_matrix.drop(_duplicate, axis=1)
                    self.dim_matrix[_duplicate] = _duplicateDim
                else:
                    raise KeyError(f"More than one base unit defined for dimensionality {self.base_units[_duplicate]} (e.g., {_duplicate})")
        # get linearly dependent units
        M, I, pivot = column_echelon_form(np.array(self.dim_matrix), ntype=float)
        M = np.array(M).squeeze()
        I = np.array(I).squeeze()
        pivot = np.array(pivot).squeeze()
        # index of linearly dependent units in M and I
        idx_lin_dep = np.squeeze(np.argwhere(np.all(M == 0, axis=1)))
        # index of linearly dependent units in dimensionality matrix
        _idx_pivot = range(len(self.base_units))
        idx_lin_dep_dim_matrix = list(set(_idx_pivot).difference(pivot))
        self.dim_analysis = {}
        self.dim_analysis["dependent_units"] = self.dim_matrix.columns[idx_lin_dep_dim_matrix]
        dependent_dims = I[idx_lin_dep, :]
        # if only one dependent unit
        if len(self.dim_analysis["dependent_units"]) == 1:
            dependent_dims = dependent_dims.reshape(1, dependent_dims.size)
        # reorder dependent dims to match dependent units
        dim_of_dependent_units = dependent_dims[:, idx_lin_dep_dim_matrix]
        # if not already in correct order (ones on the diagonal of dependent_dims)
        if not np.all(np.diag(dim_of_dependent_units) == 1):
            # get position of ones in dim_of_dependent_units
            pos_ones = np.argwhere(dim_of_dependent_units == 1)
            assert np.size(pos_ones, axis=0) == len(self.dim_analysis["dependent_units"]), f"Cannot determine order of dependent base units {self.dim_analysis['dependent_units']}, " \
                                                                                           f"because diagonal of dimensions of the dependent units cannot be determined."
            # pivot dependent dims
            dependent_dims = dependent_dims[pos_ones[:, 1], :]
        self.dim_analysis["dependent_dims"] = dependent_dims
        # check that no base unit can be directly constructed from the others (e.g., GJ from GW and hour)
        assert ~UnitHandling.check_pos_neg_boolean(dependent_dims, axis=1), f"At least one of the base units {list(self.base_units.keys())} can be directly constructed from the others"

    def extract_base_units(self):
        """ extracts base units of energy system

        :return list_base_units: list of base units """
        list_base_units = pd.read_csv(self.folder_path + "/base_units.csv").squeeze().values.tolist()
        return list_base_units

    def calculate_combined_unit(self, input_unit, return_combination=False):
        """ calculates the combined unit for converting an input_unit to the base units

        :param input_unit: string of input unit
        :param return_combination: If True, return the combination of units
        :return combined_unit: multiplication factor """
        # check if "h" and thus "planck_constant" in unit
        self.check_if_invalid_hourstring(input_unit)
        # create dimensionality vector for input_unit
        dim_input = self.ureg.get_dimensionality(self.ureg(input_unit))
        dim_vector = pd.Series(index=self.dim_matrix.index, data=0)
        missing_dim = set(dim_input.keys()).difference(dim_vector.keys())
        assert len(missing_dim) == 0, f"No base unit defined for dimensionalities <{missing_dim}>"
        dim_vector[list(dim_input.keys())] = list(dim_input.values())
        # calculate dimensionless combined unit (e.g., tons and kilotons)
        combined_unit = self.ureg(input_unit).units
        # if unit (with a different multiplier) is already in base units
        if self.dim_matrix.isin(dim_vector).all(axis=0).any():
            base_combination = self.dim_matrix.isin(dim_vector).all(axis=0).astype(int)
            base_unit = self.ureg(self.dim_matrix.columns[self.dim_matrix.isin(dim_vector).all(axis=0)][0])
            combined_unit *= base_unit ** (-1)
        # if inverse of unit (with a different multiplier) is already in base units (e.g. 1/km and km)
        elif (self.dim_matrix * -1).isin(dim_vector).all(axis=0).any():
            base_combination = (self.dim_matrix * -1).isin(dim_vector).all(axis=0).astype(int) * (-1)
            base_unit = self.ureg(self.dim_matrix.columns[(self.dim_matrix * -1).isin(dim_vector).all(axis=0)][0])
            combined_unit *= base_unit
        else:
            # drop dependent units
            dim_matrix_reduced = self.dim_matrix.drop(self.dim_analysis["dependent_units"], axis=1)
            # solve system of linear equations
            combination_solution = np.linalg.solve(dim_matrix_reduced, dim_vector)
            # check if only -1, 0, 1
            if UnitHandling.check_pos_neg_boolean(combination_solution):
                base_combination = pd.Series(index=self.dim_matrix.columns, data=0)
                base_combination[dim_matrix_reduced.columns] = combination_solution
                # compose relevant units to dimensionless combined unit
                for unit, power in zip(dim_matrix_reduced.columns, combination_solution):
                    combined_unit *= self.ureg(unit) ** (-1 * power)
            else:
                base_combination,combined_unit = self._get_combined_unit_of_different_matrix(
                    dim_matrix_reduced= dim_matrix_reduced,
                    dim_vector=dim_vector,
                    input_unit=input_unit
                )
        if return_combination:
            return combined_unit, base_combination
        else:
            return combined_unit

<<<<<<< HEAD
    def get_unit_multiplier(self, input_unit, attribute_name, path=None, file_name=None, combined_unit=None):
=======
    def _get_combined_unit_of_different_matrix(self,dim_matrix_reduced,dim_vector,input_unit):
        """ calculates the combined unit for a different dimensionality matrix.
        We substitute base units by the dependent units and try again.
        If the matrix is singular we solve the overdetermined problem
        :param dim_matrix_reduced: dimensionality matrix without dependent units
        :param dim_vector: dimensionality vector of input unit
        :param input_unit: input unit
        :return base_combination: base combination of input unit
        :return combined_unit: input unit expressed in base units
        """
        calculated_multiplier = False
        combined_unit = self.ureg(input_unit).units
        base_combination = pd.Series(index=self.dim_matrix.columns, data=0)
        # try to substitute unit by a dependent unit
        for unit in dim_matrix_reduced.columns:
            if not calculated_multiplier:
                # iterate through dependent units
                for dependent_unit, dependent_dim in zip(self.dim_analysis["dependent_units"],
                                                         self.dim_analysis["dependent_dims"]):
                    # substitute current unit with dependent unit
                    dim_matrix_reduced_temp = dim_matrix_reduced.drop(unit, axis=1)
                    dim_matrix_reduced_temp[dependent_unit] = self.dim_matrix[dependent_unit]
                    # if full rank
                    if np.linalg.matrix_rank == np.size(dim_matrix_reduced_temp, 1):
                        combination_solution_temp = np.linalg.solve(dim_matrix_reduced_temp, dim_vector)
                    # if singular, check if zero row in matrix corresponds to zero row in unit dimensionality
                    else:
                        zero_row = dim_matrix_reduced_temp.index[~dim_matrix_reduced_temp.any(axis=1)]
                        if (dim_vector[zero_row] == 0).all():
                            # remove zero row
                            dim_matrix_reduced_temp_reduced = dim_matrix_reduced_temp.drop(zero_row, axis=0)
                            dim_vector_reduced = dim_vector.drop(zero_row, axis=0)
                            # formulate as optimization problem with 1,-1 bounds
                            # to determine solution of overdetermined matrix
                            ub = np.array([1] * len(dim_matrix_reduced_temp_reduced.columns))
                            lb = np.array([-1] * len(dim_matrix_reduced_temp_reduced.columns))
                            res = sp.optimize.lsq_linear(
                                dim_matrix_reduced_temp_reduced, dim_vector_reduced,
                                bounds=(lb, ub))
                            # if an exact solution is found (after rounding)
                            if np.round(res.cost, 4) == 0:
                                combination_solution_temp = np.round(res.x, 4)
                            # if not solution is found
                            else:
                                continue
                        # definitely not a solution because zero row corresponds to nonzero dimensionality
                        else:
                            continue
                    if UnitHandling.check_pos_neg_boolean(combination_solution_temp):
                        # compose relevant units to dimensionless combined unit
                        base_combination[dim_matrix_reduced_temp.columns] = combination_solution_temp
                        for unit_temp, power_temp in zip(dim_matrix_reduced_temp.columns, combination_solution_temp):
                            combined_unit *= self.ureg(unit_temp) ** (-1 * power_temp)
                        calculated_multiplier = True
                        break
        assert calculated_multiplier, f"Cannot establish base unit conversion for {input_unit} from base units {self.base_units.keys()}"
        return base_combination,combined_unit

    def get_unit_multiplier(self, input_unit, attribute_name, path=None):
>>>>>>> 98ddcd40
        """ calculates the multiplier for converting an input_unit to the base units

        :param input_unit: string of input unit
        :param attribute_name: name of attribute
        :param path: path of element
        :return multiplier: multiplication factor """
        # if input unit is already in base units --> the input unit is base unit, multiplier = 1
        if input_unit in self.base_units:
            return 1
        # if input unit is nan --> dimensionless old definition
        elif type(input_unit) != str and np.isnan(input_unit):
            warnings.warn(f"Parameter {attribute_name} of {path.name} has no unit (assign unit '1' to unitless parameters)",DeprecationWarning)
            return 1
        else:
<<<<<<< HEAD
            if not combined_unit:
                combined_unit = self.calculate_combined_unit(input_unit)
=======
            # convert to string
            input_unit = str(input_unit)
            # if input unit is 1 --> dimensionless new definition
            if input_unit == "1":
                return 1
            combined_unit = self.calculate_combined_unit(input_unit)
>>>>>>> 98ddcd40
            assert combined_unit.to_base_units().unitless, f"The unit conversion of unit {input_unit} did not resolve to a dimensionless conversion factor. Something went wrong."
            # magnitude of combined unit is multiplier
            multiplier = combined_unit.to_base_units().magnitude
            # check that multiplier is larger than rounding tolerance
            assert multiplier >= 10 ** (-self.rounding_decimal_points), f"Multiplier {multiplier} of unit {input_unit} in parameter {attribute_name} is smaller than rounding tolerance {10 ** (-self.rounding_decimal_points)}"
            # round to decimal points
            return round(multiplier, self.rounding_decimal_points)

    def convert_unit(self, input_unit, attribute_name, file_name, path):
        """

        :param input_unit:
        :param attribute_name:
        :param file_name:
        :param path:
        :return:
        """
        #convert attribute unit into unit combination of base units
        combined_unit = None
        attribute_unit_in_base_units = self.ureg("")
        if input_unit != "1" and not pd.isna(input_unit):
            combined_unit, base_combination = self.calculate_combined_unit(input_unit, return_combination=True)
            for unit, power in zip(base_combination.index, base_combination):
                attribute_unit_in_base_units *= self.ureg(unit) ** power

        #calculate the multiplier to convert the attribute unit into base units
        multiplier = self.get_unit_multiplier(input_unit, attribute_name, path, file_name, combined_unit=combined_unit)

        return multiplier, attribute_unit_in_base_units

    def consistency_checks_input_units(self, elements, energy_system):
        """

        :return:
        """
        import json
        from zen_garden.model.objects.carrier.carrier import Carrier
        #technology element-wise category consistency checks
        for element in elements:
            if not isinstance(element, Carrier):
                unit_categories = [value[0] for _, value in element.units.items()]
                #find all unique unit categories
                str_array = np.array([json.dumps(d, sort_keys=True) for d in unit_categories])
                unique_str_array = np.unique(str_array)
                unique_categories = [json.loads(unique_dict) for unique_dict in unique_str_array]

                #for each category
                #dict to save the "product" part of each unit
                product_units = {}
                for unit_combo in unique_categories:
                    #get all units of technology element belonging to this category
                    category_units = {key: value[1] for key, value in element.units.items() if value[0] == unit_combo}

                    #get all units of technology's reference carrier belonging to this category
                    reference_carrier_name = element.reference_carrier[0]
                    reference_carrier_element = [carrier for carrier in elements if carrier.name == reference_carrier_name][0]
                    category_units_carrier = {key: value[1] for key, value in reference_carrier_element.units.items() if value[0] == unit_combo}
                    category_units.update(category_units_carrier)
                    #complete unit consistency check
                    assert all(q == category_units[next(iter(category_units))] for q in category_units.values()), f"The units of the attributes {category_units.keys()} of element {element.name} are not consistent!"

                    #dimension-wise consistency checks
                    distinct_dims = {"money": "[currency]", "distance": "[length]", "time": "[time]", "emissions": "[mass]"}
                    combo_product_units = category_units
                    for dim, dim_name in distinct_dims.items():
                        if dim in unit_combo:
                            dim_unit = [key for key, value in self.base_units.items() if value == dim_name][0]
                            if dim == "time" and "product" in unit_combo:
                                combo_product_units = {key: value/self.ureg(dim_unit)**(-1*unit_combo["product"]) for key, value in combo_product_units.items()}
                            else:
                                combo_product_units = {key: value / self.ureg(dim_unit)**unit_combo[dim] for key, value in combo_product_units.items()}
                    if "product" in unit_combo:
                        combo_product_units = {key: value**unit_combo["product"] for key, value in combo_product_units.items()}
                    product_units.update(combo_product_units)
                    product_units = {key: value for key, value in product_units.items() if value != self.ureg("dimensionless")}
                assert all(q == product_units[next(iter(product_units))] for q in product_units.values()), f"The product units of {product_units.keys()} of element {element.name} are not consistent!"




        # energy system parameters consistency checks
        unit_combinations = [value[0] for _, value in energy_system.units.items()]
        str_array = np.array([json.dumps(d, sort_keys=True) for d in unit_combinations])
        unique_str_array = np.unique(str_array)
        unique_combos = [json.loads(unique_dict) for unique_dict in unique_str_array]
        for unit_combo in unique_combos:
            category_units = [value[1] for key, value in energy_system.units.items() if value[0] == unit_combo]
            keys = [key for key, value in energy_system.units.items() if value[0] == unit_combo]
            assert all(q == category_units[0] for q in
                       category_units), f"The units of the attributes {keys} of the energy system are not consistent!"



    def set_base_unit_combination(self, input_unit, attribute):
        """ converts the input unit to the corresponding base unit

        :param input_unit: #TODO describe parameter/return
        :param attribute: #TODO describe parameter/return
        """
        # TODO combine overlap with get_unit_multiplier
        # if input unit is already in base units --> the input unit is base unit
        if input_unit in self.base_units:
            _, base_unit_combination = self.calculate_combined_unit(input_unit, return_combination=True)
        # if input unit is nan --> dimensionless old definition
        elif type(input_unit) != str and np.isnan(input_unit):
            base_unit_combination = pd.Series(index=self.dim_matrix.columns, data=0)
        else:
<<<<<<< HEAD
            _, base_unit_combination = self.calculate_combined_unit(input_unit, return_combination=True)
=======
            # convert to string
            input_unit = str(input_unit)
            # if input unit is 1 --> dimensionless new definition
            if input_unit == "1":
                return 1
            base_unit_combination = self.calculate_combined_unit(input_unit, return_combination=True)
>>>>>>> 98ddcd40
        if (base_unit_combination != 0).any():
            self.dict_attribute_values[attribute] = {"base_combination": base_unit_combination, "values": None}

    def set_attribute_values(self, df_output, attribute):
        """ saves the attributes values of an attribute

        :param df_output: #TODO describe parameter/return
        :param attribute: #TODO describe parameter/return
        """
        if attribute in self.dict_attribute_values.keys():
            self.dict_attribute_values[attribute]["values"] = df_output

    def recommend_base_units(self, immutable_unit, unit_exps):
        """ gets the best base units based on the input parameter values

        :param immutable_unit: base units which must not be changed to recommend a better set of base units
        :param unit_exps: exponent range inbetween which the base units can be scaled by 10^exponent
        """
        logging.info(f"Check for best base unit combination between 10^{unit_exps['min']} and 10^{unit_exps['max']}")
        dict_values = {}
        dict_units = {}
        base_units = self.dim_matrix.columns.copy()
        for item in self.dict_attribute_values:
            if self.dict_attribute_values[item]["values"] is not None:
                _df_values_temp = self.dict_attribute_values[item]["values"].reset_index(drop=True)
                _df_units_temp = pd.DataFrame(index=_df_values_temp.index, columns=base_units)
                _df_units_temp.loc[_df_values_temp.index, :] = self.dict_attribute_values[item]["base_combination"][base_units].values
                dict_values[item] = _df_values_temp
                dict_units[item] = _df_units_temp
        df_values = pd.concat(dict_values, ignore_index=True).abs()
        df_units = pd.concat(dict_units, ignore_index=True)
        mutable_unit = self.dim_matrix.columns[self.dim_matrix.columns.isin(base_units.difference(immutable_unit))]
        df_units = df_units.loc[:, mutable_unit].values

        #remove rows of df_units which contain only zeros since they cannot be scaled anyway and may influence minimization convergence
        zero_rows_mask = np.all(df_units == 0, axis=1)
        A = df_units[~zero_rows_mask]
        b = df_values[~zero_rows_mask]

        def fun_LSE(x):
            """
            function to compute the least square error of the individual coefficients compared to their mean value

            :param x: array of exponents the coefficients get scaled with (b_tilde = b * 10^(A*x))
            :return: square error evaluated at x
            """
            b_tilde_log = np.log10(b) - np.dot(A, x)
            b_avg = b.sum() / b.size
            return ((b_tilde_log - np.log10(b_avg)) ** 2).sum()

        x0 = np.ones(A.shape[1])
        result = sp.optimize.minimize(fun_LSE, x0, method='L-BFGS-B', bounds=[(unit_exps["min"], unit_exps["max"]) for i in range(df_units.shape[1])])

        if not result.success:
            logging.info(f"Minimization for better base units was not successful, initial base units will therefore be used.")

        #cast solution array to integers since base units should be scaled by factors of 10, 100, etc.
        x_int = result.x.astype(int)

        lse_initial_base_units = fun_LSE(np.zeros(df_units.shape[1]))
        lse = fun_LSE(x_int)
        if lse >= lse_initial_base_units:
            logging.info("The current base unit setting is the best in the given search interval")
        else:
            list_units = []
            for exp, unit in zip(x_int, mutable_unit):
                if exp != 0:
                    list_units.append(str(self.ureg(f"{10.0 ** exp} {unit}").to_compact()))
            logging.info(f"A better base unit combination is {', '.join(list_units)}. This reduces the square error of the coefficients compared to their mean by {'{:e}'.format(lse_initial_base_units-lse)}")

    def check_if_invalid_hourstring(self, input_unit):
        """
        checks if "h" and thus "planck_constant" in input_unit

        :param input_unit: string of input_unit
        """
        _tuple_units = self.ureg(input_unit).to_tuple()[1]
        _list_units = [_item[0] for _item in _tuple_units]
        assert "planck_constant" not in _list_units, f"Error in input unit '{input_unit}'. Did you want to define hour? Use 'hour' instead of 'h' ('h' is interpreted as the planck constant)"

    def define_ton_as_metric(self):
        """ redefines the "ton" as a metric ton """
        self.ureg.define("ton = metric_ton")

    @staticmethod
    def check_pos_neg_boolean(array, axis=None):
        """ checks if the array has only positive or negative booleans (-1,0,1)

        :param array: numeric numpy array
        :param axis: #TODO describe parameter/return
        :return is_pos_neg_boolean """
        if axis:
            is_pos_neg_boolean = np.apply_along_axis(lambda row: np.array_equal(np.abs(row), np.abs(row).astype(bool)), 1, array).any()
        else:
            is_pos_neg_boolean = np.array_equal(np.abs(array), np.abs(array).astype(bool))
        return is_pos_neg_boolean<|MERGE_RESOLUTION|>--- conflicted
+++ resolved
@@ -152,13 +152,10 @@
                     input_unit=input_unit
                 )
         if return_combination:
-            return combined_unit, base_combination
+            return base_combination
         else:
             return combined_unit
 
-<<<<<<< HEAD
-    def get_unit_multiplier(self, input_unit, attribute_name, path=None, file_name=None, combined_unit=None):
-=======
     def _get_combined_unit_of_different_matrix(self,dim_matrix_reduced,dim_vector,input_unit):
         """ calculates the combined unit for a different dimensionality matrix.
         We substitute base units by the dependent units and try again.
@@ -217,8 +214,7 @@
         assert calculated_multiplier, f"Cannot establish base unit conversion for {input_unit} from base units {self.base_units.keys()}"
         return base_combination,combined_unit
 
-    def get_unit_multiplier(self, input_unit, attribute_name, path=None):
->>>>>>> 98ddcd40
+    def get_unit_multiplier(self, input_unit, attribute_name, path=None, file_name=None):
         """ calculates the multiplier for converting an input_unit to the base units
 
         :param input_unit: string of input unit
@@ -233,17 +229,12 @@
             warnings.warn(f"Parameter {attribute_name} of {path.name} has no unit (assign unit '1' to unitless parameters)",DeprecationWarning)
             return 1
         else:
-<<<<<<< HEAD
-            if not combined_unit:
-                combined_unit = self.calculate_combined_unit(input_unit)
-=======
             # convert to string
             input_unit = str(input_unit)
             # if input unit is 1 --> dimensionless new definition
             if input_unit == "1":
                 return 1
             combined_unit = self.calculate_combined_unit(input_unit)
->>>>>>> 98ddcd40
             assert combined_unit.to_base_units().unitless, f"The unit conversion of unit {input_unit} did not resolve to a dimensionless conversion factor. Something went wrong."
             # magnitude of combined unit is multiplier
             multiplier = combined_unit.to_base_units().magnitude
@@ -346,21 +337,17 @@
         # TODO combine overlap with get_unit_multiplier
         # if input unit is already in base units --> the input unit is base unit
         if input_unit in self.base_units:
-            _, base_unit_combination = self.calculate_combined_unit(input_unit, return_combination=True)
+            base_unit_combination = self.calculate_combined_unit(input_unit, return_combination=True)
         # if input unit is nan --> dimensionless old definition
         elif type(input_unit) != str and np.isnan(input_unit):
             base_unit_combination = pd.Series(index=self.dim_matrix.columns, data=0)
         else:
-<<<<<<< HEAD
-            _, base_unit_combination = self.calculate_combined_unit(input_unit, return_combination=True)
-=======
             # convert to string
             input_unit = str(input_unit)
             # if input unit is 1 --> dimensionless new definition
             if input_unit == "1":
                 return 1
             base_unit_combination = self.calculate_combined_unit(input_unit, return_combination=True)
->>>>>>> 98ddcd40
         if (base_unit_combination != 0).any():
             self.dict_attribute_values[attribute] = {"base_combination": base_unit_combination, "values": None}
 
