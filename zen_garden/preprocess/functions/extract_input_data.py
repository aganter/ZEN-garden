--- conflicted
+++ resolved
@@ -501,17 +501,8 @@
         self.save_unit_of_attribute(default_name)
         return df_output, default_value, index_name_list
 
-<<<<<<< HEAD
     def save_unit_of_attribute(self, file_name):
         """ saves the unit of an attribute, converted to the base unit """
-=======
-    def save_unit_of_attribute(self, file_name, scenario=""):
-        """ saves the unit of an attribute, converted to the base unit
-
-        :param file_name: name of selected file.
-        :param scenario: investigated scenario
-        """
->>>>>>> 5292d89d
         # if numerics analyzed
         if self.solver["analyze_numerics"]:
             attributes, _ = self.scenario_dict.get_default(self.element.name, file_name)
