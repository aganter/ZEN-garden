--- conflicted
+++ resolved
@@ -1,122 +1,105 @@
-"""
-:Title:        ZEN-GARDEN
-:Created:      September-2022
-:Authors:      Janis Fluri (janis.fluri@id.ethz.ch),
-              Alissa Ganter (aganter@ethz.ch),
-              Jacob Mannhardt (jmannhardt@ethz.ch)
-:Organization: Laboratory of Reliability and Risk Engineering, ETH Zurich
-
-Compilation  of the optimization problem.
-"""
-
-from ._internal import main
-import importlib.util
-import argparse
-import sys
-import os
-import zen_garden.model.default_config as default_config
-import json
-
-
-def run_module(args=None):
-    """
-    Runs the main function of ZEN-Garden
-
-    :param args: Arguments to parse
-    """
-    if args is None:
-        args = sys.argv[1:]
-
-    # parse the args
-<<<<<<< HEAD
-    description = (
-        "Run ZEN garden with a given config file. Per default, the config file will be read out from the "
-        "current working directory. You can specify a config file with the --config argument. However, "
-        "note that the output directory will always be the current working directory, independent of the "
-        "dataset specified in the config file."
-    )
-    parser = argparse.ArgumentParser(
-        description=description,
-        add_help=True,
-        usage="usage: python -m zen_garden [-h] [--config CONFIG] [--dataset DATASET]",
-    )
-
-    parser.add_argument(
-        "--config",
-        required=False,
-        type=str,
-        default="./config.py",
-        help="The config file used to run the pipeline, " "defaults to config.py in the current directory.",
-    )
-    parser.add_argument(
-        "--dataset",
-        required=False,
-        type=str,
-        default=None,
-        help="Path to the dataset used for the run. IMPORTANT: This will overwrite the "
-        "config.analysis['dataset'] attribute of the config file!",
-    )
-    parser.add_argument(
-        "--job_index",
-        required=False,
-        type=str,
-        default=None,
-        help="A comma separated list (no spaces) of indices of the scenarios to run, if None, all scenarios are run in"
-        "sequence",
-    )
-    parser.add_argument(
-        "--job_index_var",
-        required=False,
-        type=str,
-        default="SLURM_ARRAY_TASK_ID",
-        help="Try to read out the job index from the environment variable specified here. "
-        "If both --job_index and --job_index_var are specified, --job_index will be used.",
-    )
-=======
-    description = "Run ZEN garden with a given config file. Per default, the config file will be read out from the " \
-                  "current working directory. You can specify a config file with the --config argument. However, " \
-                  "note that the output directory will always be the current working directory, independent of the " \
-                  "dataset specified in the config file."
-    parser = argparse.ArgumentParser(description=description, add_help=True, usage="usage: python -m zen_garden [-h] [--config CONFIG] [--dataset DATASET]")
-    # TODO make json config default
-    parser.add_argument("--config", required=False, type=str, default="./config.py", help="The config file used to run the pipeline, "
-                                                                                        "defaults to config.py in the current directory.")
-    parser.add_argument("--dataset", required=False, type=str, default=None, help="Path to the dataset used for the run. IMPORTANT: This will overwrite the "
-                                                                                  "config.analysis['dataset'] attribute of the config file!")
-    parser.add_argument("--job_index", required=False, type=str, default=None, help="A comma separated list (no spaces) of indices of the scenarios to run, if None, all scenarios are run in sequence")
-    parser.add_argument("--job_index_var", required=False, type=str, default="SLURM_ARRAY_TASK_ID", help="Try to read out the job index from the environment variable specified here. "
-                                                                                                         "If both --job_index and --job_index_var are specified, --job_index will be used.")
->>>>>>> 4dc06bfd
-    args = parser.parse_args(args)
-
-    if not os.path.exists(args.config):
-        args.config = args.config.replace(".py", ".json")
-
-    # change working directory to the directory of the config file
-    config_path, config_file = os.path.split(args.config)
-    os.chdir(config_path)
-    # Import the config
-    if config_file.endswith(".py"):
-        spec = importlib.util.spec_from_file_location("module", config_file)
-        module = importlib.util.module_from_spec(spec)
-        spec.loader.exec_module(module)
-        config = module.config
-    else:
-        with open(args.config, "r", encoding="utf-8") as f:
-            config = default_config.Config(**json.load(f))
-
-    # Get the job index
-    job_index = args.job_index
-    if job_index is None:
-        if (job_index := os.environ.get(args.job_index_var)) is not None:
-            job_index = int(job_index)
-    else:
-        job_index = [int(i) for i in job_index.split(",")]
-
-    # Run
-    main(config=config, dataset_path=args.dataset, job_index=job_index)
-
-
-if __name__ == "__main__":
-
-    run_module()
+"""
+:Title:        ZEN-GARDEN
+:Created:      September-2022
+:Authors:      Janis Fluri (janis.fluri@id.ethz.ch),
+              Alissa Ganter (aganter@ethz.ch),
+              Jacob Mannhardt (jmannhardt@ethz.ch)
+:Organization: Laboratory of Reliability and Risk Engineering, ETH Zurich
+
+Compilation  of the optimization problem.
+"""
+
+from ._internal import main
+import importlib.util
+import argparse
+import sys
+import os
+import zen_garden.model.default_config as default_config
+import json
+
+
+def run_module(args=None):
+    """
+    Runs the main function of ZEN-Garden
+
+    :param args: Arguments to parse
+    """
+    if args is None:
+        args = sys.argv[1:]
+
+    # parse the args
+    description = (
+        "Run ZEN garden with a given config file. Per default, the config file will be read out from the "
+        "current working directory. You can specify a config file with the --config argument. However, "
+        "note that the output directory will always be the current working directory, independent of the "
+        "dataset specified in the config file."
+    )
+    parser = argparse.ArgumentParser(
+        description=description,
+        add_help=True,
+        usage="usage: python -m zen_garden [-h] [--config CONFIG] [--dataset DATASET]",
+    )
+    # TODO make json config default
+    parser.add_argument(
+        "--config",
+        required=False,
+        type=str,
+        default="./config.py",
+        help="The config file used to run the pipeline, " "defaults to config.py in the current directory.",
+    )
+    parser.add_argument(
+        "--dataset",
+        required=False,
+        type=str,
+        default=None,
+        help="Path to the dataset used for the run. IMPORTANT: This will overwrite the "
+        "config.analysis['dataset'] attribute of the config file!",
+    )
+    parser.add_argument(
+        "--job_index",
+        required=False,
+        type=str,
+        default=None,
+        help="A comma separated list (no spaces) of indices of the scenarios to run, if None, all scenarios are run in sequence",
+    )
+    parser.add_argument(
+        "--job_index_var",
+        required=False,
+        type=str,
+        default="SLURM_ARRAY_TASK_ID",
+        help="Try to read out the job index from the environment variable specified here. "
+        "If both --job_index and --job_index_var are specified, --job_index will be used.",
+    )
+    args = parser.parse_args(args)
+
+    if not os.path.exists(args.config):
+        args.config = args.config.replace(".py", ".json")
+
+    # change working directory to the directory of the config file
+    config_path, config_file = os.path.split(args.config)
+    os.chdir(config_path)
+    # Import the config
+    if config_file.endswith(".py"):
+        spec = importlib.util.spec_from_file_location("module", config_file)
+        module = importlib.util.module_from_spec(spec)
+        spec.loader.exec_module(module)
+        config = module.config
+    else:
+        with open(args.config, "r", encoding="utf-8") as f:
+            config = default_config.Config(**json.load(f))
+
+    # Get the job index
+    job_index = args.job_index
+    if job_index is None:
+        if (job_index := os.environ.get(args.job_index_var)) is not None:
+            job_index = int(job_index)
+    else:
+        job_index = [int(i) for i in job_index.split(",")]
+
+    # Run
+    main(config=config, dataset_path=args.dataset, job_index=job_index)
+
+
+if __name__ == "__main__":
+
+    run_module()