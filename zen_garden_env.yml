--- conflicted
+++ resolved
@@ -8,30 +8,15 @@
   - pip
   - numpy
   - pandas
-<<<<<<< HEAD
   - geopandas
-=======
-  - pip
-  - pyomo=6.*
-  - python=3.9.*
-  - coverage
-  - pytest
->>>>>>> b665dd69
   - scipy
   - coverage
   - glpk
   - pint
-<<<<<<< HEAD
   - matplotlib
   - entsoe-py
   - pyomo=6
   - gurobi
-=======
-  - entsoe-py
-  - matplotlib=3.5.*
-  - mpmath
-  - openpyxl
->>>>>>> b665dd69
   - pip:
       - tsam
       - hdfdict
