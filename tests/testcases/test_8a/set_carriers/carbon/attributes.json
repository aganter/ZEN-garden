<<<<<<< HEAD
[
  {
    "carbon_intensity": {
      "default_value": 0.0,
      "unit": "kilotons/kilotons"
    }
  },
  {
    "demand": {
      "default_value": 0.0,
      "unit": "kilotons/hour"
    }
  },
  {
    "price_shed_demand": {
      "default_value": "inf",
      "unit": "kiloEuro/kilotons"
    }
  },
  {
    "availability_import": {
      "default_value": 0.0,
      "unit": "kilotons/hour"
    }
  },
  {
    "availability_export": {
      "default_value": 0.0,
      "unit": "kilotons/hour"
    }
  },
  {
    "availability_import_yearly": {
      "default_value": "inf",
      "unit": "kilotons"
    }
  },
  {
    "availability_export_yearly": {
      "default_value": "inf",
      "unit": "kilotons"
    }
  },
  {
    "price_export": {
      "default_value": 0.0,
      "unit": "kiloEuro/kilotons"
    }
  },
  {
    "price_import": {
      "default_value": 0.0,
      "unit": "kiloEuro/kilotons"
    }
=======
{
  "carbon_intensity": {
    "default_value": 0.0,
    "unit": "kilotons/GWh"
  },
  "demand": {
    "default_value": 0.0,
    "unit": "GW"
  },
  "price_shed_demand": {
    "default_value": "inf",
    "unit": "kiloEuro/GWh"
  },
  "availability_import": {
    "default_value": 0.0,
    "unit": "GW"
  },
  "availability_export": {
    "default_value": 0.0,
    "unit": "GW"
  },
  "availability_import_yearly": {
    "default_value": "inf",
    "unit": "GWh"
  },
  "availability_export_yearly": {
    "default_value": "inf",
    "unit": "GWh"
  },
  "price_export": {
    "default_value": 0.0,
    "unit": "kiloEuro/GWh"
  },
  "price_import": {
    "default_value": 0.0,
    "unit": "kiloEuro/GWh"
>>>>>>> b11c7309
  }
}<|MERGE_RESOLUTION|>--- conflicted
+++ resolved
@@ -1,95 +1,38 @@
-<<<<<<< HEAD
-[
-  {
-    "carbon_intensity": {
-      "default_value": 0.0,
-      "unit": "kilotons/kilotons"
-    }
-  },
-  {
-    "demand": {
-      "default_value": 0.0,
-      "unit": "kilotons/hour"
-    }
-  },
-  {
-    "price_shed_demand": {
-      "default_value": "inf",
-      "unit": "kiloEuro/kilotons"
-    }
-  },
-  {
-    "availability_import": {
-      "default_value": 0.0,
-      "unit": "kilotons/hour"
-    }
-  },
-  {
-    "availability_export": {
-      "default_value": 0.0,
-      "unit": "kilotons/hour"
-    }
-  },
-  {
-    "availability_import_yearly": {
-      "default_value": "inf",
-      "unit": "kilotons"
-    }
-  },
-  {
-    "availability_export_yearly": {
-      "default_value": "inf",
-      "unit": "kilotons"
-    }
-  },
-  {
-    "price_export": {
-      "default_value": 0.0,
-      "unit": "kiloEuro/kilotons"
-    }
-  },
-  {
-    "price_import": {
-      "default_value": 0.0,
-      "unit": "kiloEuro/kilotons"
-    }
-=======
 {
   "carbon_intensity": {
     "default_value": 0.0,
-    "unit": "kilotons/GWh"
+    "unit": "kilotons/kilotons"
   },
   "demand": {
     "default_value": 0.0,
-    "unit": "GW"
+    "unit": "kilotons/hour"
   },
   "price_shed_demand": {
     "default_value": "inf",
-    "unit": "kiloEuro/GWh"
+    "unit": "kiloEuro/kilotons"
   },
   "availability_import": {
     "default_value": 0.0,
-    "unit": "GW"
+    "unit": "kilotons/hour"
   },
   "availability_export": {
     "default_value": 0.0,
-    "unit": "GW"
+    "unit": "kilotons/hour"
   },
   "availability_import_yearly": {
     "default_value": "inf",
-    "unit": "GWh"
+    "unit": "kilotons"
   },
   "availability_export_yearly": {
     "default_value": "inf",
-    "unit": "GWh"
+    "unit": "kilotons"
   },
   "price_export": {
     "default_value": 0.0,
-    "unit": "kiloEuro/GWh"
+    "unit": "kiloEuro/kilotons"
   },
   "price_import": {
     "default_value": 0.0,
-    "unit": "kiloEuro/GWh"
->>>>>>> b11c7309
+    "unit": "kiloEuro/kilotons"
   }
 }